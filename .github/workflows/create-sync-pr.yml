--- conflicted
+++ resolved
@@ -3,11 +3,7 @@
 on:
   pull_request:
     branches:
-<<<<<<< HEAD
-      - develop # Change this to preview
-=======
       - preview
->>>>>>> 22c7f353
     types:
       - closed
 env:
@@ -37,23 +33,14 @@
           sudo apt update
           sudo apt install gh -y
 
-      - name: Create Pull Request
+      - name: Push Changes to Target Repo
         env:
           GH_TOKEN: ${{ secrets.ACCESS_TOKEN }}
         run: |
           TARGET_REPO="${{ secrets.SYNC_TARGET_REPO_NAME }}"
           TARGET_BRANCH="${{ secrets.SYNC_TARGET_BRANCH_NAME }}"
-          TARGET_BASE_BRANCH="${{ secrets.SYNC_TARGET_BASE_BRANCH_NAME }}"
           SOURCE_BRANCH="${{ env.SOURCE_BRANCH_NAME }}"
 
           git checkout $SOURCE_BRANCH
           git remote add target-origin "https://$GH_TOKEN@github.com/$TARGET_REPO.git"
-          git push target-origin $SOURCE_BRANCH:$TARGET_BRANCH
-
-          PR_TITLE=${{secrets.SYNC_PR_TITLE}}
-
-          gh pr create \
-            --base $TARGET_BASE_BRANCH \
-            --head $TARGET_BRANCH \
-            --title "$PR_TITLE" \
-            --repo $TARGET_REPO+          git push target-origin $SOURCE_BRANCH:$TARGET_BRANCH