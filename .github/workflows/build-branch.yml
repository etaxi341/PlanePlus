name: Branch Build

on:
  workflow_dispatch:
  push:
    branches:
      - master
      - preview
      - qa
      - develop
      - release-*
  release:
    types: [released, prereleased]

env:
  TARGET_BRANCH: ${{ github.ref_name || github.event.release.target_commitish }}

jobs:
  branch_build_setup:
    if: ${{ (github.event_name == 'pull_request' && github.event.action =='closed' && github.event.pull_request.merged == true) || github.event_name == 'release' }}
    name: Build-Push Web/Space/API/Proxy Docker Image
    runs-on: ubuntu-latest
    outputs:
      gh_branch_name: ${{ steps.set_env_variables.outputs.TARGET_BRANCH }} 
      gh_buildx_driver: ${{ steps.set_env_variables.outputs.BUILDX_DRIVER }}
      gh_buildx_version: ${{ steps.set_env_variables.outputs.BUILDX_VERSION }}
      gh_buildx_platforms: ${{ steps.set_env_variables.outputs.BUILDX_PLATFORMS }}
      gh_buildx_endpoint: ${{ steps.set_env_variables.outputs.BUILDX_ENDPOINT }}

    steps:
      - id: set_env_variables
        name: Set Environment Variables
        run: |
          if [ "${{ env.TARGET_BRANCH }}" == "master" ] || [ "${{ github.event_name }}" == "release" ]; then
            echo "BUILDX_DRIVER=cloud" >> $GITHUB_OUTPUT
            echo "BUILDX_VERSION=lab:latest" >> $GITHUB_OUTPUT
            echo "BUILDX_PLATFORMS=linux/amd64,linux/arm64" >> $GITHUB_OUTPUT
            echo "BUILDX_ENDPOINT=etaxi341/planeplus-dev" >> $GITHUB_OUTPUT
          else
            echo "BUILDX_DRIVER=docker-container" >> $GITHUB_OUTPUT
            echo "BUILDX_VERSION=latest" >> $GITHUB_OUTPUT
            echo "BUILDX_PLATFORMS=linux/amd64" >> $GITHUB_OUTPUT
            echo "BUILDX_ENDPOINT=" >> $GITHUB_OUTPUT
          fi
          echo "TARGET_BRANCH=${{ env.TARGET_BRANCH }}" >> $GITHUB_OUTPUT

  branch_build_push_frontend:
    runs-on: ubuntu-20.04
    needs: [branch_build_setup]
    env:
      FRONTEND_TAG: ${{ secrets.DOCKERHUB_USERNAME }}/planeplus-frontend:${{ needs.branch_build_setup.outputs.gh_branch_name }}
      TARGET_BRANCH: ${{ needs.branch_build_setup.outputs.gh_branch_name }}
      BUILDX_DRIVER: ${{ needs.branch_build_setup.outputs.gh_buildx_driver }}
      BUILDX_VERSION: ${{ needs.branch_build_setup.outputs.gh_buildx_version }}
      BUILDX_PLATFORMS: ${{ needs.branch_build_setup.outputs.gh_buildx_platforms }}
      BUILDX_ENDPOINT: ${{ needs.branch_build_setup.outputs.gh_buildx_endpoint }}
    steps:
      - name: Set Frontend Docker Tag 
        run: |
<<<<<<< HEAD
          if [ "${{ env.TARGET_BRANCH }}" == "master" ] && [ "${{ github.event_name }}" == "release" ]; then
            TAG=${{ secrets.DOCKERHUB_USERNAME }}/planeplus-frontend:latest,${{ secrets.DOCKERHUB_USERNAME }}/planeplus-frontend:${{ github.event.release.tag_name }}
=======
          if [ "${{ github.event_name }}" == "release" ]; then
            TAG=${{ secrets.DOCKERHUB_USERNAME }}/plane-frontend:latest,${{ secrets.DOCKERHUB_USERNAME }}/plane-frontend:${{ github.event.release.tag_name }}
>>>>>>> 7628419a
          elif [ "${{ env.TARGET_BRANCH }}" == "master" ]; then
            TAG=${{ secrets.DOCKERHUB_USERNAME }}/planeplus-frontend:stable
          else
            TAG=${{ env.FRONTEND_TAG }}
          fi
          echo "FRONTEND_TAG=${TAG}" >> $GITHUB_ENV

      - name: Login to Docker Hub
        uses: docker/login-action@v3
        with:
          username: ${{ secrets.DOCKERHUB_USERNAME }}
          password: ${{ secrets.DOCKERHUB_TOKEN }}
      - name: Downloading Web Source Code
        uses: actions/download-artifact@v3
        with:
          name: web-src-code

      - name: Set up Docker Buildx
        uses: docker/setup-buildx-action@v3
        with:
          driver: ${{ env.BUILDX_DRIVER }}
          version: ${{ env.BUILDX_VERSION }}
          endpoint: ${{ env.BUILDX_ENDPOINT }}

      - name: Check out the repo
        uses: actions/checkout@v4.1.1

      - name: Build and Push Frontend to Docker Container Registry
        uses: docker/build-push-action@v4.0.0
        with:
          context: .
          file: ./web/Dockerfile.web
          platforms: ${{ env.BUILDX_PLATFORMS }}
          tags: ${{ env.FRONTEND_TAG }}
          push: true
        env:
          DOCKER_BUILDKIT: 1
          DOCKER_USERNAME: ${{ secrets.DOCKERHUB_USERNAME }}
          DOCKER_PASSWORD: ${{ secrets.DOCKERHUB_TOKEN }}

  branch_build_push_space:
    runs-on: ubuntu-20.04
    needs: [branch_build_setup]
    env:
      SPACE_TAG: ${{ secrets.DOCKERHUB_USERNAME }}/planeplus-space:${{ needs.branch_build_setup.outputs.gh_branch_name }}
      TARGET_BRANCH: ${{ needs.branch_build_setup.outputs.gh_branch_name }}
      BUILDX_DRIVER: ${{ needs.branch_build_setup.outputs.gh_buildx_driver }}
      BUILDX_VERSION: ${{ needs.branch_build_setup.outputs.gh_buildx_version }}
      BUILDX_PLATFORMS: ${{ needs.branch_build_setup.outputs.gh_buildx_platforms }}
      BUILDX_ENDPOINT: ${{ needs.branch_build_setup.outputs.gh_buildx_endpoint }}
    steps:
      - name: Set Space Docker Tag 
        run: |
<<<<<<< HEAD
          if [ "${{ env.TARGET_BRANCH }}" == "master" ] && [ "${{ github.event_name }}" == "release" ]; then
            TAG=${{ secrets.DOCKERHUB_USERNAME }}/planeplus-space:latest,${{ secrets.DOCKERHUB_USERNAME }}/planeplus-space:${{ github.event.release.tag_name }}
=======
          if [ "${{ github.event_name }}" == "release" ]; then
            TAG=${{ secrets.DOCKERHUB_USERNAME }}/plane-space:latest,${{ secrets.DOCKERHUB_USERNAME }}/plane-space:${{ github.event.release.tag_name }}
>>>>>>> 7628419a
          elif [ "${{ env.TARGET_BRANCH }}" == "master" ]; then
            TAG=${{ secrets.DOCKERHUB_USERNAME }}/planeplus-space:stable
          else
            TAG=${{ env.SPACE_TAG }}
          fi
          echo "SPACE_TAG=${TAG}" >> $GITHUB_ENV

      - name: Login to Docker Hub
        uses: docker/login-action@v3
        with:
          username: ${{ secrets.DOCKERHUB_USERNAME }}
          password: ${{ secrets.DOCKERHUB_TOKEN }}
      - name: Downloading Space Source Code
        uses: actions/download-artifact@v3
        with:
          name: space-src-code

      - name: Set up Docker Buildx
        uses: docker/setup-buildx-action@v3
        with:
          driver: ${{ env.BUILDX_DRIVER }}
          version: ${{ env.BUILDX_VERSION }}
          endpoint: ${{ env.BUILDX_ENDPOINT }}

      - name: Check out the repo
        uses: actions/checkout@v4.1.1

      - name: Build and Push Space to Docker Hub
        uses: docker/build-push-action@v4.0.0
        with:
          context: .
          file: ./space/Dockerfile.space
          platforms: ${{ env.BUILDX_PLATFORMS }}
          tags: ${{ env.SPACE_TAG }}
          push: true
        env:
          DOCKER_BUILDKIT: 1
          DOCKER_USERNAME: ${{ secrets.DOCKERHUB_USERNAME }}
          DOCKER_PASSWORD: ${{ secrets.DOCKERHUB_TOKEN }}

  branch_build_push_backend:
    runs-on: ubuntu-20.04
    needs: [branch_build_setup]
    env:
      BACKEND_TAG: ${{ secrets.DOCKERHUB_USERNAME }}/planeplus-backend:${{ needs.branch_build_setup.outputs.gh_branch_name }}
      TARGET_BRANCH: ${{ needs.branch_build_setup.outputs.gh_branch_name }}
      BUILDX_DRIVER: ${{ needs.branch_build_setup.outputs.gh_buildx_driver }}
      BUILDX_VERSION: ${{ needs.branch_build_setup.outputs.gh_buildx_version }}
      BUILDX_PLATFORMS: ${{ needs.branch_build_setup.outputs.gh_buildx_platforms }}
      BUILDX_ENDPOINT: ${{ needs.branch_build_setup.outputs.gh_buildx_endpoint }}
    steps:
      - name: Set Backend Docker Tag 
        run: |
<<<<<<< HEAD
          if [ "${{ env.TARGET_BRANCH }}" == "master" ] && [ "${{ github.event_name }}" == "release" ]; then
            TAG=${{ secrets.DOCKERHUB_USERNAME }}/planeplus-backend:latest,${{ secrets.DOCKERHUB_USERNAME }}/planeplus-backend:${{ github.event.release.tag_name }}
=======
          if [ "${{ github.event_name }}" == "release" ]; then
            TAG=${{ secrets.DOCKERHUB_USERNAME }}/plane-backend:latest,${{ secrets.DOCKERHUB_USERNAME }}/plane-backend:${{ github.event.release.tag_name }}
>>>>>>> 7628419a
          elif [ "${{ env.TARGET_BRANCH }}" == "master" ]; then
            TAG=${{ secrets.DOCKERHUB_USERNAME }}/planeplus-backend:stable
          else
            TAG=${{ env.BACKEND_TAG }}
          fi
          echo "BACKEND_TAG=${TAG}" >> $GITHUB_ENV

      - name: Login to Docker Hub
        uses: docker/login-action@v3
        with:
          username: ${{ secrets.DOCKERHUB_USERNAME }}
          password: ${{ secrets.DOCKERHUB_TOKEN }}
      - name: Downloading Backend Source Code
        uses: actions/download-artifact@v3
        with:
          name: backend-src-code

      - name: Set up Docker Buildx
        uses: docker/setup-buildx-action@v3
        with:
          driver: ${{ env.BUILDX_DRIVER }}
          version: ${{ env.BUILDX_VERSION }}
          endpoint: ${{ env.BUILDX_ENDPOINT }}

      - name: Check out the repo
        uses: actions/checkout@v4.1.1

      - name: Build and Push Backend to Docker Hub
        uses: docker/build-push-action@v4.0.0
        with:
          context: ./apiserver
          file: ./apiserver/Dockerfile.api
          platforms: ${{ env.BUILDX_PLATFORMS }}
          push: true
          tags: ${{ env.BACKEND_TAG }}
        env:
          DOCKER_BUILDKIT: 1
          DOCKER_USERNAME: ${{ secrets.DOCKERHUB_USERNAME }}
          DOCKER_PASSWORD: ${{ secrets.DOCKERHUB_TOKEN }}


  branch_build_push_proxy:
    runs-on: ubuntu-20.04
    needs: [branch_build_setup]
    env:
      PROXY_TAG: ${{ secrets.DOCKERHUB_USERNAME }}/planeplus-proxy:${{ needs.branch_build_setup.outputs.gh_branch_name }}
      TARGET_BRANCH: ${{ needs.branch_build_setup.outputs.gh_branch_name }}
      BUILDX_DRIVER: ${{ needs.branch_build_setup.outputs.gh_buildx_driver }}
      BUILDX_VERSION: ${{ needs.branch_build_setup.outputs.gh_buildx_version }}
      BUILDX_PLATFORMS: ${{ needs.branch_build_setup.outputs.gh_buildx_platforms }}
      BUILDX_ENDPOINT: ${{ needs.branch_build_setup.outputs.gh_buildx_endpoint }}
    steps:
      - name: Set Proxy Docker Tag 
        run: |
<<<<<<< HEAD
          if [ "${{ env.TARGET_BRANCH }}" == "master" ] && [ "${{ github.event_name }}" == "release" ]; then
            TAG=${{ secrets.DOCKERHUB_USERNAME }}/planeplus-proxy:latest,${{ secrets.DOCKERHUB_USERNAME }}/planeplus-proxy:${{ github.event.release.tag_name }}
=======
          if [ "${{ github.event_name }}" == "release" ]; then
            TAG=${{ secrets.DOCKERHUB_USERNAME }}/plane-proxy:latest,${{ secrets.DOCKERHUB_USERNAME }}/plane-proxy:${{ github.event.release.tag_name }}
>>>>>>> 7628419a
          elif [ "${{ env.TARGET_BRANCH }}" == "master" ]; then
            TAG=${{ secrets.DOCKERHUB_USERNAME }}/planeplus-proxy:stable
          else
            TAG=${{ env.PROXY_TAG }}
          fi
          echo "PROXY_TAG=${TAG}" >> $GITHUB_ENV

      - name: Login to Docker Hub
        uses: docker/login-action@v3
        with:
          username: ${{ secrets.DOCKERHUB_USERNAME }}
          password: ${{ secrets.DOCKERHUB_TOKEN }}

      - name: Set up Docker Buildx
        uses: docker/setup-buildx-action@v3
        with:
          driver: ${{ env.BUILDX_DRIVER }}
          version: ${{ env.BUILDX_VERSION }}
          endpoint: ${{ env.BUILDX_ENDPOINT }}

      - name: Check out the repo
        uses: actions/checkout@v4.1.1

      - name: Build and Push Plane-Proxy to Docker Hub
        uses: docker/build-push-action@v4.0.0
        with:
          context: ./nginx
          file: ./nginx/Dockerfile
          platforms: ${{ env.BUILDX_PLATFORMS }}
          tags: ${{ env.PROXY_TAG }}
          push: true
        env:
          DOCKER_BUILDKIT: 1
          DOCKER_USERNAME: ${{ secrets.DOCKERHUB_USERNAME }}
          DOCKER_PASSWORD: ${{ secrets.DOCKERHUB_TOKEN }}
<|MERGE_RESOLUTION|>--- conflicted
+++ resolved
@@ -57,13 +57,8 @@
     steps:
       - name: Set Frontend Docker Tag 
         run: |
-<<<<<<< HEAD
-          if [ "${{ env.TARGET_BRANCH }}" == "master" ] && [ "${{ github.event_name }}" == "release" ]; then
+          if [ "${{ github.event_name }}" == "release" ]; then
             TAG=${{ secrets.DOCKERHUB_USERNAME }}/planeplus-frontend:latest,${{ secrets.DOCKERHUB_USERNAME }}/planeplus-frontend:${{ github.event.release.tag_name }}
-=======
-          if [ "${{ github.event_name }}" == "release" ]; then
-            TAG=${{ secrets.DOCKERHUB_USERNAME }}/plane-frontend:latest,${{ secrets.DOCKERHUB_USERNAME }}/plane-frontend:${{ github.event.release.tag_name }}
->>>>>>> 7628419a
           elif [ "${{ env.TARGET_BRANCH }}" == "master" ]; then
             TAG=${{ secrets.DOCKERHUB_USERNAME }}/planeplus-frontend:stable
           else
@@ -117,13 +112,8 @@
     steps:
       - name: Set Space Docker Tag 
         run: |
-<<<<<<< HEAD
-          if [ "${{ env.TARGET_BRANCH }}" == "master" ] && [ "${{ github.event_name }}" == "release" ]; then
+          if [ "${{ github.event_name }}" == "release" ]; then
             TAG=${{ secrets.DOCKERHUB_USERNAME }}/planeplus-space:latest,${{ secrets.DOCKERHUB_USERNAME }}/planeplus-space:${{ github.event.release.tag_name }}
-=======
-          if [ "${{ github.event_name }}" == "release" ]; then
-            TAG=${{ secrets.DOCKERHUB_USERNAME }}/plane-space:latest,${{ secrets.DOCKERHUB_USERNAME }}/plane-space:${{ github.event.release.tag_name }}
->>>>>>> 7628419a
           elif [ "${{ env.TARGET_BRANCH }}" == "master" ]; then
             TAG=${{ secrets.DOCKERHUB_USERNAME }}/planeplus-space:stable
           else
@@ -177,13 +167,8 @@
     steps:
       - name: Set Backend Docker Tag 
         run: |
-<<<<<<< HEAD
-          if [ "${{ env.TARGET_BRANCH }}" == "master" ] && [ "${{ github.event_name }}" == "release" ]; then
+          if [ "${{ github.event_name }}" == "release" ]; then
             TAG=${{ secrets.DOCKERHUB_USERNAME }}/planeplus-backend:latest,${{ secrets.DOCKERHUB_USERNAME }}/planeplus-backend:${{ github.event.release.tag_name }}
-=======
-          if [ "${{ github.event_name }}" == "release" ]; then
-            TAG=${{ secrets.DOCKERHUB_USERNAME }}/plane-backend:latest,${{ secrets.DOCKERHUB_USERNAME }}/plane-backend:${{ github.event.release.tag_name }}
->>>>>>> 7628419a
           elif [ "${{ env.TARGET_BRANCH }}" == "master" ]; then
             TAG=${{ secrets.DOCKERHUB_USERNAME }}/planeplus-backend:stable
           else
@@ -238,13 +223,8 @@
     steps:
       - name: Set Proxy Docker Tag 
         run: |
-<<<<<<< HEAD
-          if [ "${{ env.TARGET_BRANCH }}" == "master" ] && [ "${{ github.event_name }}" == "release" ]; then
+          if [ "${{ github.event_name }}" == "release" ]; then
             TAG=${{ secrets.DOCKERHUB_USERNAME }}/planeplus-proxy:latest,${{ secrets.DOCKERHUB_USERNAME }}/planeplus-proxy:${{ github.event.release.tag_name }}
-=======
-          if [ "${{ github.event_name }}" == "release" ]; then
-            TAG=${{ secrets.DOCKERHUB_USERNAME }}/plane-proxy:latest,${{ secrets.DOCKERHUB_USERNAME }}/plane-proxy:${{ github.event.release.tag_name }}
->>>>>>> 7628419a
           elif [ "${{ env.TARGET_BRANCH }}" == "master" ]; then
             TAG=${{ secrets.DOCKERHUB_USERNAME }}/planeplus-proxy:stable
           else
