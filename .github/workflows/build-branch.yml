name: Branch Build

on:
<<<<<<< HEAD
  pull_request:
    types:
      - closed
=======
  workflow_dispatch:
  push:
>>>>>>> 351eba8d
    branches:
      - master
      - preview
      - qa
      - develop
      - release-*
  release:
    types: [released, prereleased]

env:
<<<<<<< HEAD
  TARGET_BRANCH: ${{ github.event.pull_request.base.ref || github.event.release.target_commitish }}
=======
  TARGET_BRANCH: ${{ github.ref_name || github.event.release.target_commitish }}
>>>>>>> 351eba8d

jobs:
  branch_build_setup:
    if: ${{ (github.event_name == 'pull_request' && github.event.action =='closed' && github.event.pull_request.merged == true) || github.event_name == 'release' }}
    name: Build-Push Web/Space/API/Proxy Docker Image
<<<<<<< HEAD
    runs-on: ubuntu-20.04

    steps:
      - name: Check out the repo
        uses: actions/checkout@v3.3.0

      - name: Uploading Proxy Source
        uses: actions/upload-artifact@v3
        with:
          name: proxy-src-code
          path: ./nginx
      - name: Uploading Backend Source
        uses: actions/upload-artifact@v3
        with:
          name: backend-src-code
          path: ./apiserver
      - name: Uploading Web Source
        uses: actions/upload-artifact@v3
        with:
          name: web-src-code
          path: |
            ./
            !./apiserver
            !./nginx
            !./deploy
            !./space
      - name: Uploading Space Source
        uses: actions/upload-artifact@v3
        with:
          name: space-src-code
          path: |
            ./
            !./apiserver
            !./nginx
            !./deploy
            !./web
=======
    runs-on: ubuntu-latest
>>>>>>> 351eba8d
    outputs:
      gh_branch_name: ${{ steps.set_env_variables.outputs.TARGET_BRANCH }} 
      gh_buildx_driver: ${{ steps.set_env_variables.outputs.BUILDX_DRIVER }}
      gh_buildx_version: ${{ steps.set_env_variables.outputs.BUILDX_VERSION }}
      gh_buildx_platforms: ${{ steps.set_env_variables.outputs.BUILDX_PLATFORMS }}
      gh_buildx_endpoint: ${{ steps.set_env_variables.outputs.BUILDX_ENDPOINT }}

    steps:
      - id: set_env_variables
        name: Set Environment Variables
        run: |
          if [ "${{ env.TARGET_BRANCH }}" == "master" ]; then
            echo "BUILDX_DRIVER=cloud" >> $GITHUB_OUTPUT
            echo "BUILDX_VERSION=lab:latest" >> $GITHUB_OUTPUT
            echo "BUILDX_PLATFORMS=linux/amd64,linux/arm64" >> $GITHUB_OUTPUT
            echo "BUILDX_ENDPOINT=makeplane/plane-dev" >> $GITHUB_OUTPUT
          else
            echo "BUILDX_DRIVER=docker-container" >> $GITHUB_OUTPUT
            echo "BUILDX_VERSION=latest" >> $GITHUB_OUTPUT
            echo "BUILDX_PLATFORMS=linux/amd64" >> $GITHUB_OUTPUT
            echo "BUILDX_ENDPOINT=" >> $GITHUB_OUTPUT
          fi
          echo "TARGET_BRANCH=${{ env.TARGET_BRANCH }}" >> $GITHUB_OUTPUT

  branch_build_push_frontend:
    runs-on: ubuntu-20.04
    needs: [branch_build_setup]
    env:
<<<<<<< HEAD
      FRONTEND_TAG: ${{ secrets.DOCKERHUB_USERNAME }}/planeplus-frontend${{ secrets.DOCKER_REPO_SUFFIX || '' }}:${{ needs.branch_build_setup.outputs.gh_branch_name }}
=======
      FRONTEND_TAG: ${{ secrets.DOCKERHUB_USERNAME }}/plane-frontend:${{ needs.branch_build_setup.outputs.gh_branch_name }}
      TARGET_BRANCH: ${{ needs.branch_build_setup.outputs.gh_branch_name }}
      BUILDX_DRIVER: ${{ needs.branch_build_setup.outputs.gh_buildx_driver }}
      BUILDX_VERSION: ${{ needs.branch_build_setup.outputs.gh_buildx_version }}
      BUILDX_PLATFORMS: ${{ needs.branch_build_setup.outputs.gh_buildx_platforms }}
      BUILDX_ENDPOINT: ${{ needs.branch_build_setup.outputs.gh_buildx_endpoint }}
>>>>>>> 351eba8d
    steps:
      - name: Set Frontend Docker Tag 
        run: |
<<<<<<< HEAD
          if [ "${{ needs.branch_build_setup.outputs.gh_branch_name }}" == "master" ] && [ "${{ github.event_name }}" == "release" ]; then
            TAG=${{ secrets.DOCKERHUB_USERNAME }}/planeplus-frontend${{ secrets.DOCKER_REPO_SUFFIX || '' }}:latest,${{ secrets.DOCKERHUB_USERNAME }}/planeplus-frontend${{ secrets.DOCKER_REPO_SUFFIX || '' }}:${{ github.event.release.tag_name }}
          elif [ "${{ needs.branch_build_setup.outputs.gh_branch_name }}" == "master" ]; then
            TAG=${{ secrets.DOCKERHUB_USERNAME }}/planeplus-frontend${{ secrets.DOCKER_REPO_SUFFIX || '' }}:stable
=======
          if [ "${{ env.TARGET_BRANCH }}" == "master" ] && [ "${{ github.event_name }}" == "release" ]; then
            TAG=${{ secrets.DOCKERHUB_USERNAME }}/plane-frontend:latest,${{ secrets.DOCKERHUB_USERNAME }}/plane-frontend:${{ github.event.release.tag_name }}
          elif [ "${{ env.TARGET_BRANCH }}" == "master" ]; then
            TAG=${{ secrets.DOCKERHUB_USERNAME }}/plane-frontend:stable
>>>>>>> 351eba8d
          else
            TAG=${{ env.FRONTEND_TAG }}
          fi
          echo "FRONTEND_TAG=${TAG}" >> $GITHUB_ENV
<<<<<<< HEAD
      - name: Set up Docker Buildx
        uses: docker/setup-buildx-action@v2.5.0

      - name: Login to Docker Hub
        uses: docker/login-action@v2.1.0
        with:
          username: ${{ secrets.DOCKERHUB_USERNAME }}
          password: ${{ secrets.DOCKERHUB_TOKEN }}
      - name: Downloading Web Source Code
        uses: actions/download-artifact@v3
        with:
          name: web-src-code
=======

      - name: Login to Docker Hub
        uses: docker/login-action@v3
        with:
          username: ${{ secrets.DOCKERHUB_USERNAME }}
          password: ${{ secrets.DOCKERHUB_TOKEN }}

      - name: Set up Docker Buildx
        uses: docker/setup-buildx-action@v3
        with:
          driver: ${{ env.BUILDX_DRIVER }}
          version: ${{ env.BUILDX_VERSION }}
          endpoint: ${{ env.BUILDX_ENDPOINT }}

      - name: Check out the repo
        uses: actions/checkout@v4.1.1
>>>>>>> 351eba8d

      - name: Build and Push Frontend to Docker Container Registry
        uses: docker/build-push-action@v4.0.0
        with:
          context: .
          file: ./web/Dockerfile.web
          platforms: ${{ env.BUILDX_PLATFORMS }}
          tags: ${{ env.FRONTEND_TAG }}
          push: true
        env:
          DOCKER_BUILDKIT: 1
          DOCKER_USERNAME: ${{ secrets.DOCKERHUB_USERNAME }}
          DOCKER_PASSWORD: ${{ secrets.DOCKERHUB_TOKEN }}

  branch_build_push_space:
    runs-on: ubuntu-20.04
    needs: [branch_build_setup]
    env:
<<<<<<< HEAD
      SPACE_TAG: ${{ secrets.DOCKERHUB_USERNAME }}/planeplus-space${{ secrets.DOCKER_REPO_SUFFIX || '' }}:${{ needs.branch_build_setup.outputs.gh_branch_name }}
=======
      SPACE_TAG: ${{ secrets.DOCKERHUB_USERNAME }}/plane-space:${{ needs.branch_build_setup.outputs.gh_branch_name }}
      TARGET_BRANCH: ${{ needs.branch_build_setup.outputs.gh_branch_name }}
      BUILDX_DRIVER: ${{ needs.branch_build_setup.outputs.gh_buildx_driver }}
      BUILDX_VERSION: ${{ needs.branch_build_setup.outputs.gh_buildx_version }}
      BUILDX_PLATFORMS: ${{ needs.branch_build_setup.outputs.gh_buildx_platforms }}
      BUILDX_ENDPOINT: ${{ needs.branch_build_setup.outputs.gh_buildx_endpoint }}
>>>>>>> 351eba8d
    steps:
      - name: Set Space Docker Tag 
        run: |
<<<<<<< HEAD
          if [ "${{ needs.branch_build_setup.outputs.gh_branch_name }}" == "master" ] && [ "${{ github.event_name }}" == "release" ]; then
            TAG=${{ secrets.DOCKERHUB_USERNAME }}/planeplus-space${{ secrets.DOCKER_REPO_SUFFIX || '' }}:latest,${{ secrets.DOCKERHUB_USERNAME }}/planeplus-space${{ secrets.DOCKER_REPO_SUFFIX || '' }}:${{ github.event.release.tag_name }}
          elif [ "${{ needs.branch_build_setup.outputs.gh_branch_name }}" == "master" ]; then
            TAG=${{ secrets.DOCKERHUB_USERNAME }}/planeplus-space${{ secrets.DOCKER_REPO_SUFFIX || '' }}:stable
=======
          if [ "${{ env.TARGET_BRANCH }}" == "master" ] && [ "${{ github.event_name }}" == "release" ]; then
            TAG=${{ secrets.DOCKERHUB_USERNAME }}/plane-space:latest,${{ secrets.DOCKERHUB_USERNAME }}/plane-space:${{ github.event.release.tag_name }}
          elif [ "${{ env.TARGET_BRANCH }}" == "master" ]; then
            TAG=${{ secrets.DOCKERHUB_USERNAME }}/plane-space:stable
>>>>>>> 351eba8d
          else
            TAG=${{ env.SPACE_TAG }}
          fi
          echo "SPACE_TAG=${TAG}" >> $GITHUB_ENV
<<<<<<< HEAD
      - name: Set up Docker Buildx
        uses: docker/setup-buildx-action@v2.5.0

      - name: Login to Docker Hub
        uses: docker/login-action@v2.1.0
        with:
          username: ${{ secrets.DOCKERHUB_USERNAME }}
          password: ${{ secrets.DOCKERHUB_TOKEN }}
      - name: Downloading Space Source Code
        uses: actions/download-artifact@v3
        with:
          name: space-src-code
=======

      - name: Login to Docker Hub
        uses: docker/login-action@v3
        with:
          username: ${{ secrets.DOCKERHUB_USERNAME }}
          password: ${{ secrets.DOCKERHUB_TOKEN }}

      - name: Set up Docker Buildx
        uses: docker/setup-buildx-action@v3
        with:
          driver: ${{ env.BUILDX_DRIVER }}
          version: ${{ env.BUILDX_VERSION }}
          endpoint: ${{ env.BUILDX_ENDPOINT }}

      - name: Check out the repo
        uses: actions/checkout@v4.1.1
>>>>>>> 351eba8d

      - name: Build and Push Space to Docker Hub
        uses: docker/build-push-action@v4.0.0
        with:
          context: .
          file: ./space/Dockerfile.space
          platforms: ${{ env.BUILDX_PLATFORMS }}
          tags: ${{ env.SPACE_TAG }}
          push: true
        env:
          DOCKER_BUILDKIT: 1
          DOCKER_USERNAME: ${{ secrets.DOCKERHUB_USERNAME }}
          DOCKER_PASSWORD: ${{ secrets.DOCKERHUB_TOKEN }}

  branch_build_push_backend:
    runs-on: ubuntu-20.04
    needs: [branch_build_setup]
    env:
<<<<<<< HEAD
      BACKEND_TAG: ${{ secrets.DOCKERHUB_USERNAME }}/planeplus-backend${{ secrets.DOCKER_REPO_SUFFIX || '' }}:${{ needs.branch_build_setup.outputs.gh_branch_name }}
=======
      BACKEND_TAG: ${{ secrets.DOCKERHUB_USERNAME }}/plane-backend:${{ needs.branch_build_setup.outputs.gh_branch_name }}
      TARGET_BRANCH: ${{ needs.branch_build_setup.outputs.gh_branch_name }}
      BUILDX_DRIVER: ${{ needs.branch_build_setup.outputs.gh_buildx_driver }}
      BUILDX_VERSION: ${{ needs.branch_build_setup.outputs.gh_buildx_version }}
      BUILDX_PLATFORMS: ${{ needs.branch_build_setup.outputs.gh_buildx_platforms }}
      BUILDX_ENDPOINT: ${{ needs.branch_build_setup.outputs.gh_buildx_endpoint }}
>>>>>>> 351eba8d
    steps:
      - name: Set Backend Docker Tag 
        run: |
<<<<<<< HEAD
          if [ "${{ needs.branch_build_setup.outputs.gh_branch_name }}" == "master" ] && [ "${{ github.event_name }}" == "release" ]; then
            TAG=${{ secrets.DOCKERHUB_USERNAME }}/planeplus-backend${{ secrets.DOCKER_REPO_SUFFIX || '' }}:latest,${{ secrets.DOCKERHUB_USERNAME }}/planeplus-backend${{ secrets.DOCKER_REPO_SUFFIX || '' }}:${{ github.event.release.tag_name }}
          elif [ "${{ needs.branch_build_setup.outputs.gh_branch_name }}" == "master" ]; then
            TAG=${{ secrets.DOCKERHUB_USERNAME }}/planeplus-backend${{ secrets.DOCKER_REPO_SUFFIX || '' }}:stable
=======
          if [ "${{ env.TARGET_BRANCH }}" == "master" ] && [ "${{ github.event_name }}" == "release" ]; then
            TAG=${{ secrets.DOCKERHUB_USERNAME }}/plane-backend:latest,${{ secrets.DOCKERHUB_USERNAME }}/plane-backend:${{ github.event.release.tag_name }}
          elif [ "${{ env.TARGET_BRANCH }}" == "master" ]; then
            TAG=${{ secrets.DOCKERHUB_USERNAME }}/plane-backend:stable
>>>>>>> 351eba8d
          else
            TAG=${{ env.BACKEND_TAG }}
          fi
          echo "BACKEND_TAG=${TAG}" >> $GITHUB_ENV
<<<<<<< HEAD
      - name: Set up Docker Buildx
        uses: docker/setup-buildx-action@v2.5.0

      - name: Login to Docker Hub
        uses: docker/login-action@v2.1.0
        with:
          username: ${{ secrets.DOCKERHUB_USERNAME }}
          password: ${{ secrets.DOCKERHUB_TOKEN }}
      - name: Downloading Backend Source Code
        uses: actions/download-artifact@v3
        with:
          name: backend-src-code
=======

      - name: Login to Docker Hub
        uses: docker/login-action@v3
        with:
          username: ${{ secrets.DOCKERHUB_USERNAME }}
          password: ${{ secrets.DOCKERHUB_TOKEN }}

      - name: Set up Docker Buildx
        uses: docker/setup-buildx-action@v3
        with:
          driver: ${{ env.BUILDX_DRIVER }}
          version: ${{ env.BUILDX_VERSION }}
          endpoint: ${{ env.BUILDX_ENDPOINT }}

      - name: Check out the repo
        uses: actions/checkout@v4.1.1
>>>>>>> 351eba8d

      - name: Build and Push Backend to Docker Hub
        uses: docker/build-push-action@v4.0.0
        with:
<<<<<<< HEAD
          context: .
          file: ./Dockerfile.api
          platforms: linux/amd64
=======
          context: ./apiserver
          file: ./apiserver/Dockerfile.api
          platforms: ${{ env.BUILDX_PLATFORMS }}
>>>>>>> 351eba8d
          push: true
          tags: ${{ env.BACKEND_TAG }}
        env:
          DOCKER_BUILDKIT: 1
          DOCKER_USERNAME: ${{ secrets.DOCKERHUB_USERNAME }}
          DOCKER_PASSWORD: ${{ secrets.DOCKERHUB_TOKEN }}


  branch_build_push_proxy:
    runs-on: ubuntu-20.04
    needs: [branch_build_setup]
    env:
<<<<<<< HEAD
      PROXY_TAG: ${{ secrets.DOCKERHUB_USERNAME }}/planeplus-proxy${{ secrets.DOCKER_REPO_SUFFIX || '' }}:${{ needs.branch_build_setup.outputs.gh_branch_name }}
=======
      PROXY_TAG: ${{ secrets.DOCKERHUB_USERNAME }}/plane-proxy:${{ needs.branch_build_setup.outputs.gh_branch_name }}
      TARGET_BRANCH: ${{ needs.branch_build_setup.outputs.gh_branch_name }}
      BUILDX_DRIVER: ${{ needs.branch_build_setup.outputs.gh_buildx_driver }}
      BUILDX_VERSION: ${{ needs.branch_build_setup.outputs.gh_buildx_version }}
      BUILDX_PLATFORMS: ${{ needs.branch_build_setup.outputs.gh_buildx_platforms }}
      BUILDX_ENDPOINT: ${{ needs.branch_build_setup.outputs.gh_buildx_endpoint }}
>>>>>>> 351eba8d
    steps:
      - name: Set Proxy Docker Tag 
        run: |
<<<<<<< HEAD
          if [ "${{ needs.branch_build_setup.outputs.gh_branch_name }}" == "master" ] && [ "${{ github.event_name }}" == "release" ]; then
            TAG=${{ secrets.DOCKERHUB_USERNAME }}/planeplus-proxy${{ secrets.DOCKER_REPO_SUFFIX || '' }}:latest,${{ secrets.DOCKERHUB_USERNAME }}/planeplus-proxy${{ secrets.DOCKER_REPO_SUFFIX || '' }}:${{ github.event.release.tag_name }}
          elif [ "${{ needs.branch_build_setup.outputs.gh_branch_name }}" == "master" ]; then
            TAG=${{ secrets.DOCKERHUB_USERNAME }}/planeplus-proxy${{ secrets.DOCKER_REPO_SUFFIX || '' }}:stable
=======
          if [ "${{ env.TARGET_BRANCH }}" == "master" ] && [ "${{ github.event_name }}" == "release" ]; then
            TAG=${{ secrets.DOCKERHUB_USERNAME }}/plane-proxy:latest,${{ secrets.DOCKERHUB_USERNAME }}/plane-proxy:${{ github.event.release.tag_name }}
          elif [ "${{ env.TARGET_BRANCH }}" == "master" ]; then
            TAG=${{ secrets.DOCKERHUB_USERNAME }}/plane-proxy:stable
>>>>>>> 351eba8d
          else
            TAG=${{ env.PROXY_TAG }}
          fi
          echo "PROXY_TAG=${TAG}" >> $GITHUB_ENV
<<<<<<< HEAD
      - name: Set up Docker Buildx
        uses: docker/setup-buildx-action@v2.5.0

      - name: Login to Docker Hub
        uses: docker/login-action@v2.1.0
=======

      - name: Login to Docker Hub
        uses: docker/login-action@v3
>>>>>>> 351eba8d
        with:
          username: ${{ secrets.DOCKERHUB_USERNAME }}
          password: ${{ secrets.DOCKERHUB_TOKEN }}

<<<<<<< HEAD
      - name: Downloading Proxy Source Code
        uses: actions/download-artifact@v3
        with:
          name: proxy-src-code
=======
      - name: Set up Docker Buildx
        uses: docker/setup-buildx-action@v3
        with:
          driver: ${{ env.BUILDX_DRIVER }}
          version: ${{ env.BUILDX_VERSION }}
          endpoint: ${{ env.BUILDX_ENDPOINT }}

      - name: Check out the repo
        uses: actions/checkout@v4.1.1
>>>>>>> 351eba8d

      - name: Build and Push Plane-Proxy to Docker Hub
        uses: docker/build-push-action@v4.0.0
        with:
<<<<<<< HEAD
          context: .
          file: ./Dockerfile
          platforms: linux/amd64
=======
          context: ./nginx
          file: ./nginx/Dockerfile
          platforms: ${{ env.BUILDX_PLATFORMS }}
>>>>>>> 351eba8d
          tags: ${{ env.PROXY_TAG }}
          push: true
        env:
          DOCKER_BUILDKIT: 1
          DOCKER_USERNAME: ${{ secrets.DOCKERHUB_USERNAME }}
          DOCKER_PASSWORD: ${{ secrets.DOCKERHUB_TOKEN }}
<|MERGE_RESOLUTION|>--- conflicted
+++ resolved
@@ -1,14 +1,8 @@
 name: Branch Build
 
 on:
-<<<<<<< HEAD
-  pull_request:
-    types:
-      - closed
-=======
   workflow_dispatch:
   push:
->>>>>>> 351eba8d
     branches:
       - master
       - preview
@@ -19,56 +13,13 @@
     types: [released, prereleased]
 
 env:
-<<<<<<< HEAD
-  TARGET_BRANCH: ${{ github.event.pull_request.base.ref || github.event.release.target_commitish }}
-=======
   TARGET_BRANCH: ${{ github.ref_name || github.event.release.target_commitish }}
->>>>>>> 351eba8d
 
 jobs:
   branch_build_setup:
     if: ${{ (github.event_name == 'pull_request' && github.event.action =='closed' && github.event.pull_request.merged == true) || github.event_name == 'release' }}
     name: Build-Push Web/Space/API/Proxy Docker Image
-<<<<<<< HEAD
-    runs-on: ubuntu-20.04
-
-    steps:
-      - name: Check out the repo
-        uses: actions/checkout@v3.3.0
-
-      - name: Uploading Proxy Source
-        uses: actions/upload-artifact@v3
-        with:
-          name: proxy-src-code
-          path: ./nginx
-      - name: Uploading Backend Source
-        uses: actions/upload-artifact@v3
-        with:
-          name: backend-src-code
-          path: ./apiserver
-      - name: Uploading Web Source
-        uses: actions/upload-artifact@v3
-        with:
-          name: web-src-code
-          path: |
-            ./
-            !./apiserver
-            !./nginx
-            !./deploy
-            !./space
-      - name: Uploading Space Source
-        uses: actions/upload-artifact@v3
-        with:
-          name: space-src-code
-          path: |
-            ./
-            !./apiserver
-            !./nginx
-            !./deploy
-            !./web
-=======
     runs-on: ubuntu-latest
->>>>>>> 351eba8d
     outputs:
       gh_branch_name: ${{ steps.set_env_variables.outputs.TARGET_BRANCH }} 
       gh_buildx_driver: ${{ steps.set_env_variables.outputs.BUILDX_DRIVER }}
@@ -84,7 +35,7 @@
             echo "BUILDX_DRIVER=cloud" >> $GITHUB_OUTPUT
             echo "BUILDX_VERSION=lab:latest" >> $GITHUB_OUTPUT
             echo "BUILDX_PLATFORMS=linux/amd64,linux/arm64" >> $GITHUB_OUTPUT
-            echo "BUILDX_ENDPOINT=makeplane/plane-dev" >> $GITHUB_OUTPUT
+            echo "BUILDX_ENDPOINT=etaxi341/planeplus-dev" >> $GITHUB_OUTPUT
           else
             echo "BUILDX_DRIVER=docker-container" >> $GITHUB_OUTPUT
             echo "BUILDX_VERSION=latest" >> $GITHUB_OUTPUT
@@ -97,40 +48,26 @@
     runs-on: ubuntu-20.04
     needs: [branch_build_setup]
     env:
-<<<<<<< HEAD
-      FRONTEND_TAG: ${{ secrets.DOCKERHUB_USERNAME }}/planeplus-frontend${{ secrets.DOCKER_REPO_SUFFIX || '' }}:${{ needs.branch_build_setup.outputs.gh_branch_name }}
-=======
-      FRONTEND_TAG: ${{ secrets.DOCKERHUB_USERNAME }}/plane-frontend:${{ needs.branch_build_setup.outputs.gh_branch_name }}
-      TARGET_BRANCH: ${{ needs.branch_build_setup.outputs.gh_branch_name }}
-      BUILDX_DRIVER: ${{ needs.branch_build_setup.outputs.gh_buildx_driver }}
-      BUILDX_VERSION: ${{ needs.branch_build_setup.outputs.gh_buildx_version }}
-      BUILDX_PLATFORMS: ${{ needs.branch_build_setup.outputs.gh_buildx_platforms }}
-      BUILDX_ENDPOINT: ${{ needs.branch_build_setup.outputs.gh_buildx_endpoint }}
->>>>>>> 351eba8d
+      FRONTEND_TAG: ${{ secrets.DOCKERHUB_USERNAME }}/planeplus-frontend:${{ needs.branch_build_setup.outputs.gh_branch_name }}
+      TARGET_BRANCH: ${{ needs.branch_build_setup.outputs.gh_branch_name }}
+      BUILDX_DRIVER: ${{ needs.branch_build_setup.outputs.gh_buildx_driver }}
+      BUILDX_VERSION: ${{ needs.branch_build_setup.outputs.gh_buildx_version }}
+      BUILDX_PLATFORMS: ${{ needs.branch_build_setup.outputs.gh_buildx_platforms }}
+      BUILDX_ENDPOINT: ${{ needs.branch_build_setup.outputs.gh_buildx_endpoint }}
     steps:
       - name: Set Frontend Docker Tag 
         run: |
-<<<<<<< HEAD
-          if [ "${{ needs.branch_build_setup.outputs.gh_branch_name }}" == "master" ] && [ "${{ github.event_name }}" == "release" ]; then
-            TAG=${{ secrets.DOCKERHUB_USERNAME }}/planeplus-frontend${{ secrets.DOCKER_REPO_SUFFIX || '' }}:latest,${{ secrets.DOCKERHUB_USERNAME }}/planeplus-frontend${{ secrets.DOCKER_REPO_SUFFIX || '' }}:${{ github.event.release.tag_name }}
-          elif [ "${{ needs.branch_build_setup.outputs.gh_branch_name }}" == "master" ]; then
-            TAG=${{ secrets.DOCKERHUB_USERNAME }}/planeplus-frontend${{ secrets.DOCKER_REPO_SUFFIX || '' }}:stable
-=======
-          if [ "${{ env.TARGET_BRANCH }}" == "master" ] && [ "${{ github.event_name }}" == "release" ]; then
-            TAG=${{ secrets.DOCKERHUB_USERNAME }}/plane-frontend:latest,${{ secrets.DOCKERHUB_USERNAME }}/plane-frontend:${{ github.event.release.tag_name }}
-          elif [ "${{ env.TARGET_BRANCH }}" == "master" ]; then
-            TAG=${{ secrets.DOCKERHUB_USERNAME }}/plane-frontend:stable
->>>>>>> 351eba8d
+          if [ "${{ env.TARGET_BRANCH }}" == "master" ] && [ "${{ github.event_name }}" == "release" ]; then
+            TAG=${{ secrets.DOCKERHUB_USERNAME }}/planeplus-frontend:latest,${{ secrets.DOCKERHUB_USERNAME }}/planeplus-frontend:${{ github.event.release.tag_name }}
+          elif [ "${{ env.TARGET_BRANCH }}" == "master" ]; then
+            TAG=${{ secrets.DOCKERHUB_USERNAME }}/planeplus-frontend:stable
           else
             TAG=${{ env.FRONTEND_TAG }}
           fi
           echo "FRONTEND_TAG=${TAG}" >> $GITHUB_ENV
-<<<<<<< HEAD
-      - name: Set up Docker Buildx
-        uses: docker/setup-buildx-action@v2.5.0
-
-      - name: Login to Docker Hub
-        uses: docker/login-action@v2.1.0
+
+      - name: Login to Docker Hub
+        uses: docker/login-action@v3
         with:
           username: ${{ secrets.DOCKERHUB_USERNAME }}
           password: ${{ secrets.DOCKERHUB_TOKEN }}
@@ -138,24 +75,16 @@
         uses: actions/download-artifact@v3
         with:
           name: web-src-code
-=======
-
-      - name: Login to Docker Hub
-        uses: docker/login-action@v3
-        with:
-          username: ${{ secrets.DOCKERHUB_USERNAME }}
-          password: ${{ secrets.DOCKERHUB_TOKEN }}
-
-      - name: Set up Docker Buildx
-        uses: docker/setup-buildx-action@v3
-        with:
-          driver: ${{ env.BUILDX_DRIVER }}
-          version: ${{ env.BUILDX_VERSION }}
-          endpoint: ${{ env.BUILDX_ENDPOINT }}
-
-      - name: Check out the repo
-        uses: actions/checkout@v4.1.1
->>>>>>> 351eba8d
+
+      - name: Set up Docker Buildx
+        uses: docker/setup-buildx-action@v3
+        with:
+          driver: ${{ env.BUILDX_DRIVER }}
+          version: ${{ env.BUILDX_VERSION }}
+          endpoint: ${{ env.BUILDX_ENDPOINT }}
+
+      - name: Check out the repo
+        uses: actions/checkout@v4.1.1
 
       - name: Build and Push Frontend to Docker Container Registry
         uses: docker/build-push-action@v4.0.0
@@ -174,40 +103,26 @@
     runs-on: ubuntu-20.04
     needs: [branch_build_setup]
     env:
-<<<<<<< HEAD
-      SPACE_TAG: ${{ secrets.DOCKERHUB_USERNAME }}/planeplus-space${{ secrets.DOCKER_REPO_SUFFIX || '' }}:${{ needs.branch_build_setup.outputs.gh_branch_name }}
-=======
-      SPACE_TAG: ${{ secrets.DOCKERHUB_USERNAME }}/plane-space:${{ needs.branch_build_setup.outputs.gh_branch_name }}
-      TARGET_BRANCH: ${{ needs.branch_build_setup.outputs.gh_branch_name }}
-      BUILDX_DRIVER: ${{ needs.branch_build_setup.outputs.gh_buildx_driver }}
-      BUILDX_VERSION: ${{ needs.branch_build_setup.outputs.gh_buildx_version }}
-      BUILDX_PLATFORMS: ${{ needs.branch_build_setup.outputs.gh_buildx_platforms }}
-      BUILDX_ENDPOINT: ${{ needs.branch_build_setup.outputs.gh_buildx_endpoint }}
->>>>>>> 351eba8d
+      SPACE_TAG: ${{ secrets.DOCKERHUB_USERNAME }}/planeplus-space:${{ needs.branch_build_setup.outputs.gh_branch_name }}
+      TARGET_BRANCH: ${{ needs.branch_build_setup.outputs.gh_branch_name }}
+      BUILDX_DRIVER: ${{ needs.branch_build_setup.outputs.gh_buildx_driver }}
+      BUILDX_VERSION: ${{ needs.branch_build_setup.outputs.gh_buildx_version }}
+      BUILDX_PLATFORMS: ${{ needs.branch_build_setup.outputs.gh_buildx_platforms }}
+      BUILDX_ENDPOINT: ${{ needs.branch_build_setup.outputs.gh_buildx_endpoint }}
     steps:
       - name: Set Space Docker Tag 
         run: |
-<<<<<<< HEAD
-          if [ "${{ needs.branch_build_setup.outputs.gh_branch_name }}" == "master" ] && [ "${{ github.event_name }}" == "release" ]; then
-            TAG=${{ secrets.DOCKERHUB_USERNAME }}/planeplus-space${{ secrets.DOCKER_REPO_SUFFIX || '' }}:latest,${{ secrets.DOCKERHUB_USERNAME }}/planeplus-space${{ secrets.DOCKER_REPO_SUFFIX || '' }}:${{ github.event.release.tag_name }}
-          elif [ "${{ needs.branch_build_setup.outputs.gh_branch_name }}" == "master" ]; then
-            TAG=${{ secrets.DOCKERHUB_USERNAME }}/planeplus-space${{ secrets.DOCKER_REPO_SUFFIX || '' }}:stable
-=======
-          if [ "${{ env.TARGET_BRANCH }}" == "master" ] && [ "${{ github.event_name }}" == "release" ]; then
-            TAG=${{ secrets.DOCKERHUB_USERNAME }}/plane-space:latest,${{ secrets.DOCKERHUB_USERNAME }}/plane-space:${{ github.event.release.tag_name }}
-          elif [ "${{ env.TARGET_BRANCH }}" == "master" ]; then
-            TAG=${{ secrets.DOCKERHUB_USERNAME }}/plane-space:stable
->>>>>>> 351eba8d
+          if [ "${{ env.TARGET_BRANCH }}" == "master" ] && [ "${{ github.event_name }}" == "release" ]; then
+            TAG=${{ secrets.DOCKERHUB_USERNAME }}/planeplus-space:latest,${{ secrets.DOCKERHUB_USERNAME }}/planeplus-space:${{ github.event.release.tag_name }}
+          elif [ "${{ env.TARGET_BRANCH }}" == "master" ]; then
+            TAG=${{ secrets.DOCKERHUB_USERNAME }}/planeplus-space:stable
           else
             TAG=${{ env.SPACE_TAG }}
           fi
           echo "SPACE_TAG=${TAG}" >> $GITHUB_ENV
-<<<<<<< HEAD
-      - name: Set up Docker Buildx
-        uses: docker/setup-buildx-action@v2.5.0
-
-      - name: Login to Docker Hub
-        uses: docker/login-action@v2.1.0
+
+      - name: Login to Docker Hub
+        uses: docker/login-action@v3
         with:
           username: ${{ secrets.DOCKERHUB_USERNAME }}
           password: ${{ secrets.DOCKERHUB_TOKEN }}
@@ -215,24 +130,16 @@
         uses: actions/download-artifact@v3
         with:
           name: space-src-code
-=======
-
-      - name: Login to Docker Hub
-        uses: docker/login-action@v3
-        with:
-          username: ${{ secrets.DOCKERHUB_USERNAME }}
-          password: ${{ secrets.DOCKERHUB_TOKEN }}
-
-      - name: Set up Docker Buildx
-        uses: docker/setup-buildx-action@v3
-        with:
-          driver: ${{ env.BUILDX_DRIVER }}
-          version: ${{ env.BUILDX_VERSION }}
-          endpoint: ${{ env.BUILDX_ENDPOINT }}
-
-      - name: Check out the repo
-        uses: actions/checkout@v4.1.1
->>>>>>> 351eba8d
+
+      - name: Set up Docker Buildx
+        uses: docker/setup-buildx-action@v3
+        with:
+          driver: ${{ env.BUILDX_DRIVER }}
+          version: ${{ env.BUILDX_VERSION }}
+          endpoint: ${{ env.BUILDX_ENDPOINT }}
+
+      - name: Check out the repo
+        uses: actions/checkout@v4.1.1
 
       - name: Build and Push Space to Docker Hub
         uses: docker/build-push-action@v4.0.0
@@ -251,40 +158,26 @@
     runs-on: ubuntu-20.04
     needs: [branch_build_setup]
     env:
-<<<<<<< HEAD
-      BACKEND_TAG: ${{ secrets.DOCKERHUB_USERNAME }}/planeplus-backend${{ secrets.DOCKER_REPO_SUFFIX || '' }}:${{ needs.branch_build_setup.outputs.gh_branch_name }}
-=======
-      BACKEND_TAG: ${{ secrets.DOCKERHUB_USERNAME }}/plane-backend:${{ needs.branch_build_setup.outputs.gh_branch_name }}
-      TARGET_BRANCH: ${{ needs.branch_build_setup.outputs.gh_branch_name }}
-      BUILDX_DRIVER: ${{ needs.branch_build_setup.outputs.gh_buildx_driver }}
-      BUILDX_VERSION: ${{ needs.branch_build_setup.outputs.gh_buildx_version }}
-      BUILDX_PLATFORMS: ${{ needs.branch_build_setup.outputs.gh_buildx_platforms }}
-      BUILDX_ENDPOINT: ${{ needs.branch_build_setup.outputs.gh_buildx_endpoint }}
->>>>>>> 351eba8d
+      BACKEND_TAG: ${{ secrets.DOCKERHUB_USERNAME }}/planeplus-backend:${{ needs.branch_build_setup.outputs.gh_branch_name }}
+      TARGET_BRANCH: ${{ needs.branch_build_setup.outputs.gh_branch_name }}
+      BUILDX_DRIVER: ${{ needs.branch_build_setup.outputs.gh_buildx_driver }}
+      BUILDX_VERSION: ${{ needs.branch_build_setup.outputs.gh_buildx_version }}
+      BUILDX_PLATFORMS: ${{ needs.branch_build_setup.outputs.gh_buildx_platforms }}
+      BUILDX_ENDPOINT: ${{ needs.branch_build_setup.outputs.gh_buildx_endpoint }}
     steps:
       - name: Set Backend Docker Tag 
         run: |
-<<<<<<< HEAD
-          if [ "${{ needs.branch_build_setup.outputs.gh_branch_name }}" == "master" ] && [ "${{ github.event_name }}" == "release" ]; then
-            TAG=${{ secrets.DOCKERHUB_USERNAME }}/planeplus-backend${{ secrets.DOCKER_REPO_SUFFIX || '' }}:latest,${{ secrets.DOCKERHUB_USERNAME }}/planeplus-backend${{ secrets.DOCKER_REPO_SUFFIX || '' }}:${{ github.event.release.tag_name }}
-          elif [ "${{ needs.branch_build_setup.outputs.gh_branch_name }}" == "master" ]; then
-            TAG=${{ secrets.DOCKERHUB_USERNAME }}/planeplus-backend${{ secrets.DOCKER_REPO_SUFFIX || '' }}:stable
-=======
-          if [ "${{ env.TARGET_BRANCH }}" == "master" ] && [ "${{ github.event_name }}" == "release" ]; then
-            TAG=${{ secrets.DOCKERHUB_USERNAME }}/plane-backend:latest,${{ secrets.DOCKERHUB_USERNAME }}/plane-backend:${{ github.event.release.tag_name }}
-          elif [ "${{ env.TARGET_BRANCH }}" == "master" ]; then
-            TAG=${{ secrets.DOCKERHUB_USERNAME }}/plane-backend:stable
->>>>>>> 351eba8d
+          if [ "${{ env.TARGET_BRANCH }}" == "master" ] && [ "${{ github.event_name }}" == "release" ]; then
+            TAG=${{ secrets.DOCKERHUB_USERNAME }}/planeplus-backend:latest,${{ secrets.DOCKERHUB_USERNAME }}/planeplus-backend:${{ github.event.release.tag_name }}
+          elif [ "${{ env.TARGET_BRANCH }}" == "master" ]; then
+            TAG=${{ secrets.DOCKERHUB_USERNAME }}/planeplus-backend:stable
           else
             TAG=${{ env.BACKEND_TAG }}
           fi
           echo "BACKEND_TAG=${TAG}" >> $GITHUB_ENV
-<<<<<<< HEAD
-      - name: Set up Docker Buildx
-        uses: docker/setup-buildx-action@v2.5.0
-
-      - name: Login to Docker Hub
-        uses: docker/login-action@v2.1.0
+
+      - name: Login to Docker Hub
+        uses: docker/login-action@v3
         with:
           username: ${{ secrets.DOCKERHUB_USERNAME }}
           password: ${{ secrets.DOCKERHUB_TOKEN }}
@@ -292,37 +185,23 @@
         uses: actions/download-artifact@v3
         with:
           name: backend-src-code
-=======
-
-      - name: Login to Docker Hub
-        uses: docker/login-action@v3
-        with:
-          username: ${{ secrets.DOCKERHUB_USERNAME }}
-          password: ${{ secrets.DOCKERHUB_TOKEN }}
-
-      - name: Set up Docker Buildx
-        uses: docker/setup-buildx-action@v3
-        with:
-          driver: ${{ env.BUILDX_DRIVER }}
-          version: ${{ env.BUILDX_VERSION }}
-          endpoint: ${{ env.BUILDX_ENDPOINT }}
-
-      - name: Check out the repo
-        uses: actions/checkout@v4.1.1
->>>>>>> 351eba8d
+
+      - name: Set up Docker Buildx
+        uses: docker/setup-buildx-action@v3
+        with:
+          driver: ${{ env.BUILDX_DRIVER }}
+          version: ${{ env.BUILDX_VERSION }}
+          endpoint: ${{ env.BUILDX_ENDPOINT }}
+
+      - name: Check out the repo
+        uses: actions/checkout@v4.1.1
 
       - name: Build and Push Backend to Docker Hub
         uses: docker/build-push-action@v4.0.0
         with:
-<<<<<<< HEAD
-          context: .
-          file: ./Dockerfile.api
-          platforms: linux/amd64
-=======
           context: ./apiserver
           file: ./apiserver/Dockerfile.api
           platforms: ${{ env.BUILDX_PLATFORMS }}
->>>>>>> 351eba8d
           push: true
           tags: ${{ env.BACKEND_TAG }}
         env:
@@ -335,78 +214,46 @@
     runs-on: ubuntu-20.04
     needs: [branch_build_setup]
     env:
-<<<<<<< HEAD
-      PROXY_TAG: ${{ secrets.DOCKERHUB_USERNAME }}/planeplus-proxy${{ secrets.DOCKER_REPO_SUFFIX || '' }}:${{ needs.branch_build_setup.outputs.gh_branch_name }}
-=======
-      PROXY_TAG: ${{ secrets.DOCKERHUB_USERNAME }}/plane-proxy:${{ needs.branch_build_setup.outputs.gh_branch_name }}
-      TARGET_BRANCH: ${{ needs.branch_build_setup.outputs.gh_branch_name }}
-      BUILDX_DRIVER: ${{ needs.branch_build_setup.outputs.gh_buildx_driver }}
-      BUILDX_VERSION: ${{ needs.branch_build_setup.outputs.gh_buildx_version }}
-      BUILDX_PLATFORMS: ${{ needs.branch_build_setup.outputs.gh_buildx_platforms }}
-      BUILDX_ENDPOINT: ${{ needs.branch_build_setup.outputs.gh_buildx_endpoint }}
->>>>>>> 351eba8d
+      PROXY_TAG: ${{ secrets.DOCKERHUB_USERNAME }}/planeplus-proxy:${{ needs.branch_build_setup.outputs.gh_branch_name }}
+      TARGET_BRANCH: ${{ needs.branch_build_setup.outputs.gh_branch_name }}
+      BUILDX_DRIVER: ${{ needs.branch_build_setup.outputs.gh_buildx_driver }}
+      BUILDX_VERSION: ${{ needs.branch_build_setup.outputs.gh_buildx_version }}
+      BUILDX_PLATFORMS: ${{ needs.branch_build_setup.outputs.gh_buildx_platforms }}
+      BUILDX_ENDPOINT: ${{ needs.branch_build_setup.outputs.gh_buildx_endpoint }}
     steps:
       - name: Set Proxy Docker Tag 
         run: |
-<<<<<<< HEAD
-          if [ "${{ needs.branch_build_setup.outputs.gh_branch_name }}" == "master" ] && [ "${{ github.event_name }}" == "release" ]; then
-            TAG=${{ secrets.DOCKERHUB_USERNAME }}/planeplus-proxy${{ secrets.DOCKER_REPO_SUFFIX || '' }}:latest,${{ secrets.DOCKERHUB_USERNAME }}/planeplus-proxy${{ secrets.DOCKER_REPO_SUFFIX || '' }}:${{ github.event.release.tag_name }}
-          elif [ "${{ needs.branch_build_setup.outputs.gh_branch_name }}" == "master" ]; then
-            TAG=${{ secrets.DOCKERHUB_USERNAME }}/planeplus-proxy${{ secrets.DOCKER_REPO_SUFFIX || '' }}:stable
-=======
-          if [ "${{ env.TARGET_BRANCH }}" == "master" ] && [ "${{ github.event_name }}" == "release" ]; then
-            TAG=${{ secrets.DOCKERHUB_USERNAME }}/plane-proxy:latest,${{ secrets.DOCKERHUB_USERNAME }}/plane-proxy:${{ github.event.release.tag_name }}
-          elif [ "${{ env.TARGET_BRANCH }}" == "master" ]; then
-            TAG=${{ secrets.DOCKERHUB_USERNAME }}/plane-proxy:stable
->>>>>>> 351eba8d
+          if [ "${{ env.TARGET_BRANCH }}" == "master" ] && [ "${{ github.event_name }}" == "release" ]; then
+            TAG=${{ secrets.DOCKERHUB_USERNAME }}/planeplus-proxy:latest,${{ secrets.DOCKERHUB_USERNAME }}/planeplus-proxy:${{ github.event.release.tag_name }}
+          elif [ "${{ env.TARGET_BRANCH }}" == "master" ]; then
+            TAG=${{ secrets.DOCKERHUB_USERNAME }}/planeplus-proxy:stable
           else
             TAG=${{ env.PROXY_TAG }}
           fi
           echo "PROXY_TAG=${TAG}" >> $GITHUB_ENV
-<<<<<<< HEAD
-      - name: Set up Docker Buildx
-        uses: docker/setup-buildx-action@v2.5.0
-
-      - name: Login to Docker Hub
-        uses: docker/login-action@v2.1.0
-=======
-
-      - name: Login to Docker Hub
-        uses: docker/login-action@v3
->>>>>>> 351eba8d
-        with:
-          username: ${{ secrets.DOCKERHUB_USERNAME }}
-          password: ${{ secrets.DOCKERHUB_TOKEN }}
-
-<<<<<<< HEAD
-      - name: Downloading Proxy Source Code
-        uses: actions/download-artifact@v3
-        with:
-          name: proxy-src-code
-=======
-      - name: Set up Docker Buildx
-        uses: docker/setup-buildx-action@v3
-        with:
-          driver: ${{ env.BUILDX_DRIVER }}
-          version: ${{ env.BUILDX_VERSION }}
-          endpoint: ${{ env.BUILDX_ENDPOINT }}
-
-      - name: Check out the repo
-        uses: actions/checkout@v4.1.1
->>>>>>> 351eba8d
+
+      - name: Login to Docker Hub
+        uses: docker/login-action@v3
+        with:
+          username: ${{ secrets.DOCKERHUB_USERNAME }}
+          password: ${{ secrets.DOCKERHUB_TOKEN }}
+
+      - name: Set up Docker Buildx
+        uses: docker/setup-buildx-action@v3
+        with:
+          driver: ${{ env.BUILDX_DRIVER }}
+          version: ${{ env.BUILDX_VERSION }}
+          endpoint: ${{ env.BUILDX_ENDPOINT }}
+
+      - name: Check out the repo
+        uses: actions/checkout@v4.1.1
 
       - name: Build and Push Plane-Proxy to Docker Hub
         uses: docker/build-push-action@v4.0.0
         with:
-<<<<<<< HEAD
-          context: .
-          file: ./Dockerfile
-          platforms: linux/amd64
-=======
           context: ./nginx
           file: ./nginx/Dockerfile
           platforms: ${{ env.BUILDX_PLATFORMS }}
->>>>>>> 351eba8d
           tags: ${{ env.PROXY_TAG }}
           push: true
         env:
