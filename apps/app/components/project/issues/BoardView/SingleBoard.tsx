import React, { useState } from "react";
// Next imports
import Link from "next/link";
// React beautiful dnd
import { Draggable } from "react-beautiful-dnd";
import StrictModeDroppable from "components/dnd/StrictModeDroppable";
// common
import {
  addSpaceIfCamelCase,
  findHowManyDaysLeft,
  renderShortNumericDateFormat,
} from "constants/common";
// types
import { IIssue, Properties, NestedKeyOf } from "types";
// icons
import {
  ArrowsPointingInIcon,
  ArrowsPointingOutIcon,
  CalendarDaysIcon,
  EllipsisHorizontalIcon,
  PencilIcon,
  PlusIcon,
} from "@heroicons/react/24/outline";
import Image from "next/image";
import { divide } from "lodash";

type Props = {
  selectedGroup: NestedKeyOf<IIssue> | null;
  groupTitle: string;
  groupedByIssues: {
    [key: string]: IIssue[];
  };
  index: number;
  setIsIssueOpen: React.Dispatch<React.SetStateAction<boolean>>;
  properties: Properties;
  setPreloadedData: React.Dispatch<
    React.SetStateAction<
      | (Partial<IIssue> & {
          actionType: "createIssue" | "edit" | "delete";
        })
      | undefined
    >
  >;
  bgColor?: string;
  stateId?: string;
  createdBy?: string;
};

const SingleBoard: React.FC<Props> = ({
  selectedGroup,
  groupTitle,
  groupedByIssues,
  index,
  setIsIssueOpen,
  properties,
  setPreloadedData,
  bgColor = "#0f2b16",
  stateId,
  createdBy,
}) => {
  // Collapse/Expand
  const [show, setState] = useState<any>(true);

  if (selectedGroup === "priority")
    groupTitle === "high"
      ? (bgColor = "#dc2626")
      : groupTitle === "medium"
      ? (bgColor = "#f97316")
      : groupTitle === "low"
      ? (bgColor = "#22c55e")
      : (bgColor = "#ff0000");

  return (
    <Draggable draggableId={groupTitle} index={index}>
      {(provided, snapshot) => (
        <div
          className={`rounded flex-shrink-0 h-full ${
            snapshot.isDragging ? "border-indigo-600 shadow-lg" : ""
          } ${!show ? "" : "w-80 bg-gray-50 border"}`}
          ref={provided.innerRef}
          {...provided.draggableProps}
        >
          <div className={`${!show ? "" : "h-full space-y-3 overflow-y-auto flex flex-col"}`}>
            <div
              className={`flex justify-between p-3 pb-0 ${
                !show ? "flex-col bg-gray-50 rounded-md border" : ""
              }`}
            >
              <div className={`flex items-center ${!show ? "flex-col gap-2" : "gap-1"}`}>
                <button
                  type="button"
                  {...provided.dragHandleProps}
                  className={`h-7 w-7 p-1 grid place-items-center rounded hover:bg-gray-200 duration-300 outline-none ${
                    !show ? "" : "rotate-90"
                  } ${selectedGroup !== "state_detail.name" ? "hidden" : ""}`}
                >
                  <EllipsisHorizontalIcon className="h-4 w-4 text-gray-600" />
                  <EllipsisHorizontalIcon className="h-4 w-4 text-gray-600 mt-[-0.7rem]" />
                </button>
                <div
                  className={`flex items-center gap-x-1 px-2 bg-slate-900 rounded-md cursor-pointer ${
                    !show ? "py-2 mb-2 flex-col gap-y-2" : ""
                  }`}
                  style={{
                    border: `2px solid ${bgColor}`,
                    backgroundColor: `${bgColor}20`,
                  }}
                >
                  <span
                    className={`w-3 h-3 block rounded-full ${!show ? "" : "mr-1"}`}
                    style={{
                      backgroundColor: bgColor,
                    }}
<<<<<<< HEAD
=======
                  />
                  <h2
                    className={`text-[0.9rem] font-medium capitalize`}
                    style={{
                      writingMode: !show ? "vertical-rl" : "horizontal-tb",
                    }}
>>>>>>> 403d2a9c
                  >
                    {groupTitle === null || groupTitle === "null"
                      ? "None"
                      : createdBy
                      ? createdBy
                      : addSpaceIfCamelCase(groupTitle)}
                  </h2>
                  <span className="text-gray-500 text-sm ml-0.5">
                    {groupedByIssues[groupTitle].length}
                  </span>
                </div>
              </div>

              <div className={`flex items-center ${!show ? "flex-col pb-2" : ""}`}>
                <button
                  type="button"
                  className="h-7 w-7 p-1 grid place-items-center rounded hover:bg-gray-200 duration-300 outline-none"
                  onClick={() => {
                    setState(!show);
                  }}
                >
                  {show ? (
                    <ArrowsPointingInIcon className="h-4 w-4" />
                  ) : (
                    <ArrowsPointingOutIcon className="h-4 w-4" />
                  )}
                </button>
                <button
                  type="button"
                  className="h-7 w-7 p-1 grid place-items-center rounded hover:bg-gray-200 duration-300 outline-none"
                  onClick={() => {
                    setIsIssueOpen(true);
                    if (selectedGroup !== null)
                      setPreloadedData({
                        state: stateId,
                        [selectedGroup]: groupTitle,
                        actionType: "createIssue",
                      });
                  }}
                >
                  <PlusIcon className="h-4 w-4" />
                </button>
                <button
                  type="button"
                  className="h-7 w-7 p-1 grid place-items-center rounded hover:bg-gray-200 duration-300 outline-none"
                  onClick={() =>
                    setPreloadedData({
                      actionType: "edit",
                    })
                  }
                >
                  <PencilIcon className="h-4 w-4" />
                </button>
              </div>
            </div>
            <StrictModeDroppable key={groupTitle} droppableId={groupTitle}>
              {(provided, snapshot) => (
                <div
                  className={`mt-3 space-y-3 h-full overflow-y-auto px-3 pb-3 ${
                    snapshot.isDraggingOver ? "bg-indigo-50 bg-opacity-50" : ""
                  } ${!show ? "hidden" : "block"}`}
                  {...provided.droppableProps}
                  ref={provided.innerRef}
                >
                  {groupedByIssues[groupTitle].map((childIssue, index: number) => (
                    <Draggable key={childIssue.id} draggableId={childIssue.id} index={index}>
                      {(provided, snapshot) => (
                        <Link href={`/projects/${childIssue.project}/issues/${childIssue.id}`}>
                          <a
                            className={`group block border rounded bg-white shadow-sm ${
                              snapshot.isDragging ? "border-indigo-600 shadow-lg bg-indigo-50" : ""
                            }`}
                            ref={provided.innerRef}
                            {...provided.draggableProps}
                          >
                            <div
                              className="px-2 py-3 space-y-1.5 select-none"
                              {...provided.dragHandleProps}
                            >
                              <span className="group-hover:text-theme break-all">
                                {childIssue.name}
                              </span>
                              {Object.keys(properties).map(
                                (key) =>
                                  properties[key as keyof Properties] &&
                                  !Array.isArray(childIssue[key as keyof IIssue]) && (
                                    <div
                                      key={key}
                                      className={`${
                                        key === "name"
                                          ? "text-sm mb-2"
                                          : key === "description"
                                          ? "text-xs text-black"
                                          : key === "priority"
                                          ? `text-xs bg-gray-200 px-2 py-1 mt-2 flex items-center gap-x-1 rounded w-min whitespace-nowrap capitalize font-medium ${
                                              childIssue.priority === "high"
                                                ? "bg-red-100 text-red-600"
                                                : childIssue.priority === "medium"
                                                ? "bg-orange-100 text-orange-500"
                                                : childIssue.priority === "low"
                                                ? "bg-green-100 text-green-500"
                                                : "hidden"
                                            }`
                                          : key === "target_date"
                                          ? "text-xs bg-indigo-50 px-2 py-1 mt-2 flex items-center gap-x-1 rounded w-min whitespace-nowrap"
                                          : "text-sm text-gray-500"
                                      } gap-1 relative
                                    `}
                                    >
                                      {key === "start_date" && childIssue.start_date !== null && (
                                        <span className="text-sm">
                                          <CalendarDaysIcon className="h-4 w-4" />
                                          {renderShortNumericDateFormat(childIssue.start_date)} -
                                          {childIssue.target_date
                                            ? renderShortNumericDateFormat(childIssue.target_date)
                                            : "None"}
                                        </span>
                                      )}
                                      {key === "target_date" && (
                                        <>
                                          <span
                                            className={`flex items-center gap-x-1 group ${
                                              childIssue.target_date === null
                                                ? ""
                                                : childIssue.target_date < new Date().toISOString()
                                                ? "text-red-600"
                                                : findHowManyDaysLeft(childIssue.target_date) <=
                                                    3 && "text-orange-400"
                                            }`}
                                          >
                                            <CalendarDaysIcon className="h-4 w-4" />
                                            {childIssue.target_date
                                              ? renderShortNumericDateFormat(childIssue.target_date)
                                              : "N/A"}
                                            {childIssue.target_date && (
                                              <span className="absolute -top-full mb-2 left-4 border transition-opacity opacity-0 group-hover:opacity-100 bg-white rounded px-2 py-1">
                                                {childIssue.target_date < new Date().toISOString()
                                                  ? `Target date has passed by ${findHowManyDaysLeft(
                                                      childIssue.target_date
                                                    )} days`
                                                  : findHowManyDaysLeft(childIssue.target_date) <= 3
                                                  ? `Target date is in ${findHowManyDaysLeft(
                                                      childIssue.target_date
                                                    )} days`
                                                  : "Target date"}
                                              </span>
                                            )}
                                          </span>
                                        </>
                                      )}
                                      {key === "key" && (
                                        <span className="text-xs">
                                          {childIssue.project_detail?.identifier}-
                                          {childIssue.sequence_id}
                                        </span>
                                      )}
                                      {key === "state" && (
                                        <>{addSpaceIfCamelCase(childIssue["state_detail"].name)}</>
                                      )}
                                      {key === "priority" && <>{childIssue.priority}</>}
                                      {key === "assignee" ? (
                                        <div className="flex items-center gap-1 text-xs">
                                          {childIssue?.assignee_details?.length > 0 ? (
                                            childIssue?.assignee_details?.map(
                                              (assignee, index: number) => (
                                                <div
                                                  key={index}
                                                  className={`relative z-[1] h-5 w-5 rounded-full ${
                                                    index !== 0 ? "-ml-2.5" : ""
                                                  }`}
                                                >
                                                  {assignee.avatar && assignee.avatar !== "" ? (
                                                    <div className="h-5 w-5 border-2 bg-white border-white rounded-full">
                                                      <Image
                                                        src={assignee.avatar}
                                                        height="100%"
                                                        width="100%"
                                                        className="rounded-full"
                                                        alt={assignee.name}
                                                      />
                                                    </div>
                                                  ) : (
                                                    <div
                                                      className={`h-5 w-5 bg-gray-700 text-white border-2 border-white grid place-items-center rounded-full`}
                                                    >
                                                      {assignee.first_name.charAt(0)}
                                                    </div>
                                                  )}
                                                </div>
                                              )
                                            )
                                          ) : (
                                            <span>No assignee.</span>
                                          )}
                                        </div>
                                      ) : null}
                                    </div>
                                  )
                              )}
                            </div>
                          </a>
                        </Link>
                      )}
                    </Draggable>
                  ))}
                  {provided.placeholder}
                  <button
                    type="button"
                    className="flex items-center text-xs font-medium hover:bg-gray-200 p-2 rounded duration-300 outline-none"
                    onClick={() => {
                      setIsIssueOpen(true);
                      if (selectedGroup !== null) {
                        setPreloadedData({
                          state: stateId,
                          [selectedGroup]: groupTitle,
                          actionType: "createIssue",
                        });
                      }
                    }}
                  >
                    <PlusIcon className="h-3 w-3 mr-1" />
                    Create
                  </button>
                </div>
              )}
            </StrictModeDroppable>
          </div>
        </div>
      )}
    </Draggable>
  );
};

export default SingleBoard;<|MERGE_RESOLUTION|>--- conflicted
+++ resolved
@@ -111,15 +111,12 @@
                     style={{
                       backgroundColor: bgColor,
                     }}
-<<<<<<< HEAD
-=======
                   />
                   <h2
                     className={`text-[0.9rem] font-medium capitalize`}
                     style={{
                       writingMode: !show ? "vertical-rl" : "horizontal-tb",
                     }}
->>>>>>> 403d2a9c
                   >
                     {groupTitle === null || groupTitle === "null"
                       ? "None"
