--- conflicted
+++ resolved
@@ -10,8 +10,6 @@
     super(API_BASE_URL);
   }
 
-<<<<<<< HEAD
-=======
   async workspaceActiveCycles(workspaceSlug: string): Promise<ICycle[]> {
     return this.get(`/api/workspaces/${workspaceSlug}/active-cycles/`)
       .then((res) => res?.data)
@@ -20,7 +18,6 @@
       });
   }
 
->>>>>>> 22c7f353
   async createCycle(workspaceSlug: string, projectId: string, data: any): Promise<ICycle> {
     return this.post(`/api/workspaces/${workspaceSlug}/projects/${projectId}/cycles/`, data)
       .then((response) => response?.data)
