import { Sparkle } from "lucide-react";
import { observer } from "mobx-react-lite";
import useSWR from "swr";
import { useRouter } from "next/router";
import { ReactElement, useEffect, useRef, useState } from "react";
import { Controller, useForm } from "react-hook-form";
// hooks
<<<<<<< HEAD
import { useApplication, useUser } from "hooks/store";
import useToast from "hooks/use-toast";
=======
import { useApplication, useIssues, usePage, useUser } from "hooks/store";
>>>>>>> e2f54db6
import useReloadConfirmations from "hooks/use-reload-confirmation";
import useToast from "hooks/use-toast";
// services
import { FileService } from "services/file.service";
// layouts
import { AppLayout } from "layouts/app-layout";
// components
import { GptAssistantPopover } from "components/core";
import { PageDetailsHeader } from "components/headers/page-details";
<<<<<<< HEAD
import { EmptyState } from "components/common";
=======
>>>>>>> e2f54db6
// ui
import { DocumentEditorWithRef, DocumentReadOnlyEditorWithRef } from "@plane/document-editor";
import { Spinner } from "@plane/ui";
// assets
// helpers
// types
import { IPage } from "@plane/types";
import { NextPageWithLayout } from "lib/types";
// fetch-keys
// constants
import { EUserProjectRoles } from "constants/project";
<<<<<<< HEAD
=======
import { useProjectPages } from "hooks/store/use-project-specific-pages";
import { useIssueEmbeds } from "hooks/use-issue-embeds";
import { IssuePeekOverview } from "components/issues";
import { PROJECT_ISSUES_LIST } from "constants/fetch-keys";
import { IssueService } from "services/issue";
import { EIssuesStoreType } from "constants/issue";
>>>>>>> e2f54db6

// services
const fileService = new FileService();
const issueService = new IssueService();

const PageDetailsPage: NextPageWithLayout = observer(() => {
  // states
  const [gptModalOpen, setGptModal] = useState(false);
  // refs
  const editorRef = useRef<any>(null);
  // router
  const router = useRouter();
<<<<<<< HEAD
=======

>>>>>>> e2f54db6
  const { workspaceSlug, projectId, pageId } = router.query;
  // store hooks
  const {
    config: { envConfig },
  } = useApplication();
  const {
    currentUser,
    membership: { currentProjectRole },
  } = useUser();
  // toast alert
  const { setToastAlert } = useToast();

  //TODO:fix reload confirmations, with mobx
  const { setShowAlert } = useReloadConfirmations();

  const { handleSubmit, setValue, watch, getValues, control, reset } = useForm<IPage>({
    defaultValues: { name: "", description_html: "" },
  });

  const {
    archivePage: archivePageAction,
    restorePage: restorePageAction,
    createPage: createPageAction,
    projectPageMap,
    projectArchivedPageMap,
    fetchProjectPages,
    fetchArchivedProjectPages,
  } = useProjectPages();

  useSWR(
    workspaceSlug && projectId ? `ALL_PAGES_LIST_${projectId}` : null,
    workspaceSlug && projectId && !projectPageMap[projectId as string] && !projectArchivedPageMap[projectId as string]
      ? () => fetchProjectPages(workspaceSlug.toString(), projectId.toString())
      : null
  );
  // fetching archived pages from API
  useSWR(
    workspaceSlug && projectId ? `ALL_ARCHIVED_PAGES_LIST_${projectId}` : null,
    workspaceSlug && projectId && !projectArchivedPageMap[projectId as string] && !projectPageMap[projectId as string]
      ? () => fetchArchivedProjectPages(workspaceSlug.toString(), projectId.toString())
      : null
  );

  const { issues, fetchIssue, issueWidgetClickAction } = useIssueEmbeds();

  const pageStore = usePage(pageId as string);

  useEffect(
    () => () => {
      if (pageStore) {
        pageStore.cleanup();
      }
    },
    [pageStore]
  );

<<<<<<< HEAD
  const fetchIssue = async (issueId: string) => {
    const issue = await issueService.retrieve(workspaceSlug as string, projectId as string, issueId as string);
    return issue as TIssue;
=======
  if (!pageStore) {
    return (
      <div className="grid h-full w-full place-items-center">
        <Spinner />
      </div>
    );
  }

  // We need to get the values of title and description from the page store but we don't have to subscribe to those values
  const pageTitle = pageStore?.name;
  const pageDescription = pageStore?.description_html;
  const {
    lockPage: lockPageAction,
    unlockPage: unlockPageAction,
    updateName: updateNameAction,
    updateDescription: updateDescriptionAction,
    id: pageIdMobx,
    isSubmitting,
    setIsSubmitting,
    owned_by,
    is_locked,
    archived_at,
    created_at,
    created_by,
    updated_at,
    updated_by,
  } = pageStore;

  const updatePage = async (formData: IPage) => {
    if (!workspaceSlug || !projectId || !pageId) return;
    await updateDescriptionAction(formData.description_html);
>>>>>>> e2f54db6
  };

  const handleAiAssistance = async (response: string) => {
    if (!workspaceSlug || !projectId || !pageId) return;

    const newDescription = `${watch("description_html")}<p>${response}</p>`;
    setValue("description_html", newDescription);
    editorRef.current?.setEditorValue(newDescription);
    updateDescriptionAction(newDescription);
  };

  const actionCompleteAlert = ({
    title,
    message,
    type,
  }: {
    title: string;
    message: string;
    type: "success" | "error" | "warning" | "info";
  }) => {
    setToastAlert({
      title,
      message,
      type,
    });
  };

  const updatePageTitle = (title: string) => {
    if (!workspaceSlug || !projectId || !pageId) return;
    updateNameAction(title);
  };

  const createPage = async (payload: Partial<IPage>) => {
    if (!workspaceSlug || !projectId) return;
    await createPageAction(workspaceSlug as string, projectId as string, payload);
  };

  // ================ Page Menu Actions ==================
  const duplicate_page = async () => {
    const currentPageValues = getValues();

    if (!currentPageValues?.description_html) {
      // TODO: We need to get latest data the above variable will give us stale data
      currentPageValues.description_html = pageDescription as string;
    }

    const formData: Partial<IPage> = {
      name: "Copy of " + pageTitle,
      description_html: currentPageValues.description_html,
    };

    try {
      await createPage(formData);
    } catch (error) {
      actionCompleteAlert({
        title: `Page could not be duplicated`,
        message: `Sorry, page could not be duplicated, please try again later`,
        type: "error",
      });
    }
  };

  const archivePage = async () => {
    if (!workspaceSlug || !projectId || !pageId) return;
    try {
      await archivePageAction(workspaceSlug as string, projectId as string, pageId as string);
    } catch (error) {
      actionCompleteAlert({
        title: `Page could not be archived`,
        message: `Sorry, page could not be archived, please try again later`,
        type: "error",
      });
    }
  };

  const unArchivePage = async () => {
    if (!workspaceSlug || !projectId || !pageId) return;
    try {
      await restorePageAction(workspaceSlug as string, projectId as string, pageId as string);
    } catch (error) {
      actionCompleteAlert({
        title: `Page could not be restored`,
        message: `Sorry, page could not be restored, please try again later`,
        type: "error",
      });
    }
  };

  const lockPage = async () => {
    if (!workspaceSlug || !projectId || !pageId) return;
    try {
      await lockPageAction();
    } catch (error) {
      actionCompleteAlert({
        title: `Page could not be locked`,
        message: `Sorry, page could not be locked, please try again later`,
        type: "error",
      });
    }
  };

  const unlockPage = async () => {
    if (!workspaceSlug || !projectId || !pageId) return;
    try {
      await unlockPageAction();
    } catch (error) {
      actionCompleteAlert({
        title: `Page could not be unlocked`,
        message: `Sorry, page could not be unlocked, please try again later`,
        type: "error",
      });
    }
  };

  const isPageReadOnly =
    is_locked ||
    archived_at ||
    (currentProjectRole && [EUserProjectRoles.VIEWER, EUserProjectRoles.GUEST].includes(currentProjectRole));

  const isCurrentUserOwner = owned_by === currentUser?.id;

  const userCanDuplicate =
    currentProjectRole && [EUserProjectRoles.ADMIN, EUserProjectRoles.MEMBER].includes(currentProjectRole);
  const userCanArchive = isCurrentUserOwner || currentProjectRole === EUserProjectRoles.ADMIN;
  const userCanLock =
    currentProjectRole && [EUserProjectRoles.ADMIN, EUserProjectRoles.MEMBER].includes(currentProjectRole);

  return pageIdMobx && issues ? (
    <div className="flex h-full flex-col justify-between">
      <div className="h-full w-full overflow-hidden">
        {isPageReadOnly ? (
          <DocumentReadOnlyEditorWithRef
            onActionCompleteHandler={actionCompleteAlert}
            ref={editorRef}
            value={pageDescription}
            customClassName={"tracking-tight w-full px-0"}
            borderOnFocus={false}
            noBorder
            documentDetails={{
              title: pageTitle,
              created_by: created_by,
              created_on: created_at,
              last_updated_at: updated_at,
              last_updated_by: updated_by,
            }}
            pageLockConfig={userCanLock && !archived_at ? { action: unlockPage, is_locked: is_locked } : undefined}
            pageDuplicationConfig={userCanDuplicate && !archived_at ? { action: duplicate_page } : undefined}
            pageArchiveConfig={
              userCanArchive
                ? {
                    action: archived_at ? unArchivePage : archivePage,
                    is_archived: archived_at ? true : false,
                    archived_at: archived_at ? new Date(archived_at) : undefined,
                  }
                : undefined
            }
            embedConfig={{
              issueEmbedConfig: {
                issues: issues,
                fetchIssue: fetchIssue,
                clickAction: issueWidgetClickAction,
              },
            }}
          />
        ) : (
          <div className="relative h-full w-full overflow-hidden">
            <Controller
              name="description_html"
              control={control}
              render={({ field: { onChange } }) => (
                <DocumentEditorWithRef
                  isSubmitting={isSubmitting}
                  documentDetails={{
                    title: pageTitle,
                    created_by: created_by,
                    created_on: created_at,
                    last_updated_at: updated_at,
                    last_updated_by: updated_by,
                  }}
                  uploadFile={fileService.getUploadFileFunction(workspaceSlug as string)}
                  value={pageDescription}
                  setShouldShowAlert={setShowAlert}
                  deleteFile={fileService.deleteImage}
                  restoreFile={fileService.restoreImage}
                  cancelUploadImage={fileService.cancelUpload}
                  ref={editorRef}
                  debouncedUpdatesEnabled={false}
                  setIsSubmitting={setIsSubmitting}
                  updatePageTitle={updatePageTitle}
                  onActionCompleteHandler={actionCompleteAlert}
                  customClassName="tracking-tight self-center px-0 h-full w-full"
                  onChange={(_description_json: Object, description_html: string) => {
                    setShowAlert(true);
                    onChange(description_html);
                    handleSubmit(updatePage)();
                  }}
                  duplicationConfig={userCanDuplicate ? { action: duplicate_page } : undefined}
                  pageArchiveConfig={
                    userCanArchive
                      ? {
                          is_archived: archived_at ? true : false,
                          action: archived_at ? unArchivePage : archivePage,
                        }
                      : undefined
                  }
                  pageLockConfig={userCanLock ? { is_locked: false, action: lockPage } : undefined}
                  embedConfig={{
                    issueEmbedConfig: {
                      issues: issues,
                      fetchIssue: fetchIssue,
                      clickAction: issueWidgetClickAction,
                    },
                  }}
                />
              )}
            />
            {projectId && envConfig?.has_openai_configured && (
              <div className="absolute right-[68px] top-2.5">
                <GptAssistantPopover
                  isOpen={gptModalOpen}
                  projectId={projectId.toString()}
                  handleClose={() => {
                    setGptModal((prevData) => !prevData);
                    // this is done so that the title do not reset after gpt popover closed
                    reset(getValues());
                  }}
                  onResponse={(response) => {
                    handleAiAssistance(response);
                  }}
                  placement="top-end"
                  button={
                    <button
                      type="button"
                      className="flex items-center gap-1 rounded px-1.5 py-1 text-xs hover:bg-custom-background-90"
                      onClick={() => setGptModal((prevData) => !prevData)}
                    >
                      <Sparkle className="h-4 w-4" />
                      AI
                    </button>
                  }
                  className="!min-w-[38rem]"
                />
              </div>
            )}
          </div>
        )}
        <IssuePeekOverview />
      </div>
    </div>
  ) : (
    <div className="grid h-full w-full place-items-center">
      <Spinner />
    </div>
  );
});

PageDetailsPage.getLayout = function getLayout(page: ReactElement) {
  return (
    <AppLayout header={<PageDetailsHeader />} withProjectWrapper>
      {page}
    </AppLayout>
  );
};

export default PageDetailsPage;<|MERGE_RESOLUTION|>--- conflicted
+++ resolved
@@ -5,12 +5,7 @@
 import { ReactElement, useEffect, useRef, useState } from "react";
 import { Controller, useForm } from "react-hook-form";
 // hooks
-<<<<<<< HEAD
-import { useApplication, useUser } from "hooks/store";
-import useToast from "hooks/use-toast";
-=======
 import { useApplication, useIssues, usePage, useUser } from "hooks/store";
->>>>>>> e2f54db6
 import useReloadConfirmations from "hooks/use-reload-confirmation";
 import useToast from "hooks/use-toast";
 // services
@@ -20,10 +15,6 @@
 // components
 import { GptAssistantPopover } from "components/core";
 import { PageDetailsHeader } from "components/headers/page-details";
-<<<<<<< HEAD
-import { EmptyState } from "components/common";
-=======
->>>>>>> e2f54db6
 // ui
 import { DocumentEditorWithRef, DocumentReadOnlyEditorWithRef } from "@plane/document-editor";
 import { Spinner } from "@plane/ui";
@@ -35,15 +26,12 @@
 // fetch-keys
 // constants
 import { EUserProjectRoles } from "constants/project";
-<<<<<<< HEAD
-=======
 import { useProjectPages } from "hooks/store/use-project-specific-pages";
 import { useIssueEmbeds } from "hooks/use-issue-embeds";
 import { IssuePeekOverview } from "components/issues";
 import { PROJECT_ISSUES_LIST } from "constants/fetch-keys";
 import { IssueService } from "services/issue";
 import { EIssuesStoreType } from "constants/issue";
->>>>>>> e2f54db6
 
 // services
 const fileService = new FileService();
@@ -56,10 +44,7 @@
   const editorRef = useRef<any>(null);
   // router
   const router = useRouter();
-<<<<<<< HEAD
-=======
-
->>>>>>> e2f54db6
+
   const { workspaceSlug, projectId, pageId } = router.query;
   // store hooks
   const {
@@ -116,11 +101,6 @@
     [pageStore]
   );
 
-<<<<<<< HEAD
-  const fetchIssue = async (issueId: string) => {
-    const issue = await issueService.retrieve(workspaceSlug as string, projectId as string, issueId as string);
-    return issue as TIssue;
-=======
   if (!pageStore) {
     return (
       <div className="grid h-full w-full place-items-center">
@@ -152,7 +132,6 @@
   const updatePage = async (formData: IPage) => {
     if (!workspaceSlug || !projectId || !pageId) return;
     await updateDescriptionAction(formData.description_html);
->>>>>>> e2f54db6
   };
 
   const handleAiAssistance = async (response: string) => {
