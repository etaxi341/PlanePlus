import React, { useEffect, useRef, useState, ReactElement, useCallback } from "react";
import { useRouter } from "next/router";
import { observer } from "mobx-react-lite";
import useSWR, { MutatorOptions } from "swr";
import { Controller, useForm } from "react-hook-form";
import { Sparkle } from "lucide-react";
import debounce from "lodash/debounce";
// hooks
<<<<<<< HEAD
import { useApplication, useIssues, useUser } from "hooks/store";
=======
import { useApplication, useUser } from "hooks/store";
>>>>>>> 22c7f353
import useToast from "hooks/use-toast";
import useReloadConfirmations from "hooks/use-reload-confirmation";
// services
import { PageService } from "services/page.service";
import { FileService } from "services/file.service";
import { IssueService } from "services/issue";
// layouts
import { AppLayout } from "layouts/app-layout";
// components
import { GptAssistantPopover } from "components/core";
import { PageDetailsHeader } from "components/headers/page-details";
import { EmptyState } from "components/common";
// ui
import { DocumentEditorWithRef, DocumentReadOnlyEditorWithRef } from "@plane/document-editor";
import { Spinner } from "@plane/ui";
// assets
import emptyPage from "public/empty-state/page.svg";
// helpers
import { renderFormattedPayloadDate } from "helpers/date-time.helper";
// types
import { NextPageWithLayout } from "lib/types";
import { IPage, TIssue } from "@plane/types";
// fetch-keys
import { PAGE_DETAILS, PROJECT_ISSUES_LIST } from "constants/fetch-keys";
// constants
import { EUserProjectRoles } from "constants/project";
<<<<<<< HEAD
import { EIssuesStoreType } from "constants/issue";
=======
>>>>>>> 22c7f353

// services
const fileService = new FileService();
const pageService = new PageService();
const issueService = new IssueService();

const PageDetailsPage: NextPageWithLayout = observer(() => {
  // states
  const [isSubmitting, setIsSubmitting] = useState<"submitting" | "submitted" | "saved">("saved");
  const [gptModalOpen, setGptModal] = useState(false);
  // refs
  const editorRef = useRef<any>(null);
  // router
  const router = useRouter();
  const { workspaceSlug, projectId, pageId } = router.query;
  // store hooks
  const {
<<<<<<< HEAD
    issues: { updateIssue },
  } = useIssues(EIssuesStoreType.PROJECT);
  const {
=======
>>>>>>> 22c7f353
    config: { envConfig },
  } = useApplication();
  const {
    currentUser,
    membership: { currentProjectRole },
  } = useUser();
  // toast alert
  const { setToastAlert } = useToast();

  const { setShowAlert } = useReloadConfirmations();

  const { handleSubmit, setValue, watch, getValues, control, reset } = useForm<IPage>({
    defaultValues: { name: "", description_html: "" },
  });

  const { data: issuesResponse } = useSWR(
    workspaceSlug && projectId ? PROJECT_ISSUES_LIST(workspaceSlug as string, projectId as string) : null,
    workspaceSlug && projectId ? () => issueService.getIssues(workspaceSlug as string, projectId as string) : null
  );

  const issues = Object.values(issuesResponse ?? {});

  const handleAiAssistance = async (response: string) => {
    if (!workspaceSlug || !projectId || !pageId) return;

    const newDescription = `${watch("description_html")}<p>${response}</p>`;
    setValue("description_html", newDescription);
    editorRef.current?.setEditorValue(newDescription);

    pageService
      .patchPage(workspaceSlug.toString(), projectId.toString(), pageId.toString(), {
        description_html: newDescription,
      })
      .then(() => {
        mutatePageDetails((prevData) => ({ ...prevData, description_html: newDescription } as IPage), false);
      });
  };

  // =================== Fetching Page Details ======================
  const {
    data: pageDetails,
    mutate: mutatePageDetails,
    error,
  } = useSWR(
    workspaceSlug && projectId && pageId ? PAGE_DETAILS(pageId.toString()) : null,
    workspaceSlug && projectId && pageId
      ? () => pageService.getPageDetails(workspaceSlug.toString(), projectId.toString(), pageId.toString())
      : null,
    {
      revalidateOnFocus: false,
    }
  );

  const fetchIssue = async (issueId: string) => {
    const issue = await issueService.retrieve(workspaceSlug as string, projectId as string, issueId as string);
    return issue as TIssue;
  };

  const issueWidgetClickAction = (issueId: string) => {
    const url = new URL(router.asPath, window.location.origin);
    const params = new URLSearchParams(url.search);

    if (params.has("peekIssueId")) {
      params.set("peekIssueId", issueId);
    } else {
      params.append("peekIssueId", issueId);
    }
    // Replace the current URL with the new one
    router.replace(`${url.pathname}?${params.toString()}`, undefined, { shallow: true });
  };

  const actionCompleteAlert = ({
    title,
    message,
    type,
  }: {
    title: string;
    message: string;
    type: "success" | "error" | "warning" | "info";
  }) => {
    setToastAlert({
      title,
      message,
      type,
    });
  };

  useEffect(() => {
    if (isSubmitting === "submitted") {
      setShowAlert(false);
      setTimeout(async () => {
        setIsSubmitting("saved");
      }, 2000);
    } else if (isSubmitting === "submitting") {
      setShowAlert(true);
    }
  }, [isSubmitting, setShowAlert]);

  // adding pageDetails.description_html to dependency array causes
  // editor rerendering on every save
  useEffect(() => {
    if (pageDetails?.description_html) {
      setLocalIssueDescription({ id: pageId as string, description_html: pageDetails.description_html });
    }
    // eslint-disable-next-line react-hooks/exhaustive-deps
  }, [pageDetails?.description_html]); // TODO: Verify the exhaustive-deps warning

  function createObjectFromArray(keys: string[], options: any): any {
    return keys.reduce((obj, key) => {
      if (options[key] !== undefined) {
        obj[key] = options[key];
      }
      return obj;
    }, {} as { [key: string]: any });
  }

  const mutatePageDetailsHelper = (
    serverMutatorFn: Promise<any>,
    dataToMutate: Partial<IPage>,
    formDataValues: Array<keyof IPage>,
    onErrorAction: () => void
  ) => {
    const commonSwrOptions: MutatorOptions = {
      revalidate: false,
      populateCache: false,
      rollbackOnError: () => {
        onErrorAction();
        return true;
      },
    };
    const formData = getValues();
    const formDataMutationObject = createObjectFromArray(formDataValues, formData);

    mutatePageDetails(async () => serverMutatorFn, {
      optimisticData: (prevData) => {
        if (!prevData) return;
        return {
          ...prevData,
          description_html: formData["description_html"],
          ...formDataMutationObject,
          ...dataToMutate,
        };
      },
      ...commonSwrOptions,
    });
  };

  useEffect(() => {
    mutatePageDetails(undefined, {
      revalidate: true,
      populateCache: true,
      rollbackOnError: () => {
        actionCompleteAlert({
          title: `Page could not be updated`,
          message: `Sorry, page could not be updated, please try again later`,
          type: "error",
        });
        return true;
      },
    });
    // eslint-disable-next-line react-hooks/exhaustive-deps
  }, []);

  const updatePage = async (formData: IPage) => {
    if (!workspaceSlug || !projectId || !pageId) return;

    formData.name = pageDetails?.name as string;

    if (!formData?.name || formData?.name.length === 0) return;

    try {
      await pageService.patchPage(workspaceSlug.toString(), projectId.toString(), pageId.toString(), formData);
    } catch (error) {
      actionCompleteAlert({
        title: `Page could not be updated`,
        message: `Sorry, page could not be updated, please try again later`,
        type: "error",
      });
    }
  };

  const updatePageTitle = async (title: string) => {
    if (!workspaceSlug || !projectId || !pageId) return;

    mutatePageDetailsHelper(
      pageService.patchPage(workspaceSlug.toString(), projectId.toString(), pageId.toString(), { name: title }),
      {
        name: title,
      },
      [],
      () =>
        actionCompleteAlert({
          title: `Page Title could not be updated`,
          message: `Sorry, page title could not be updated, please try again later`,
          type: "error",
        })
    );
  };

  const createPage = async (payload: Partial<IPage>) => {
    if (!workspaceSlug || !projectId) return;

    await pageService.createPage(workspaceSlug.toString(), projectId.toString(), payload);
  };

  // ================ Page Menu Actions ==================
  const duplicate_page = async () => {
    const currentPageValues = getValues();

    if (!currentPageValues?.description_html) {
      currentPageValues.description_html = pageDetails?.description_html as string;
    }

    const formData: Partial<IPage> = {
      name: "Copy of " + pageDetails?.name,
      description_html: currentPageValues.description_html,
    };
    await createPage(formData);
  };

  const archivePage = async () => {
    if (!workspaceSlug || !projectId || !pageId) return;
    mutatePageDetailsHelper(
      pageService.archivePage(workspaceSlug.toString(), projectId.toString(), pageId.toString()),
      {
        archived_at: renderFormattedPayloadDate(new Date()),
      },
      ["description_html"],
      () =>
        actionCompleteAlert({
          title: `Page could not be Archived`,
          message: `Sorry, page could not be Archived, please try again later`,
          type: "error",
        })
    );
  };

  const unArchivePage = async () => {
    if (!workspaceSlug || !projectId || !pageId) return;

    mutatePageDetailsHelper(
      pageService.restorePage(workspaceSlug.toString(), projectId.toString(), pageId.toString()),
      {
        archived_at: null,
      },
      ["description_html"],
      () =>
        actionCompleteAlert({
          title: `Page could not be Restored`,
          message: `Sorry, page could not be Restored, please try again later`,
          type: "error",
        })
    );
  };

  // ========================= Page Lock ==========================
  const lockPage = async () => {
    if (!workspaceSlug || !projectId || !pageId) return;
    mutatePageDetailsHelper(
      pageService.lockPage(workspaceSlug.toString(), projectId.toString(), pageId.toString()),
      {
        is_locked: true,
      },
      ["description_html"],
      () =>
        actionCompleteAlert({
          title: `Page cannot be Locked`,
          message: `Sorry, page cannot be Locked, please try again later`,
          type: "error",
        })
    );
  };

  const unlockPage = async () => {
    if (!workspaceSlug || !projectId || !pageId) return;

    mutatePageDetailsHelper(
      pageService.unlockPage(workspaceSlug.toString(), projectId.toString(), pageId.toString()),
      {
        is_locked: false,
      },
      ["description_html"],
      () =>
        actionCompleteAlert({
          title: `Page could not be Unlocked`,
          message: `Sorry, page could not be Unlocked, please try again later`,
          type: "error",
        })
    );
  };

  const [localPageDescription, setLocalIssueDescription] = useState({
    id: pageId as string,
    description_html: "",
  });

  // ADDING updatePage TO DEPENDENCY ARRAY PRODUCES ADVERSE EFFECTS
  // TODO: Verify the exhaustive-deps warning
  // eslint-disable-next-line react-hooks/exhaustive-deps
  const debouncedFormSave = useCallback(
    debounce(async () => {
      handleSubmit(updatePage)().finally(() => setIsSubmitting("submitted"));
    }, 1500),
    [handleSubmit, pageDetails]
  );

  if (error)
    return (
      <EmptyState
        image={emptyPage}
        title="Page does not exist"
        description="The page you are looking for does not exist or has been deleted."
        primaryButton={{
          text: "View other pages",
          onClick: () => router.push(`/${workspaceSlug}/projects/${projectId}/pages`),
        }}
      />
    );

  const isPageReadOnly =
    pageDetails?.is_locked ||
    pageDetails?.archived_at ||
    (currentProjectRole && [EUserProjectRoles.VIEWER, EUserProjectRoles.GUEST].includes(currentProjectRole));

  const isCurrentUserOwner = pageDetails?.owned_by === currentUser?.id;

  const userCanDuplicate =
    currentProjectRole && [EUserProjectRoles.ADMIN, EUserProjectRoles.MEMBER].includes(currentProjectRole);
  const userCanArchive = isCurrentUserOwner || currentProjectRole === EUserProjectRoles.ADMIN;
  const userCanLock =
    currentProjectRole && [EUserProjectRoles.ADMIN, EUserProjectRoles.MEMBER].includes(currentProjectRole);

  return (
    <>
      {pageDetails && issuesResponse ? (
        <div className="flex h-full flex-col justify-between">
          <div className="h-full w-full overflow-hidden">
            {isPageReadOnly ? (
              <DocumentReadOnlyEditorWithRef
                onActionCompleteHandler={actionCompleteAlert}
                ref={editorRef}
                value={localPageDescription.description_html}
                rerenderOnPropsChange={localPageDescription}
                customClassName={"tracking-tight w-full px-0"}
                borderOnFocus={false}
                noBorder
                documentDetails={{
                  title: pageDetails.name,
                  created_by: pageDetails.created_by,
                  created_on: pageDetails.created_at,
                  last_updated_at: pageDetails.updated_at,
                  last_updated_by: pageDetails.updated_by,
                }}
                pageLockConfig={
                  userCanLock && !pageDetails.archived_at
                    ? { action: unlockPage, is_locked: pageDetails.is_locked }
                    : undefined
                }
                pageDuplicationConfig={
                  userCanDuplicate && !pageDetails.archived_at ? { action: duplicate_page } : undefined
                }
                pageArchiveConfig={
                  userCanArchive
                    ? {
                        action: pageDetails.archived_at ? unArchivePage : archivePage,
                        is_archived: pageDetails.archived_at ? true : false,
                        archived_at: pageDetails.archived_at ? new Date(pageDetails.archived_at) : undefined,
                      }
                    : undefined
                }
                embedConfig={{
                  issueEmbedConfig: {
                    issues: issues,
                    fetchIssue: fetchIssue,
                    clickAction: issueWidgetClickAction,
                  },
                }}
              />
            ) : (
              <div className="relative h-full w-full overflow-hidden">
                <Controller
                  name="description_html"
                  control={control}
                  render={({ field: { onChange } }) => (
                    <DocumentEditorWithRef
                      isSubmitting={isSubmitting}
                      documentDetails={{
                        title: pageDetails.name,
                        created_by: pageDetails.created_by,
                        created_on: pageDetails.created_at,
                        last_updated_at: pageDetails.updated_at,
                        last_updated_by: pageDetails.updated_by,
                      }}
                      uploadFile={fileService.getUploadFileFunction(workspaceSlug as string)}
                      setShouldShowAlert={setShowAlert}
                      deleteFile={fileService.deleteImage}
                      restoreFile={fileService.restoreImage}
                      cancelUploadImage={fileService.cancelUpload}
                      ref={editorRef}
                      debouncedUpdatesEnabled={false}
                      setIsSubmitting={setIsSubmitting}
                      updatePageTitle={updatePageTitle}
                      value={localPageDescription.description_html}
                      rerenderOnPropsChange={localPageDescription}
                      onActionCompleteHandler={actionCompleteAlert}
                      customClassName="tracking-tight self-center px-0 h-full w-full"
                      onChange={(_description_json: Object, description_html: string) => {
                        setShowAlert(true);
                        onChange(description_html);
                        setIsSubmitting("submitting");
                        debouncedFormSave();
                      }}
                      duplicationConfig={userCanDuplicate ? { action: duplicate_page } : undefined}
                      pageArchiveConfig={
                        userCanArchive
                          ? {
                              is_archived: pageDetails.archived_at ? true : false,
                              action: pageDetails.archived_at ? unArchivePage : archivePage,
                            }
                          : undefined
                      }
                      pageLockConfig={userCanLock ? { is_locked: false, action: lockPage } : undefined}
                      embedConfig={{
                        issueEmbedConfig: {
                          issues: issues,
                          fetchIssue: fetchIssue,
                          clickAction: issueWidgetClickAction,
                        },
                      }}
                    />
                  )}
                />
                {projectId && envConfig?.has_openai_configured && (
                  <div className="absolute right-[68px] top-2.5">
                    <GptAssistantPopover
                      isOpen={gptModalOpen}
                      projectId={projectId.toString()}
                      handleClose={() => {
                        setGptModal((prevData) => !prevData);
                        // this is done so that the title do not reset after gpt popover closed
                        reset(getValues());
                      }}
                      onResponse={(response) => {
                        handleAiAssistance(response);
                      }}
                      placement="top-end"
                      button={
                        <button
                          type="button"
                          className="flex items-center gap-1 rounded px-1.5 py-1 text-xs hover:bg-custom-background-90"
                          onClick={() => setGptModal((prevData) => !prevData)}
                        >
                          <Sparkle className="h-4 w-4" />
                          AI
                        </button>
                      }
                      className="!min-w-[38rem]"
                    />
                  </div>
                )}
              </div>
            )}
          </div>
        </div>
      ) : (
        <div className="grid h-full w-full place-items-center">
          <Spinner />
        </div>
      )}
    </>
  );
});

PageDetailsPage.getLayout = function getLayout(page: ReactElement) {
  return (
    <AppLayout header={<PageDetailsHeader />} withProjectWrapper>
      {page}
    </AppLayout>
  );
};

export default PageDetailsPage;<|MERGE_RESOLUTION|>--- conflicted
+++ resolved
@@ -6,11 +6,7 @@
 import { Sparkle } from "lucide-react";
 import debounce from "lodash/debounce";
 // hooks
-<<<<<<< HEAD
-import { useApplication, useIssues, useUser } from "hooks/store";
-=======
 import { useApplication, useUser } from "hooks/store";
->>>>>>> 22c7f353
 import useToast from "hooks/use-toast";
 import useReloadConfirmations from "hooks/use-reload-confirmation";
 // services
@@ -37,10 +33,6 @@
 import { PAGE_DETAILS, PROJECT_ISSUES_LIST } from "constants/fetch-keys";
 // constants
 import { EUserProjectRoles } from "constants/project";
-<<<<<<< HEAD
-import { EIssuesStoreType } from "constants/issue";
-=======
->>>>>>> 22c7f353
 
 // services
 const fileService = new FileService();
@@ -58,12 +50,6 @@
   const { workspaceSlug, projectId, pageId } = router.query;
   // store hooks
   const {
-<<<<<<< HEAD
-    issues: { updateIssue },
-  } = useIssues(EIssuesStoreType.PROJECT);
-  const {
-=======
->>>>>>> 22c7f353
     config: { envConfig },
   } = useApplication();
   const {
