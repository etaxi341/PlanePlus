// types
<<<<<<< HEAD
import { weeks, months } from "../data";
=======
import { findTotalDaysInRange } from "helpers/date-time.helper";
>>>>>>> 1a462711
import { ChartDataType, IGanttBlock } from "../types";
// data
// helpers
import { generateDate, getWeekNumberByDate, getNumberOfDaysInMonth, getDatesBetweenTwoDates } from "./helpers";

type GetAllDaysInMonthInMonthViewType = {
  date: any;
  day: any;
  dayData: any;
  weekNumber: number;
  title: string;
  active: boolean;
  today: boolean;
};

interface IMonthChild {
  active: boolean;
  date: Date;
  day: number;
  dayData: {
    key: number;
    shortTitle: string;
    title: string;
  };
  title: string;
  today: boolean;
  weekNumber: number;
}

export interface IMonthBlock {
  children: IMonthChild[];
  month: number;
  monthData: {
    key: number;
    shortTitle: string;
    title: string;
  };
  title: string;
  year: number;
}
[];

const getAllDaysInMonthInMonthView = (month: number, year: number): IMonthChild[] => {
  const day: GetAllDaysInMonthInMonthViewType[] = [];
  const numberOfDaysInMonth = getNumberOfDaysInMonth(month, year);
  const currentDate = new Date();

  Array.from(Array(numberOfDaysInMonth).keys()).map((_day: number) => {
    const date: Date = generateDate(_day + 1, month, year);
    day.push({
      date: date,
      day: _day + 1,
      dayData: weeks[date.getDay()],
      weekNumber: getWeekNumberByDate(date),
      title: `${weeks[date.getDay()].shortTitle} ${_day + 1}`,
      active: false,
      today:
        currentDate.getFullYear() === year && currentDate.getMonth() === month && currentDate.getDate() === _day + 1
          ? true
          : false,
    });
  });

  return day;
};

const generateMonthDataByMonthAndYearInMonthView = (month: number, year: number): IMonthBlock => {
  const currentMonth: number = month;
  const currentYear: number = year;

  const monthPayload = {
    year: currentYear,
    month: currentMonth,
    monthData: months[currentMonth],
    children: getAllDaysInMonthInMonthView(currentMonth, currentYear),
    title: `${months[currentMonth].title} ${currentYear}`,
  };

  return monthPayload;
};

export const generateMonthChart = (monthPayload: ChartDataType, side: null | "left" | "right") => {
  let renderState = monthPayload;
  const renderPayload: any = [];

  const range: number = renderState.data.approxFilterRange || 6;
  let filteredDates: Date[] = [];
  let minusDate: Date = new Date();
  let plusDate: Date = new Date();

  if (side === null) {
    const currentDate = renderState.data.currentDate;

    minusDate = new Date(currentDate.getFullYear(), currentDate.getMonth() - range, currentDate.getDate());
    plusDate = new Date(currentDate.getFullYear(), currentDate.getMonth() + range, currentDate.getDate());

    if (minusDate && plusDate) filteredDates = getDatesBetweenTwoDates(minusDate, plusDate);

    renderState = {
      ...renderState,
      data: {
        ...renderState.data,
        startDate: filteredDates[0],
        endDate: filteredDates[filteredDates.length - 1],
      },
    };
  } else if (side === "left") {
    const currentDate = renderState.data.startDate;

    minusDate = new Date(currentDate.getFullYear(), currentDate.getMonth() - range, currentDate.getDate());
    plusDate = new Date(currentDate.getFullYear(), currentDate.getMonth() - 1, currentDate.getDate());

    if (minusDate && plusDate) filteredDates = getDatesBetweenTwoDates(minusDate, plusDate);

    renderState = {
      ...renderState,
      data: { ...renderState.data, startDate: filteredDates[0] },
    };
  } else if (side === "right") {
    const currentDate = renderState.data.endDate;

    minusDate = new Date(currentDate.getFullYear(), currentDate.getMonth() + 1, currentDate.getDate());
    plusDate = new Date(currentDate.getFullYear(), currentDate.getMonth() + range, currentDate.getDate());

    if (minusDate && plusDate) filteredDates = getDatesBetweenTwoDates(minusDate, plusDate);

    renderState = {
      ...renderState,
      data: { ...renderState.data, endDate: filteredDates[filteredDates.length - 1] },
    };
  }

  if (filteredDates && filteredDates.length > 0)
    for (const currentDate in filteredDates) {
      const date = filteredDates[parseInt(currentDate)];
      const currentYear = date.getFullYear();
      const currentMonth = date.getMonth();
      renderPayload.push(generateMonthDataByMonthAndYearInMonthView(currentMonth, currentYear));
    }

  const scrollWidth =
    renderPayload
      .map((monthData: any) => monthData.children.length)
      .reduce((partialSum: number, a: number) => partialSum + a, 0) * monthPayload.data.width;

  return { state: renderState, payload: renderPayload, scrollWidth: scrollWidth };
};

export const getNumberOfDaysBetweenTwoDatesInMonth = (startDate: Date, endDate: Date) => {
  let daysDifference: number = 0;
  startDate.setHours(0, 0, 0, 0);
  endDate.setHours(0, 0, 0, 0);

  const timeDifference: number = startDate.getTime() - endDate.getTime();
  daysDifference = Math.abs(Math.floor(timeDifference / (1000 * 60 * 60 * 24)));

  return daysDifference;
};

// calc item scroll position and width
export const getMonthChartItemPositionWidthInMonth = (chartData: ChartDataType, itemData: IGanttBlock) => {
  let scrollPosition: number = 0;
  let scrollWidth: number = 0;

  const { startDate } = chartData.data;
  const { start_date: itemStartDate, target_date: itemTargetDate } = itemData;

  if (!itemStartDate || !itemTargetDate) return;

  startDate.setHours(0, 0, 0, 0);
  itemStartDate.setHours(0, 0, 0, 0);
  itemTargetDate.setHours(0, 0, 0, 0);

  const positionDaysDifference = findTotalDaysInRange(startDate, itemStartDate, false);

  if (!positionDaysDifference) return;

  scrollPosition = positionDaysDifference * chartData.data.width;

  let diffMonths = (itemStartDate.getFullYear() - startDate.getFullYear()) * 12;
  diffMonths -= startDate.getMonth();
  diffMonths += itemStartDate.getMonth();

  scrollPosition = scrollPosition + diffMonths;
  // position code ends

  // width code starts
  const widthTimeDifference: number = itemStartDate.getTime() - itemTargetDate.getTime();
  const widthDaysDifference: number = Math.abs(Math.floor(widthTimeDifference / (1000 * 60 * 60 * 24)));
  scrollWidth = (widthDaysDifference + 1) * chartData.data.width + 1;
  // width code ends

  return { marginLeft: scrollPosition, width: scrollWidth };
};<|MERGE_RESOLUTION|>--- conflicted
+++ resolved
@@ -1,9 +1,6 @@
 // types
-<<<<<<< HEAD
 import { weeks, months } from "../data";
-=======
 import { findTotalDaysInRange } from "helpers/date-time.helper";
->>>>>>> 1a462711
 import { ChartDataType, IGanttBlock } from "../types";
 // data
 // helpers
