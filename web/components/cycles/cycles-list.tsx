--- conflicted
+++ resolved
@@ -31,16 +31,12 @@
               <div className="flex h-full w-full justify-between">
                 <div className="flex h-full w-full flex-col overflow-y-auto">
                   {cycleIds.map((cycleId) => (
-<<<<<<< HEAD
-                    <CyclesListItem cycleId={cycleId} workspaceSlug={workspaceSlug} projectId={projectId} />
-=======
                     <CyclesListItem
                       key={cycleId}
                       cycleId={cycleId}
                       workspaceSlug={workspaceSlug}
                       projectId={projectId}
                     />
->>>>>>> 22c7f353
                   ))}
                 </div>
                 <CyclePeekOverview
