--- conflicted
+++ resolved
@@ -16,19 +16,9 @@
 
 type Props = {
   email: string;
-<<<<<<< HEAD
-  updateEmail: (email: string) => void;
-  handleStepChange: (step: ESignInSteps) => void;
-  handleSignInRedirection: () => Promise<void>;
-  submitButtonLabel?: string;
-  showTermsAndConditions?: boolean;
-  updateUserOnboardingStatus: (value: boolean) => void;
-  handleEmailClear: () => void;
-=======
   onSubmit: (isPasswordAutoset: boolean) => Promise<void>;
   handleEmailClear: () => void;
   submitButtonText: string;
->>>>>>> e2f54db6
 };
 
 type TUniqueCodeFormValues = {
@@ -45,22 +35,8 @@
 const authService = new AuthService();
 const userService = new UserService();
 
-<<<<<<< HEAD
-export const UniqueCodeForm: React.FC<Props> = (props) => {
-  const {
-    email,
-    updateEmail,
-    handleStepChange,
-    handleSignInRedirection,
-    submitButtonLabel = "Continue",
-    showTermsAndConditions = false,
-    updateUserOnboardingStatus,
-    handleEmailClear,
-  } = props;
-=======
 export const SignInUniqueCodeForm: React.FC<Props> = (props) => {
   const { email, onSubmit, handleEmailClear, submitButtonText } = props;
->>>>>>> e2f54db6
   // states
   const [isRequestingNewCode, setIsRequestingNewCode] = useState(false);
   // toast alert
