--- conflicted
+++ resolved
@@ -73,11 +73,7 @@
         <p className="mx-3 flex-shrink-0 text-center text-sm text-onboarding-text-400">Or continue with</p>
         <hr className="w-full border-onboarding-border-100" />
       </div>
-<<<<<<< HEAD
-      <div className="mx-auto space-y-4 overflow-hidden mt-7 sm:w-96">
-=======
-      <div className="mx-auto flex flex-col items-center gap-2 overflow-hidden pt-7 sm:w-96 sm:flex-row">
->>>>>>> 0f28008f
+      <div className="mx-auto mt-7 space-y-4 overflow-hidden sm:w-96">
         {envConfig?.google_client_id && (
           <GoogleSignInButton clientId={envConfig?.google_client_id} handleSignIn={handleGoogleSignIn} />
         )}
