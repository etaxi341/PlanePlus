import React, { useState } from "react";
import Link from "next/link";
import { observer } from "mobx-react-lite";
import { Controller, useForm } from "react-hook-form";
import { XCircle } from "lucide-react";
// services
import { AuthService } from "services/auth.service";
// hooks
import useToast from "hooks/use-toast";
import { useApplication } from "hooks/store";
<<<<<<< HEAD
=======
// components
import { ESignInSteps, ForgotPasswordPopover } from "components/account";
>>>>>>> e2f54db6
// ui
import { Button, Input } from "@plane/ui";
// helpers
import { checkEmailValidity } from "helpers/string.helper";
// types
import { IPasswordSignInData } from "@plane/types";
<<<<<<< HEAD
// constants
import { ESignInSteps } from "components/account";
import { observer } from "mobx-react-lite";
=======
>>>>>>> e2f54db6

type Props = {
  email: string;
  handleStepChange: (step: ESignInSteps) => void;
<<<<<<< HEAD
  handleSignInRedirection: () => Promise<void>;
  handleEmailClear: () => void;
=======
  handleEmailClear: () => void;
  onSubmit: () => Promise<void>;
>>>>>>> e2f54db6
};

type TPasswordFormValues = {
  email: string;
  password: string;
};

const defaultValues: TPasswordFormValues = {
  email: "",
  password: "",
};

const authService = new AuthService();

<<<<<<< HEAD
export const PasswordForm: React.FC<Props> = observer((props) => {
  const { email, updateEmail, handleStepChange, handleSignInRedirection, handleEmailClear } = props;
=======
export const SignInPasswordForm: React.FC<Props> = observer((props) => {
  const { email, handleStepChange, handleEmailClear, onSubmit } = props;
>>>>>>> e2f54db6
  // states
  const [isSendingUniqueCode, setIsSendingUniqueCode] = useState(false);
  // toast alert
  const { setToastAlert } = useToast();
  const {
    config: { envConfig },
  } = useApplication();
<<<<<<< HEAD
=======
  // derived values
  const isSmtpConfigured = envConfig?.is_smtp_configured;
>>>>>>> e2f54db6
  // form info
  const {
    control,
    formState: { errors, isSubmitting, isValid },
    getValues,
    handleSubmit,
    setError,
  } = useForm<TPasswordFormValues>({
    defaultValues: {
      ...defaultValues,
      email,
    },
    mode: "onChange",
    reValidateMode: "onChange",
  });

  const handleFormSubmit = async (formData: TPasswordFormValues) => {
    const payload: IPasswordSignInData = {
      email: formData.email,
      password: formData.password,
    };

    await authService
      .passwordSignIn(payload)
      .then(async () => await onSubmit())
      .catch((err) =>
        setToastAlert({
          type: "error",
          title: "Error!",
          message: err?.error ?? "Something went wrong. Please try again.",
        })
      );
  };

  const handleSendUniqueCode = async () => {
    const emailFormValue = getValues("email");

    const isEmailValid = checkEmailValidity(emailFormValue);

    if (!isEmailValid) {
      setError("email", { message: "Email is invalid" });
      return;
    }

    setIsSendingUniqueCode(true);

    await authService
      .generateUniqueCode({ email: emailFormValue })
      .then(() => handleStepChange(ESignInSteps.USE_UNIQUE_CODE_FROM_PASSWORD))
      .catch((err) =>
        setToastAlert({
          type: "error",
          title: "Error!",
          message: err?.error ?? "Something went wrong. Please try again.",
        })
      )
      .finally(() => setIsSendingUniqueCode(false));
  };

  return (
    <>
      <h1 className="sm:text-2.5xl text-center text-2xl font-medium text-onboarding-text-100">
        Welcome back, let{"'"}s get you on board
      </h1>
      <p className="mt-2.5 text-center text-sm text-onboarding-text-200">
        Get back to your issues, projects and workspaces.
      </p>
      <form onSubmit={handleSubmit(handleFormSubmit)} className="mx-auto mt-5 space-y-4 sm:w-96">
        <div>
          <Controller
            control={control}
            name="email"
            rules={{
              required: "Email is required",
              validate: (value) => checkEmailValidity(value) || "Email is invalid",
            }}
            render={({ field: { value, onChange } }) => (
              <div className="relative flex items-center rounded-md bg-onboarding-background-200">
                <Input
                  id="email"
                  name="email"
                  type="email"
                  value={value}
                  onChange={onChange}
                  hasError={Boolean(errors.email)}
                  placeholder="name@company.com"
                  className="h-[46px] w-full border border-onboarding-border-100 pr-12 placeholder:text-onboarding-text-400"
<<<<<<< HEAD
                  disabled
=======
                  disabled={isSmtpConfigured}
>>>>>>> e2f54db6
                />
                {value.length > 0 && (
                  <XCircle
                    className="absolute right-3 h-5 w-5 stroke-custom-text-400 hover:cursor-pointer"
<<<<<<< HEAD
                    onClick={handleEmailClear}
=======
                    onClick={() => {
                      if (isSmtpConfigured) handleEmailClear();
                      else onChange("");
                    }}
>>>>>>> e2f54db6
                  />
                )}
              </div>
            )}
          />
        </div>
        <div>
          <Controller
            control={control}
            name="password"
            rules={{
              required: "Password is required",
            }}
            render={({ field: { value, onChange } }) => (
              <Input
                type="password"
                value={value}
                onChange={onChange}
                hasError={Boolean(errors.password)}
                placeholder="Enter password"
                className="h-[46px] w-full border border-onboarding-border-100 !bg-onboarding-background-200 pr-12 placeholder:text-onboarding-text-400"
                autoFocus
              />
            )}
          />
          <div className="w-full text-right mt-2 pb-3">
            {isSmtpConfigured ? (
              <Link
                href={`/accounts/forgot-password?email=${email}`}
                className="text-xs font-medium text-custom-primary-100"
              >
                Forgot your password?
              </Link>
            ) : (
              <ForgotPasswordPopover />
            )}
          </div>
        </div>
<<<<<<< HEAD
        <div className="flex gap-4">
          {envConfig && envConfig.is_smtp_configured && (
            <Button
              type="button"
              onClick={handleSendUniqueCode}
              variant="outline-primary"
              className="w-full"
              size="xl"
              loading={isSendingUniqueCode}
            >
              {isSendingUniqueCode ? "Sending code" : "Use unique code"}
            </Button>
          )}
=======
        <div className="space-y-2.5">
>>>>>>> e2f54db6
          <Button
            type="submit"
            variant="primary"
            className="w-full"
            size="xl"
            disabled={!isValid}
            loading={isSubmitting}
          >
<<<<<<< HEAD
            Continue
=======
            {envConfig?.is_smtp_configured ? "Continue" : "Go to workspace"}
>>>>>>> e2f54db6
          </Button>
          {envConfig && envConfig.is_smtp_configured && (
            <Button
              type="button"
              onClick={handleSendUniqueCode}
              variant="outline-primary"
              className="w-full"
              size="xl"
              loading={isSendingUniqueCode}
            >
              {isSendingUniqueCode ? "Sending code" : "Sign in with unique code"}
            </Button>
          )}
        </div>
      </form>
    </>
  );
});<|MERGE_RESOLUTION|>--- conflicted
+++ resolved
@@ -8,34 +8,20 @@
 // hooks
 import useToast from "hooks/use-toast";
 import { useApplication } from "hooks/store";
-<<<<<<< HEAD
-=======
 // components
 import { ESignInSteps, ForgotPasswordPopover } from "components/account";
->>>>>>> e2f54db6
 // ui
 import { Button, Input } from "@plane/ui";
 // helpers
 import { checkEmailValidity } from "helpers/string.helper";
 // types
 import { IPasswordSignInData } from "@plane/types";
-<<<<<<< HEAD
-// constants
-import { ESignInSteps } from "components/account";
-import { observer } from "mobx-react-lite";
-=======
->>>>>>> e2f54db6
 
 type Props = {
   email: string;
   handleStepChange: (step: ESignInSteps) => void;
-<<<<<<< HEAD
-  handleSignInRedirection: () => Promise<void>;
-  handleEmailClear: () => void;
-=======
   handleEmailClear: () => void;
   onSubmit: () => Promise<void>;
->>>>>>> e2f54db6
 };
 
 type TPasswordFormValues = {
@@ -50,13 +36,8 @@
 
 const authService = new AuthService();
 
-<<<<<<< HEAD
-export const PasswordForm: React.FC<Props> = observer((props) => {
-  const { email, updateEmail, handleStepChange, handleSignInRedirection, handleEmailClear } = props;
-=======
 export const SignInPasswordForm: React.FC<Props> = observer((props) => {
   const { email, handleStepChange, handleEmailClear, onSubmit } = props;
->>>>>>> e2f54db6
   // states
   const [isSendingUniqueCode, setIsSendingUniqueCode] = useState(false);
   // toast alert
@@ -64,11 +45,8 @@
   const {
     config: { envConfig },
   } = useApplication();
-<<<<<<< HEAD
-=======
   // derived values
   const isSmtpConfigured = envConfig?.is_smtp_configured;
->>>>>>> e2f54db6
   // form info
   const {
     control,
@@ -156,23 +134,15 @@
                   hasError={Boolean(errors.email)}
                   placeholder="name@company.com"
                   className="h-[46px] w-full border border-onboarding-border-100 pr-12 placeholder:text-onboarding-text-400"
-<<<<<<< HEAD
-                  disabled
-=======
                   disabled={isSmtpConfigured}
->>>>>>> e2f54db6
                 />
                 {value.length > 0 && (
                   <XCircle
                     className="absolute right-3 h-5 w-5 stroke-custom-text-400 hover:cursor-pointer"
-<<<<<<< HEAD
-                    onClick={handleEmailClear}
-=======
                     onClick={() => {
                       if (isSmtpConfigured) handleEmailClear();
                       else onChange("");
                     }}
->>>>>>> e2f54db6
                   />
                 )}
               </div>
@@ -211,23 +181,7 @@
             )}
           </div>
         </div>
-<<<<<<< HEAD
-        <div className="flex gap-4">
-          {envConfig && envConfig.is_smtp_configured && (
-            <Button
-              type="button"
-              onClick={handleSendUniqueCode}
-              variant="outline-primary"
-              className="w-full"
-              size="xl"
-              loading={isSendingUniqueCode}
-            >
-              {isSendingUniqueCode ? "Sending code" : "Use unique code"}
-            </Button>
-          )}
-=======
         <div className="space-y-2.5">
->>>>>>> e2f54db6
           <Button
             type="submit"
             variant="primary"
@@ -236,11 +190,7 @@
             disabled={!isValid}
             loading={isSubmitting}
           >
-<<<<<<< HEAD
-            Continue
-=======
             {envConfig?.is_smtp_configured ? "Continue" : "Go to workspace"}
->>>>>>> e2f54db6
           </Button>
           {envConfig && envConfig.is_smtp_configured && (
             <Button
