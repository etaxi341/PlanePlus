import React from "react";
import Link from "next/link";
import { useRouter } from "next/router";
import { observer } from "mobx-react-lite";
<<<<<<< HEAD
import { BarChart2, Briefcase, CheckCircle, LayoutGrid } from "lucide-react";
=======
import { BarChart2, Briefcase, CheckCircle, LayoutGrid, SendToBack } from "lucide-react";
>>>>>>> 22c7f353
// hooks
import { useApplication, useUser } from "hooks/store";
// components
import { NotificationPopover } from "components/notifications";
// ui
import { Tooltip } from "@plane/ui";
// constants
import { EUserWorkspaceRoles } from "constants/workspace";

const workspaceLinks = (workspaceSlug: string) => [
  {
    Icon: LayoutGrid,
    name: "Dashboard",
    href: `/${workspaceSlug}`,
  },
  {
    Icon: BarChart2,
    name: "Analytics",
    href: `/${workspaceSlug}/analytics`,
  },
  {
    Icon: Briefcase,
    name: "Projects",
    href: `/${workspaceSlug}/projects`,
  },
  {
    Icon: CheckCircle,
    name: "All Issues",
    href: `/${workspaceSlug}/workspace-views/all-issues`,
  },
  {
    Icon: SendToBack,
    name: "Active Cycles",
    href: `/${workspaceSlug}/active-cycles`,
  },
];

export const WorkspaceSidebarMenu = observer(() => {
  // store hooks
  const { theme: themeStore } = useApplication();
  const {
    membership: { currentWorkspaceRole },
  } = useUser();
  // router
  const router = useRouter();
  const { workspaceSlug } = router.query;
  // computed
  const isAuthorizedUser = !!currentWorkspaceRole && currentWorkspaceRole >= EUserWorkspaceRoles.MEMBER;

  return (
    <div className="w-full cursor-pointer space-y-1 p-4">
      {workspaceLinks(workspaceSlug as string).map((link, index) => {
        const isActive = link.name === "Settings" ? router.asPath.includes(link.href) : router.asPath === link.href;
        if (!isAuthorizedUser && link.name === "Analytics") return;
        return (
          <Link key={index} href={link.href}>
            <span className="block w-full">
              <Tooltip
                tooltipContent={link.name}
                position="right"
                className="ml-2"
                disabled={!themeStore?.sidebarCollapsed}
              >
                <div
                  className={`group flex w-full items-center gap-2.5 rounded-md px-3 py-2 text-sm font-medium outline-none ${
                    isActive
                      ? "bg-custom-primary-100/10 text-custom-primary-100"
                      : "text-custom-sidebar-text-200 hover:bg-custom-sidebar-background-80 focus:bg-custom-sidebar-background-80"
                  } ${themeStore?.sidebarCollapsed ? "justify-center" : ""}`}
                >
                  {<link.Icon className="h-4 w-4" />}
                  {!themeStore?.sidebarCollapsed && link.name}
                  {link.name === "Active Cycles" && (
                    <span
                      className="flex items-center justify-center px-3.5 py-0.5 text-xs leading-4 rounded-xl"
                      style={{
                        color: "#F59E0B",
                        backgroundColor: "#F59E0B20",
                      }}
                    >
                      Beta
                    </span>
                  )}
                </div>
              </Tooltip>
            </span>
          </Link>
        );
      })}
      <NotificationPopover />
    </div>
  );
});<|MERGE_RESOLUTION|>--- conflicted
+++ resolved
@@ -2,11 +2,7 @@
 import Link from "next/link";
 import { useRouter } from "next/router";
 import { observer } from "mobx-react-lite";
-<<<<<<< HEAD
-import { BarChart2, Briefcase, CheckCircle, LayoutGrid } from "lucide-react";
-=======
 import { BarChart2, Briefcase, CheckCircle, LayoutGrid, SendToBack } from "lucide-react";
->>>>>>> 22c7f353
 // hooks
 import { useApplication, useUser } from "hooks/store";
 // components
