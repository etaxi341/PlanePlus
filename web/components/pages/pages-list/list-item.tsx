import { FC, useState } from "react";
import Link from "next/link";
import { observer } from "mobx-react-lite";
import {
  AlertCircle,
  Archive,
  ArchiveRestoreIcon,
  FileText,
  Globe2,
  LinkIcon,
  Lock,
  Pencil,
  Star,
  Trash2,
} from "lucide-react";
// hooks
import { useMember, usePage, useUser } from "hooks/store";
import useToast from "hooks/use-toast";
// helpers
import { copyUrlToClipboard } from "helpers/string.helper";
import { renderFormattedTime, renderFormattedDate } from "helpers/date-time.helper";
// ui
import { CustomMenu, Tooltip } from "@plane/ui";
// components
import { CreateUpdatePageModal, DeletePageModal } from "components/pages";
// constants
import { EUserProjectRoles } from "constants/project";

export interface IPagesListItem {
  workspaceSlug: string;
  projectId: string;
  pageId: string;
}

export const PagesListItem: FC<IPagesListItem> = observer((props) => {
  const { workspaceSlug, projectId, pageId } = props;
  // states
  const [createUpdatePageModal, setCreateUpdatePageModal] = useState(false);
  const [deletePageModal, setDeletePageModal] = useState(false);
  // store hooks
  const {
    currentUser,
    membership: { currentProjectRole },
  } = useUser();
  const {
    getArchivedPageById,
    getUnArchivedPageById,
    archivePage,
    removeFromFavorites,
    addToFavorites,
    makePrivate,
    makePublic,
    restorePage,
  } = usePage();
  const {
    project: { getProjectMemberDetails },
  } = useMember();
  // toast alert
  const { setToastAlert } = useToast();
  // derived values
  const pageDetails = getUnArchivedPageById(pageId) ?? getArchivedPageById(pageId);

  const handleCopyUrl = (e: any) => {
    e.preventDefault();
    e.stopPropagation();

    copyUrlToClipboard(`${workspaceSlug}/projects/${projectId}/pages/${pageId}`).then(() => {
      setToastAlert({
        type: "success",
        title: "Link Copied!",
        message: "Page link copied to clipboard.",
      });
    });
  };

  const handleAddToFavorites = (e: any) => {
    e.preventDefault();
    e.stopPropagation();

    addToFavorites(workspaceSlug, projectId, pageId)
      .then(() => {
        setToastAlert({
          type: "success",
          title: "Success!",
          message: "Successfully added the page to favorites.",
        });
      })
      .catch(() => {
        setToastAlert({
          type: "error",
          title: "Error!",
          message: "Couldn't add the page to favorites. Please try again.",
        });
      });
  };

  const handleRemoveFromFavorites = (e: any) => {
    e.preventDefault();
    e.stopPropagation();

    removeFromFavorites(workspaceSlug, projectId, pageId)
      .then(() => {
        setToastAlert({
          type: "success",
          title: "Success!",
          message: "Successfully removed the page from favorites.",
        });
      })
      .catch(() => {
        setToastAlert({
          type: "error",
          title: "Error!",
          message: "Couldn't remove the page from favorites. Please try again.",
        });
      });
  };

  const handleMakePublic = (e: any) => {
    e.preventDefault();
    e.stopPropagation();

    makePublic(workspaceSlug, projectId, pageId);
  };

  const handleMakePrivate = (e: any) => {
    e.preventDefault();
    e.stopPropagation();

    makePrivate(workspaceSlug, projectId, pageId);
  };

  const handleArchivePage = (e: any) => {
    e.preventDefault();
    e.stopPropagation();

    archivePage(workspaceSlug, projectId, pageId);
  };

  const handleRestorePage = (e: any) => {
    e.preventDefault();
    e.stopPropagation();

    restorePage(workspaceSlug, projectId, pageId);
  };

  const handleDeletePage = (e: any) => {
    e.preventDefault();
    e.stopPropagation();

    setDeletePageModal(true);
  };

  const handleEditPage = (e: any) => {
    e.preventDefault();
    e.stopPropagation();

    setCreateUpdatePageModal(true);
  };

  if (!pageDetails) return null;

  const ownerDetails = getProjectMemberDetails(pageDetails.owned_by);
  const isCurrentUserOwner = pageDetails.owned_by === currentUser?.id;

  const userCanEdit =
    isCurrentUserOwner ||
    (currentProjectRole && [EUserProjectRoles.ADMIN, EUserProjectRoles.MEMBER].includes(currentProjectRole));
  const userCanChangeAccess = isCurrentUserOwner;
  const userCanArchive = isCurrentUserOwner || currentProjectRole === EUserProjectRoles.ADMIN;
  const userCanDelete = isCurrentUserOwner || currentProjectRole === EUserProjectRoles.ADMIN;
  const isEditingAllowed = !!currentProjectRole && currentProjectRole >= EUserProjectRoles.MEMBER;

  return (
    <>
      <CreateUpdatePageModal
        isOpen={createUpdatePageModal}
        handleClose={() => setCreateUpdatePageModal(false)}
        data={pageDetails}
        projectId={projectId}
      />
      <DeletePageModal isOpen={deletePageModal} onClose={() => setDeletePageModal(false)} data={pageDetails} />
      <li>
        <Link href={`/${workspaceSlug}/projects/${projectId}/pages/${pageDetails.id}`}>
          <div className="relative rounded p-4 text-custom-text-200 hover:bg-custom-background-80">
            <div className="flex items-center justify-between">
              <div className="flex items-center gap-2 overflow-hidden">
                <FileText className="h-4 w-4 shrink-0" />
                <p className="mr-2 truncate text-sm text-custom-text-100">{pageDetails.name}</p>
<<<<<<< HEAD
                {pageDetails.label_details.length > 0 &&
                  pageDetails.label_details.map((label) => (
=======
                {/* FIXME: replace any with proper type */}
                {pageDetails.label_details.length > 0 &&
                  pageDetails.label_details.map((label: any) => (
>>>>>>> 22c7f353
                    <div
                      key={label.id}
                      className="group flex items-center gap-1 rounded-2xl border border-custom-border-200 px-2 py-0.5 text-xs"
                      style={{
                        backgroundColor: `${label?.color}20`,
                      }}
                    >
                      <span
                        className="h-1.5 w-1.5 flex-shrink-0 rounded-full"
                        style={{
                          backgroundColor: label?.color,
                        }}
                      />
                      {label.name}
                    </div>
                  ))}
              </div>
              <div className="flex items-center gap-2.5">
                {pageDetails.archived_at ? (
                  <Tooltip
                    tooltipContent={`Archived at ${renderFormattedTime(
                      pageDetails.archived_at
                    )} on ${renderFormattedDate(pageDetails.archived_at)}`}
                  >
                    <p className="text-sm text-custom-text-200">{renderFormattedTime(pageDetails.archived_at)}</p>
                  </Tooltip>
                ) : (
                  <Tooltip
                    tooltipContent={`Last updated at ${renderFormattedTime(
                      pageDetails.updated_at
                    )} on ${renderFormattedDate(pageDetails.updated_at)}`}
                  >
                    <p className="text-sm text-custom-text-200">{renderFormattedTime(pageDetails.updated_at)}</p>
                  </Tooltip>
                )}
                {isEditingAllowed && (
                  <Tooltip tooltipContent={`${pageDetails.is_favorite ? "Remove from favorites" : "Mark as favorite"}`}>
                    {pageDetails.is_favorite ? (
                      <button type="button" onClick={handleRemoveFromFavorites}>
                        <Star className="h-3.5 w-3.5 fill-orange-400 text-orange-400" />
                      </button>
                    ) : (
                      <button type="button" onClick={handleAddToFavorites}>
                        <Star className="h-3.5 w-3.5" />
                      </button>
                    )}
                  </Tooltip>
                )}
                {userCanChangeAccess && (
                  <Tooltip
                    tooltipContent={`${
                      pageDetails.access
                        ? "This page is only visible to you"
                        : "This page can be viewed by anyone in the project"
                    }`}
                  >
                    {pageDetails.access ? (
                      <button type="button" onClick={handleMakePublic}>
                        <Lock className="h-3.5 w-3.5" />
                      </button>
                    ) : (
                      <button type="button" onClick={handleMakePrivate}>
                        <Globe2 className="h-3.5 w-3.5" />
                      </button>
                    )}
                  </Tooltip>
                )}
                <Tooltip
                  position="top-right"
                  tooltipContent={`Created by ${ownerDetails?.member.display_name} on ${renderFormattedDate(
                    pageDetails.created_at
                  )}`}
                >
                  <AlertCircle className="h-3.5 w-3.5" />
                </Tooltip>
                <CustomMenu width="auto" placement="bottom-end" className="!-m-1" verticalEllipsis>
                  {pageDetails.archived_at ? (
                    <>
                      {userCanArchive && (
                        <CustomMenu.MenuItem onClick={handleRestorePage}>
                          <div className="flex items-center gap-2">
                            <ArchiveRestoreIcon className="h-3 w-3" />
                            <span>Restore page</span>
                          </div>
                        </CustomMenu.MenuItem>
                      )}
                      {userCanDelete && isEditingAllowed && (
                        <CustomMenu.MenuItem onClick={handleDeletePage}>
                          <div className="flex items-center gap-2">
                            <Trash2 className="h-3 w-3" />
                            <span>Delete page</span>
                          </div>
                        </CustomMenu.MenuItem>
                      )}
                    </>
                  ) : (
                    <>
                      {userCanEdit && isEditingAllowed && (
                        <CustomMenu.MenuItem onClick={handleEditPage}>
                          <div className="flex items-center gap-2">
                            <Pencil className="h-3 w-3" />
                            <span>Edit page</span>
                          </div>
                        </CustomMenu.MenuItem>
                      )}
                      {userCanArchive && isEditingAllowed && (
                        <CustomMenu.MenuItem onClick={handleArchivePage}>
                          <div className="flex items-center gap-2">
                            <Archive className="h-3 w-3" />
                            <span>Archive page</span>
                          </div>
                        </CustomMenu.MenuItem>
                      )}
                    </>
                  )}
                  <CustomMenu.MenuItem onClick={handleCopyUrl}>
                    <div className="flex items-center gap-2">
                      <LinkIcon className="h-3 w-3" />
                      <span>Copy page link</span>
                    </div>
                  </CustomMenu.MenuItem>
                </CustomMenu>
              </div>
            </div>
          </div>
        </Link>
      </li>
    </>
  );
});<|MERGE_RESOLUTION|>--- conflicted
+++ resolved
@@ -186,14 +186,9 @@
               <div className="flex items-center gap-2 overflow-hidden">
                 <FileText className="h-4 w-4 shrink-0" />
                 <p className="mr-2 truncate text-sm text-custom-text-100">{pageDetails.name}</p>
-<<<<<<< HEAD
-                {pageDetails.label_details.length > 0 &&
-                  pageDetails.label_details.map((label) => (
-=======
                 {/* FIXME: replace any with proper type */}
                 {pageDetails.label_details.length > 0 &&
                   pageDetails.label_details.map((label: any) => (
->>>>>>> 22c7f353
                     <div
                       key={label.id}
                       className="group flex items-center gap-1 rounded-2xl border border-custom-border-200 px-2 py-0.5 text-xs"
