import { FC, useState } from "react";
import Link from "next/link";
import { observer } from "mobx-react-lite";
import {
  AlertCircle,
  Archive,
  ArchiveRestoreIcon,
  FileText,
  Globe2,
  LinkIcon,
  Lock,
  Pencil,
  Star,
  Trash2,
} from "lucide-react";
import { copyUrlToClipboard } from "helpers/string.helper";
import { renderFormattedTime, renderFormattedDate } from "helpers/date-time.helper";
// ui
import { CustomMenu, Tooltip } from "@plane/ui";
// components
import { CreateUpdatePageModal, DeletePageModal } from "components/pages";
// constants
import { EUserProjectRoles } from "constants/project";
import { useRouter } from "next/router";
import { useProjectPages } from "hooks/store/use-project-specific-pages";
import { useMember, usePage, useUser } from "hooks/store";
import { IIssueLabel } from "@plane/types";

export interface IPagesListItem {
  pageId: string;
  projectId: string;
}

export const PagesListItem: FC<IPagesListItem> = observer(({ pageId, projectId }: IPagesListItem) => {
  const projectPageStore = useProjectPages();
  // Now, I am observing only the projectPages, out of the projectPageStore.
  const { archivePage, restorePage } = projectPageStore;

  const pageStore = usePage(pageId);

  // states
  const router = useRouter();
  const { workspaceSlug } = router.query;
  const [createUpdatePageModal, setCreateUpdatePageModal] = useState(false);

  const [deletePageModal, setDeletePageModal] = useState(false);

  const {
    currentUser,
    membership: { currentProjectRole },
  } = useUser();

  const {
    project: { getProjectMemberDetails },
  } = useMember();

  if (!pageStore) return null;

  const {
    archived_at,
    label_details,
    access,
    is_favorite,
    owned_by,
    name,
    created_at,
    updated_at,
    makePublic,
    makePrivate,
    addToFavorites,
    removeFromFavorites,
  } = pageStore;

  const handleCopyUrl = async (e: React.MouseEvent<HTMLElement>) => {
    e.preventDefault();
    e.stopPropagation();

    await copyUrlToClipboard(`${workspaceSlug}/projects/${projectId}/pages/${pageId}`);
  };

  const handleAddToFavorites = (e: React.MouseEvent<HTMLElement>) => {
    e.preventDefault();
    e.stopPropagation();
    addToFavorites();
  };

  const handleRemoveFromFavorites = (e: React.MouseEvent<HTMLElement>) => {
    e.preventDefault();
    e.stopPropagation();

    removeFromFavorites();
  };

  const handleMakePublic = (e: React.MouseEvent<HTMLElement>) => {
    e.preventDefault();
    e.stopPropagation();

    makePublic();
  };

  const handleMakePrivate = (e: React.MouseEvent<HTMLElement>) => {
    e.preventDefault();
    e.stopPropagation();

    makePrivate();
  };

  const handleArchivePage = async (e: React.MouseEvent<HTMLElement>) => {
    e.preventDefault();
    e.stopPropagation();

    await archivePage(workspaceSlug as string, projectId as string, pageId as string);
  };

  const handleRestorePage = async (e: React.MouseEvent<HTMLElement>) => {
    e.preventDefault();
    e.stopPropagation();

    await restorePage(workspaceSlug as string, projectId as string, pageId as string);
  };

  const handleDeletePage = (e: React.MouseEvent<HTMLElement>) => {
    e.preventDefault();
    e.stopPropagation();

    setDeletePageModal(true);
  };

  const handleEditPage = (e: React.MouseEvent<HTMLElement>) => {
    e.preventDefault();
    e.stopPropagation();

    setCreateUpdatePageModal(true);
  };

  const ownerDetails = getProjectMemberDetails(owned_by);
  const isCurrentUserOwner = owned_by === currentUser?.id;

  const userCanEdit =
    isCurrentUserOwner ||
    (currentProjectRole && [EUserProjectRoles.ADMIN, EUserProjectRoles.MEMBER].includes(currentProjectRole));
  const userCanChangeAccess = isCurrentUserOwner;
  const userCanArchive = isCurrentUserOwner || currentProjectRole === EUserProjectRoles.ADMIN;
  const userCanDelete = isCurrentUserOwner || currentProjectRole === EUserProjectRoles.ADMIN;
  const isEditingAllowed = !!currentProjectRole && currentProjectRole >= EUserProjectRoles.MEMBER;

  return (
    <>
      <CreateUpdatePageModal
        pageStore={pageStore}
        isOpen={createUpdatePageModal}
        handleClose={() => setCreateUpdatePageModal(false)}
        projectId={projectId}
      />
      <DeletePageModal isOpen={deletePageModal} onClose={() => setDeletePageModal(false)} pageId={pageId} />
      <li>
        <Link href={`/${workspaceSlug}/projects/${projectId}/pages/${pageId}`}>
          <div className="relative rounded p-4 text-custom-text-200 hover:bg-custom-background-80">
            <div className="flex items-center justify-between">
              <div className="flex items-center gap-2 overflow-hidden">
                <FileText className="h-4 w-4 shrink-0" />
<<<<<<< HEAD
                <p className="mr-2 truncate text-sm text-custom-text-100">{pageDetails.name}</p>
                {/* FIXME: replace any with proper type */}
                {pageDetails.label_details.length > 0 &&
                  pageDetails.label_details.map((label: any) => (
=======
                <p className="mr-2 truncate text-sm text-custom-text-100">{name}</p>
                {label_details.length > 0 &&
                  label_details.map((label: IIssueLabel) => (
>>>>>>> e2f54db6
                    <div
                      key={label.id}
                      className="group flex items-center gap-1 rounded-2xl border border-custom-border-200 px-2 py-0.5 text-xs"
                      style={{
                        backgroundColor: `${label?.color}20`,
                      }}
                    >
                      <span
                        className="h-1.5 w-1.5 flex-shrink-0 rounded-full"
                        style={{
                          backgroundColor: label?.color,
                        }}
                      />
                      {label.name}
                    </div>
                  ))}
              </div>
              <div className="flex items-center gap-2.5">
                {archived_at ? (
                  <Tooltip
                    tooltipContent={`Archived at ${renderFormattedTime(archived_at)} on ${renderFormattedDate(
                      archived_at
                    )}`}
                  >
                    <p className="text-sm text-custom-text-200">{renderFormattedTime(archived_at)}</p>
                  </Tooltip>
                ) : (
                  <Tooltip
                    tooltipContent={`Last updated at ${renderFormattedTime(updated_at)} on ${renderFormattedDate(
                      updated_at
                    )}`}
                  >
                    <p className="text-sm text-custom-text-200">{renderFormattedTime(updated_at)}</p>
                  </Tooltip>
                )}
                {isEditingAllowed && (
                  <Tooltip tooltipContent={`${is_favorite ? "Remove from favorites" : "Mark as favorite"}`}>
                    {is_favorite ? (
                      <button type="button" onClick={handleRemoveFromFavorites}>
                        <Star className="h-3.5 w-3.5 fill-orange-400 text-orange-400" />
                      </button>
                    ) : (
                      <button type="button" onClick={handleAddToFavorites}>
                        <Star className="h-3.5 w-3.5" />
                      </button>
                    )}
                  </Tooltip>
                )}
                {userCanChangeAccess && (
                  <Tooltip
                    tooltipContent={`${
                      access ? "This page is only visible to you" : "This page can be viewed by anyone in the project"
                    }`}
                  >
                    {access ? (
                      <button type="button" onClick={handleMakePublic}>
                        <Lock className="h-3.5 w-3.5" />
                      </button>
                    ) : (
                      <button type="button" onClick={handleMakePrivate}>
                        <Globe2 className="h-3.5 w-3.5" />
                      </button>
                    )}
                  </Tooltip>
                )}
                <Tooltip
                  position="top-right"
                  tooltipContent={`Created by ${ownerDetails?.member.display_name} on ${renderFormattedDate(
                    created_at
                  )}`}
                >
                  <AlertCircle className="h-3.5 w-3.5" />
                </Tooltip>
                <CustomMenu width="auto" placement="bottom-end" className="!-m-1" verticalEllipsis>
                  {archived_at ? (
                    <>
                      {userCanArchive && (
                        <CustomMenu.MenuItem onClick={handleRestorePage}>
                          <div className="flex items-center gap-2">
                            <ArchiveRestoreIcon className="h-3 w-3" />
                            <span>Restore page</span>
                          </div>
                        </CustomMenu.MenuItem>
                      )}
                      {userCanDelete && isEditingAllowed && (
                        <CustomMenu.MenuItem onClick={handleDeletePage}>
                          <div className="flex items-center gap-2">
                            <Trash2 className="h-3 w-3" />
                            <span>Delete page</span>
                          </div>
                        </CustomMenu.MenuItem>
                      )}
                    </>
                  ) : (
                    <>
                      {userCanEdit && isEditingAllowed && (
                        <CustomMenu.MenuItem onClick={handleEditPage}>
                          <div className="flex items-center gap-2">
                            <Pencil className="h-3 w-3" />
                            <span>Edit page</span>
                          </div>
                        </CustomMenu.MenuItem>
                      )}
                      {userCanArchive && isEditingAllowed && (
                        <CustomMenu.MenuItem onClick={handleArchivePage}>
                          <div className="flex items-center gap-2">
                            <Archive className="h-3 w-3" />
                            <span>Archive page</span>
                          </div>
                        </CustomMenu.MenuItem>
                      )}
                    </>
                  )}
                  <CustomMenu.MenuItem onClick={handleCopyUrl}>
                    <div className="flex items-center gap-2">
                      <LinkIcon className="h-3 w-3" />
                      <span>Copy page link</span>
                    </div>
                  </CustomMenu.MenuItem>
                </CustomMenu>
              </div>
            </div>
          </div>
        </Link>
      </li>
    </>
  );
});<|MERGE_RESOLUTION|>--- conflicted
+++ resolved
@@ -159,16 +159,9 @@
             <div className="flex items-center justify-between">
               <div className="flex items-center gap-2 overflow-hidden">
                 <FileText className="h-4 w-4 shrink-0" />
-<<<<<<< HEAD
-                <p className="mr-2 truncate text-sm text-custom-text-100">{pageDetails.name}</p>
-                {/* FIXME: replace any with proper type */}
-                {pageDetails.label_details.length > 0 &&
-                  pageDetails.label_details.map((label: any) => (
-=======
                 <p className="mr-2 truncate text-sm text-custom-text-100">{name}</p>
                 {label_details.length > 0 &&
                   label_details.map((label: IIssueLabel) => (
->>>>>>> e2f54db6
                     <div
                       key={label.id}
                       className="group flex items-center gap-1 rounded-2xl border border-custom-border-200 px-2 py-0.5 text-xs"
