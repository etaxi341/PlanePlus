import React, { FC } from "react";
import { useRouter } from "next/router";
import { Dialog, Transition } from "@headlessui/react";
// hooks
import { useApplication } from "hooks/store";
// components
import { PageForm } from "./page-form";
// types
import { IPage } from "@plane/types";
import { useProjectPages } from "hooks/store/use-project-page";
import { IPageStore } from "store/page.store";

type Props = {
  // data?: IPage | null;
  pageStore?: IPageStore;
  handleClose: () => void;
  isOpen: boolean;
  projectId: string;
};

export const CreateUpdatePageModal: FC<Props> = (props) => {
  const { isOpen, handleClose, projectId, pageStore } = props;
  // router
  const router = useRouter();
  const { workspaceSlug } = router.query;

  const { createPage } = useProjectPages();
  // store hooks
  const {
    eventTracker: { postHogEventTracker },
  } = useApplication();

  const createProjectPage = async (payload: IPage) => {
    if (!workspaceSlug) return;
<<<<<<< HEAD

    // await createPage(workspaceSlug.toString(), projectId, payload)
    //   .then((res) => {
    //     router.push(`/${workspaceSlug}/projects/${projectId}/pages/${res.id}`);
    //     onClose();
    //     setToastAlert({
    //       type: "success",
    //       title: "Success!",
    //       message: "Page created successfully.",
    //     });
    //     postHogEventTracker(
    //       "PAGE_CREATED",
    //       {
    //         ...res,
    //         state: "SUCCESS",
    //       },
    //       {
    //         isGrouping: true,
    //         groupType: "Workspace_metrics",
    //         groupId: currentWorkspace?.id!,
    //       }
    //     );
    //   })
    //   .catch((err) => {
    //     setToastAlert({
    //       type: "error",
    //       title: "Error!",
    //       message: err.detail ?? "Page could not be created. Please try again.",
    //     });
    //     postHogEventTracker(
    //       "PAGE_CREATED",
    //       {
    //         state: "FAILED",
    //       },
    //       {
    //         isGrouping: true,
    //         groupType: "Workspace_metrics",
    //         groupId: currentWorkspace?.id!,
    //       }
    //     );
    //   });
  };

  const updateProjectPage = async (payload: IPage) => {
    if (!data || !workspaceSlug) return;

    // await updatePage(workspaceSlug.toString(), projectId, data.id, payload)
    //   .then((res) => {
    //     onClose();
    //     setToastAlert({
    //       type: "success",
    //       title: "Success!",
    //       message: "Page updated successfully.",
    //     });
    //     postHogEventTracker(
    //       "PAGE_UPDATED",
    //       {
    //         ...res,
    //         state: "SUCCESS",
    //       },
    //       {
    //         isGrouping: true,
    //         groupType: "Workspace_metrics",
    //         groupId: currentWorkspace?.id!,
    //       }
    //     );
    //   })
    //   .catch((err) => {
    //     setToastAlert({
    //       type: "error",
    //       title: "Error!",
    //       message: err.detail ?? "Page could not be updated. Please try again.",
    //     });
    //     postHogEventTracker(
    //       "PAGE_UPDATED",
    //       {
    //         state: "FAILED",
    //       },
    //       {
    //         isGrouping: true,
    //         groupType: "Workspace_metrics",
    //         groupId: currentWorkspace?.id!,
    //       }
    //     );
    //   });
=======
    await createPage(workspaceSlug.toString(), projectId, payload);
>>>>>>> e2f54db6
  };

  const handleFormSubmit = async (formData: IPage) => {
    if (!workspaceSlug || !projectId) return;
    try {
      if (pageStore) {
        if (pageStore.name !== formData.name) {
          await pageStore.updateName(formData.name);
        }
        if (pageStore.access !== formData.access) {
          formData.access === 1 ? await pageStore.makePrivate() : await pageStore.makePublic();
        }
      } else {
        await createProjectPage(formData);
      }
      handleClose();
    } catch (error) {
      console.log(error);
    }
  };

  return (
    <Transition.Root show={isOpen} as={React.Fragment}>
      <Dialog as="div" className="relative z-20" onClose={handleClose}>
        <Transition.Child
          as={React.Fragment}
          enter="ease-out duration-300"
          enterFrom="opacity-0"
          enterTo="opacity-100"
          leave="ease-in duration-200"
          leaveFrom="opacity-100"
          leaveTo="opacity-0"
        >
          <div className="fixed inset-0 bg-custom-backdrop transition-opacity" />
        </Transition.Child>

        <div className="fixed inset-0 z-20 overflow-y-auto">
          <div className="my-10 flex justify-center p-4 text-center sm:p-0 md:my-20">
            <Transition.Child
              as={React.Fragment}
              enter="ease-out duration-300"
              enterFrom="opacity-0 translate-y-4 sm:translate-y-0 sm:scale-95"
              enterTo="opacity-100 translate-y-0 sm:scale-100"
              leave="ease-in duration-200"
              leaveFrom="opacity-100 translate-y-0 sm:scale-100"
              leaveTo="opacity-0 translate-y-4 sm:translate-y-0 sm:scale-95"
            >
              <Dialog.Panel className="relative transform rounded-lg bg-custom-background-100 p-5 px-4 text-left shadow-custom-shadow-md transition-all sm:w-full sm:max-w-2xl">
                <PageForm handleFormSubmit={handleFormSubmit} handleClose={handleClose} pageStore={pageStore} />
              </Dialog.Panel>
            </Transition.Child>
          </div>
        </div>
      </Dialog>
    </Transition.Root>
  );
};<|MERGE_RESOLUTION|>--- conflicted
+++ resolved
@@ -32,95 +32,7 @@
 
   const createProjectPage = async (payload: IPage) => {
     if (!workspaceSlug) return;
-<<<<<<< HEAD
-
-    // await createPage(workspaceSlug.toString(), projectId, payload)
-    //   .then((res) => {
-    //     router.push(`/${workspaceSlug}/projects/${projectId}/pages/${res.id}`);
-    //     onClose();
-    //     setToastAlert({
-    //       type: "success",
-    //       title: "Success!",
-    //       message: "Page created successfully.",
-    //     });
-    //     postHogEventTracker(
-    //       "PAGE_CREATED",
-    //       {
-    //         ...res,
-    //         state: "SUCCESS",
-    //       },
-    //       {
-    //         isGrouping: true,
-    //         groupType: "Workspace_metrics",
-    //         groupId: currentWorkspace?.id!,
-    //       }
-    //     );
-    //   })
-    //   .catch((err) => {
-    //     setToastAlert({
-    //       type: "error",
-    //       title: "Error!",
-    //       message: err.detail ?? "Page could not be created. Please try again.",
-    //     });
-    //     postHogEventTracker(
-    //       "PAGE_CREATED",
-    //       {
-    //         state: "FAILED",
-    //       },
-    //       {
-    //         isGrouping: true,
-    //         groupType: "Workspace_metrics",
-    //         groupId: currentWorkspace?.id!,
-    //       }
-    //     );
-    //   });
-  };
-
-  const updateProjectPage = async (payload: IPage) => {
-    if (!data || !workspaceSlug) return;
-
-    // await updatePage(workspaceSlug.toString(), projectId, data.id, payload)
-    //   .then((res) => {
-    //     onClose();
-    //     setToastAlert({
-    //       type: "success",
-    //       title: "Success!",
-    //       message: "Page updated successfully.",
-    //     });
-    //     postHogEventTracker(
-    //       "PAGE_UPDATED",
-    //       {
-    //         ...res,
-    //         state: "SUCCESS",
-    //       },
-    //       {
-    //         isGrouping: true,
-    //         groupType: "Workspace_metrics",
-    //         groupId: currentWorkspace?.id!,
-    //       }
-    //     );
-    //   })
-    //   .catch((err) => {
-    //     setToastAlert({
-    //       type: "error",
-    //       title: "Error!",
-    //       message: err.detail ?? "Page could not be updated. Please try again.",
-    //     });
-    //     postHogEventTracker(
-    //       "PAGE_UPDATED",
-    //       {
-    //         state: "FAILED",
-    //       },
-    //       {
-    //         isGrouping: true,
-    //         groupType: "Workspace_metrics",
-    //         groupId: currentWorkspace?.id!,
-    //       }
-    //     );
-    //   });
-=======
     await createPage(workspaceSlug.toString(), projectId, payload);
->>>>>>> e2f54db6
   };
 
   const handleFormSubmit = async (formData: IPage) => {
