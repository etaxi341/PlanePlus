import React, { useEffect, useState, useRef, Fragment } from "react";
import { Placement } from "@popperjs/core";
import { useRouter } from "next/router";
import { Controller, useForm } from "react-hook-form"; // services
import { usePopper } from "react-popper";
<<<<<<< HEAD
=======
// ui
import { Button, Input } from "@plane/ui";
// icons
import { AlertCircle } from "lucide-react";
// components
>>>>>>> aa3702cd
import { RichReadOnlyEditorWithRef } from "@plane/rich-text-editor";
import { Popover, Transition } from "@headlessui/react";
// hooks
// ui
import { Button, Input, TOAST_TYPE, setToast } from "@plane/ui";
// components
// types
import { AIService } from "services/ai.service";

type Props = {
  isOpen: boolean;
  projectId: string;
  handleClose: () => void;
  onResponse: (response: any) => void;
  onError?: (error: any) => void;
  placement?: Placement;
  prompt?: string;
  button: JSX.Element;
  className?: string;
};

type FormData = {
  prompt: string;
  task: string;
};

const aiService = new AIService();

export const GptAssistantPopover: React.FC<Props> = (props) => {
  const { isOpen, projectId, handleClose, onResponse, onError, placement, prompt, button, className = "" } = props;
  // states
  const [response, setResponse] = useState("");
  const [invalidResponse, setInvalidResponse] = useState(false);
  const [referenceElement, setReferenceElement] = useState<HTMLButtonElement | null>(null);
  const [popperElement, setPopperElement] = useState<HTMLDivElement | null>(null);
  const editorRef = useRef<any>(null);
  const responseRef = useRef<any>(null);
  // router
  const router = useRouter();
  const { workspaceSlug } = router.query;
  // popper
  const { styles, attributes } = usePopper(referenceElement, popperElement, {
    placement: placement ?? "auto",
  });
  // form
  const {
    handleSubmit,
    control,
    reset,
    setFocus,
    formState: { isSubmitting },
  } = useForm<FormData>({
    defaultValues: {
      prompt: prompt || "",
      task: "",
    },
  });

  const onClose = () => {
    handleClose();
    setResponse("");
    setInvalidResponse(false);
    reset();
  };

  const handleServiceError = (err: any) => {
    const error = err?.data?.error;
    const errorMessage =
      err?.status === 429
        ? error || "You have reached the maximum number of requests of 50 requests per month per user."
        : error || "Some error occurred. Please try again.";

    setToast({
      type: TOAST_TYPE.ERROR,
      title: "Error!",
      message: errorMessage,
    });

    if (onError) onError(err);
  };

  const callAIService = async (formData: FormData) => {
    try {
      const res = await aiService.createGptTask(workspaceSlug as string, projectId, {
        prompt: prompt || "",
        task: formData.task,
      });

      setResponse(res.response_html);
      setFocus("task");

      setInvalidResponse(res.response === "");
    } catch (err) {
      handleServiceError(err);
    }
  };

  const handleInvalidTask = () => {
    setToast({
      type: TOAST_TYPE.ERROR,
      title: "Error!",
      message: "Please enter some task to get AI assistance.",
    });
  };

  const handleAIResponse = async (formData: FormData) => {
    if (!workspaceSlug || !projectId) return;

    if (formData.task === "") {
      handleInvalidTask();
      return;
    }

    await callAIService(formData);
  };

  useEffect(() => {
    if (isOpen) setFocus("task");
  }, [isOpen, setFocus]);

  useEffect(() => {
    editorRef.current?.setEditorValue(prompt || "");
  }, [editorRef, prompt]);

  useEffect(() => {
    responseRef.current?.setEditorValue(`<p>${response}</p>`);
  }, [response, responseRef]);

  useEffect(() => {
    const handleEnterKeyPress = (event: KeyboardEvent) => {
      if (event.key === "Enter" && !event.shiftKey) {
        event.preventDefault();
        handleSubmit(handleAIResponse)();
      }
    };

    const handleEscapeKeyPress = (event: KeyboardEvent) => {
      if (event.key === "Escape") {
        onClose();
      }
    };

    if (isOpen) {
      window.addEventListener("keydown", handleEnterKeyPress);
      window.addEventListener("keydown", handleEscapeKeyPress);
    }

    return () => {
      window.removeEventListener("keydown", handleEnterKeyPress);
      window.removeEventListener("keydown", handleEscapeKeyPress);
    };
    // eslint-disable-next-line react-hooks/exhaustive-deps
  }, [isOpen, handleSubmit, onClose]);

  const responseActionButton = response !== "" && (
    <Button
      variant="primary"
      onClick={() => {
        onResponse(response);
        onClose();
      }}
    >
      Use this response
    </Button>
  );

  const generateResponseButtonText = isSubmitting
    ? "Generating response..."
    : response === ""
      ? "Generate response"
      : "Generate again";

  return (
    <Popover as="div" className={`relative w-min text-left`}>
      <Popover.Button as={Fragment}>
        <button ref={setReferenceElement}>{button}</button>
      </Popover.Button>
      <Transition
        show={isOpen}
        as={React.Fragment}
        enter="transition ease-out duration-100"
        enterFrom="transform opacity-0 scale-95"
        enterTo="transform opacity-100 scale-100"
        leave="transition ease-in duration-75"
        leaveFrom="transform opacity-100 scale-100"
        leaveTo="transform opacity-0 scale-95"
      >
        <Popover.Panel
          as="div"
          className={`fixed z-10 flex w-full min-w-[50rem] max-w-full flex-col space-y-4 overflow-hidden rounded-[10px] border border-custom-border-200 bg-custom-background-100 p-4 shadow ${className}`}
          ref={setPopperElement}
          style={styles.popper}
          {...attributes.popper}
        >
          <div className="vertical-scroll-enable max-h-72 space-y-4 overflow-y-auto">
            {prompt && (
              <div className="text-sm">
                Content:
                <RichReadOnlyEditorWithRef
                  value={prompt}
                  customClassName="-m-3"
                  noBorder
                  borderOnFocus={false}
                  ref={editorRef}
                />
              </div>
            )}
            {response !== "" && (
              <div className="page-block-section max-h-[8rem] text-sm">
                Response:
                <RichReadOnlyEditorWithRef
                  value={`<p>${response}</p>`}
                  customClassName={response ? "-mx-3 -my-3" : ""}
                  noBorder
                  borderOnFocus={false}
                  ref={responseRef}
                />
              </div>
            )}
            {invalidResponse && (
              <div className="text-sm text-red-500">
                No response could be generated. This may be due to insufficient content or task information. Please try
                again.
              </div>
            )}
          </div>
          <Controller
            control={control}
            name="task"
            render={({ field: { value, onChange, ref } }) => (
              <Input
                id="task"
                name="task"
                type="text"
                value={value}
                onChange={onChange}
                ref={ref}
                placeholder={`${
                  prompt && prompt !== "" ? "Tell AI what action to perform on this content..." : "Ask AI anything..."
                }`}
                className="w-full"
              />
            )}
          />
          <div className="flex gap-2 justify-between">
            {responseActionButton ? (
              <>{responseActionButton}</>
            ) : (
              <>
                <div className="flex items-center justify-center gap-2 text-sm text-custom-primary">
                  <AlertCircle className="h-4 w-4" />
                  <p>By using this feature, you consent to sharing the message with a 3rd party service. </p>
                </div>
              </>
            )}
            <div className="flex items-center gap-2">
              <Button variant="neutral-primary" size="sm" onClick={onClose}>
                Close
              </Button>
              <Button variant="primary" size="sm" onClick={handleSubmit(handleAIResponse)} loading={isSubmitting}>
                {generateResponseButtonText}
              </Button>
            </div>
          </div>
        </Popover.Panel>
      </Transition>
    </Popover>
  );
};<|MERGE_RESOLUTION|>--- conflicted
+++ resolved
@@ -3,21 +3,14 @@
 import { useRouter } from "next/router";
 import { Controller, useForm } from "react-hook-form"; // services
 import { usePopper } from "react-popper";
-<<<<<<< HEAD
-=======
 // ui
-import { Button, Input } from "@plane/ui";
+import { Button, Input, TOAST_TYPE, setToast } from "@plane/ui";
 // icons
 import { AlertCircle } from "lucide-react";
 // components
->>>>>>> aa3702cd
 import { RichReadOnlyEditorWithRef } from "@plane/rich-text-editor";
 import { Popover, Transition } from "@headlessui/react";
 // hooks
-// ui
-import { Button, Input, TOAST_TYPE, setToast } from "@plane/ui";
-// components
-// types
 import { AIService } from "services/ai.service";
 
 type Props = {
@@ -180,8 +173,8 @@
   const generateResponseButtonText = isSubmitting
     ? "Generating response..."
     : response === ""
-      ? "Generate response"
-      : "Generate again";
+    ? "Generate response"
+    : "Generate again";
 
   return (
     <Popover as="div" className={`relative w-min text-left`}>
