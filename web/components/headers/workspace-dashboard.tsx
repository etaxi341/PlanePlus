import { LayoutGrid, Zap } from "lucide-react";
import Image from "next/image";
import { useTheme } from "next-themes";
// images
import githubBlackImage from "/public/logos/github-black.png";
import githubWhiteImage from "/public/logos/github-white.png";
// hooks
import { useEventTracker } from "hooks/store";
// components
import { BreadcrumbLink } from "components/common";
import { Breadcrumbs } from "@plane/ui";
import { SidebarHamburgerToggle } from "components/core/sidebar/sidebar-menu-hamburger-toggle";
// constants
import { CHANGELOG_REDIRECTED, GITHUB_REDIRECTED } from "constants/event-tracker";

export const WorkspaceDashboardHeader = () => {
  // hooks
  const { captureEvent } = useEventTracker();
  const { resolvedTheme } = useTheme();

  return (
    <>
      <div className="relative z-[15] flex h-[3.75rem] w-full flex-shrink-0 flex-row items-center justify-between gap-x-2 gap-y-4 border-b border-custom-border-200 bg-custom-sidebar-background-100 p-4">
        <div className="flex items-center gap-2 overflow-ellipsis whitespace-nowrap">
          <SidebarHamburgerToggle />
          <div>
            <Breadcrumbs>
              <Breadcrumbs.BreadcrumbItem
                type="text"
                link={
                  <BreadcrumbLink label="Dashboard" icon={<LayoutGrid className="h-4 w-4 text-custom-text-300" />} />
                }
              />
            </Breadcrumbs>
          </div>
        </div>
        <div className="flex items-center gap-3 px-3">
          <a
            onClick={() =>
              captureEvent(CHANGELOG_REDIRECTED, {
                element: "navbar",
              })
            }
            href="https://plane.so/changelog"
            target="_blank"
            rel="noopener noreferrer"
            className="flex flex-shrink-0 items-center gap-1.5 rounded bg-custom-background-80 px-3 py-1.5"
          >
            <Zap size={14} strokeWidth={2} fill="rgb(var(--color-text-100))" />
            <span className="hidden text-xs font-medium sm:hidden md:block">{"What's new?"}</span>
          </a>
          <a
<<<<<<< HEAD
            className="flex flex-shrink-0 items-center gap-1.5 rounded bg-custom-background-80 px-3 py-1.5 text-xs font-medium"
            href="https://github.com/etaxi341/planeplus"
=======
            onClick={() =>
              captureEvent(GITHUB_REDIRECTED, {
                element: "navbar",
              })
            }
            className="flex flex-shrink-0 items-center gap-1.5 rounded bg-custom-background-80 px-3 py-1.5"
            href="https://github.com/makeplane/plane"
>>>>>>> 351eba8d
            target="_blank"
            rel="noopener noreferrer"
          >
            <Image
              src={resolvedTheme === "dark" ? githubWhiteImage : githubBlackImage}
              height={16}
              width={16}
              alt="GitHub Logo"
            />
            <span className="hidden text-xs font-medium sm:hidden md:block">Star us on GitHub</span>
          </a>
        </div>
      </div>
    </>
  );
};<|MERGE_RESOLUTION|>--- conflicted
+++ resolved
@@ -50,18 +50,13 @@
             <span className="hidden text-xs font-medium sm:hidden md:block">{"What's new?"}</span>
           </a>
           <a
-<<<<<<< HEAD
-            className="flex flex-shrink-0 items-center gap-1.5 rounded bg-custom-background-80 px-3 py-1.5 text-xs font-medium"
-            href="https://github.com/etaxi341/planeplus"
-=======
             onClick={() =>
               captureEvent(GITHUB_REDIRECTED, {
                 element: "navbar",
               })
             }
             className="flex flex-shrink-0 items-center gap-1.5 rounded bg-custom-background-80 px-3 py-1.5"
-            href="https://github.com/makeplane/plane"
->>>>>>> 351eba8d
+            href="https://github.com/etaxi341/planeplus"
             target="_blank"
             rel="noopener noreferrer"
           >
