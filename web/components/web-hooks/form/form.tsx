import React, { FC, useEffect, useState } from "react";
import { useRouter } from "next/router";
import { Controller, useForm } from "react-hook-form";
import { observer } from "mobx-react-lite";
// hooks
<<<<<<< HEAD
import { useWebhook, useWorkspace } from "hooks/store";
import useToast from "hooks/use-toast";
=======
import { useWebhook } from "hooks/store";
>>>>>>> 22c7f353
// components
import {
  WebhookIndividualEventOptions,
  WebhookInput,
  WebhookOptions,
  WebhookSecretKey,
  WebhookToggle,
} from "components/web-hooks";
// ui
import { Button } from "@plane/ui";
// types
import { IWebhook, TWebhookEventTypes } from "@plane/types";

type Props = {
  data?: Partial<IWebhook>;
  onSubmit: (data: IWebhook, webhookEventType: TWebhookEventTypes) => Promise<void>;
  handleClose?: () => void;
};

const initialWebhookPayload: Partial<IWebhook> = {
  cycle: true,
  issue: true,
  issue_comment: true,
  module: true,
  project: true,
  url: "",
};

export const WebhookForm: FC<Props> = observer((props) => {
  const { data, onSubmit, handleClose } = props;
  // states
  const [webhookEventType, setWebhookEventType] = useState<TWebhookEventTypes>("all");
<<<<<<< HEAD
  // router
  const router = useRouter();
  const { workspaceSlug } = router.query;
  // toast
  const { setToastAlert } = useToast();
  // store hooks
  const { currentWorkspace } = useWorkspace();
  const { createWebhook, updateWebhook, webhookSecretKey } = useWebhook();
=======
  // store hooks
  const {webhookSecretKey } = useWebhook();
>>>>>>> 22c7f353
  // use form
  const {
    handleSubmit,
    control,
    formState: { isSubmitting, errors },
  } = useForm<IWebhook>({
    defaultValues: { ...initialWebhookPayload, ...data },
  });

  const handleFormSubmit = async (formData: IWebhook) => {
    await onSubmit(formData, webhookEventType);
  };

  useEffect(() => {
    if (!data) return;

    if (data.project && data.cycle && data.module && data.issue && data.issue_comment) setWebhookEventType("all");
    else setWebhookEventType("individual");
  }, [data]);

  return (
    <div className="space-y-6">
      <div className="text-xl font-medium">{data ? "Webhook details" : "Create webhook"}</div>
      <form onSubmit={handleSubmit(handleFormSubmit)}>
        <div className="space-y-8">
          <div>
            <Controller
              control={control}
              name="url"
              rules={{
                required: "URL is required",
              }}
              render={({ field: { onChange, value } }) => (
                <WebhookInput value={value} onChange={onChange} hasError={Boolean(errors.url)} />
              )}
            />
            {errors.url && <div className="text-xs text-red-500">{errors.url.message}</div>}
          </div>
          {data && <WebhookToggle control={control} />}
          <div className="space-y-3">
            <WebhookOptions value={webhookEventType} onChange={(val) => setWebhookEventType(val)} />
          </div>
        </div>
        <div className="mt-4">
          {webhookEventType === "individual" && <WebhookIndividualEventOptions control={control} />}
        </div>
        {data ? (
          <div className="mt-8 space-y-8">
            <WebhookSecretKey data={data} />

            <Button type="submit" loading={isSubmitting}>
              {isSubmitting ? "Updating..." : "Update"}
            </Button>
          </div>
        ) : (
          <div className="mt-4 flex justify-end gap-2">
            <Button variant="neutral-primary" onClick={handleClose}>
              Discard
            </Button>
            {!webhookSecretKey && (
              <Button type="submit" variant="primary" loading={isSubmitting}>
                {isSubmitting ? "Creating..." : "Create"}
              </Button>
            )}
          </div>
        )}
      </form>
    </div>
  );
});<|MERGE_RESOLUTION|>--- conflicted
+++ resolved
@@ -1,14 +1,8 @@
 import React, { FC, useEffect, useState } from "react";
-import { useRouter } from "next/router";
 import { Controller, useForm } from "react-hook-form";
 import { observer } from "mobx-react-lite";
 // hooks
-<<<<<<< HEAD
-import { useWebhook, useWorkspace } from "hooks/store";
-import useToast from "hooks/use-toast";
-=======
 import { useWebhook } from "hooks/store";
->>>>>>> 22c7f353
 // components
 import {
   WebhookIndividualEventOptions,
@@ -41,19 +35,8 @@
   const { data, onSubmit, handleClose } = props;
   // states
   const [webhookEventType, setWebhookEventType] = useState<TWebhookEventTypes>("all");
-<<<<<<< HEAD
-  // router
-  const router = useRouter();
-  const { workspaceSlug } = router.query;
-  // toast
-  const { setToastAlert } = useToast();
-  // store hooks
-  const { currentWorkspace } = useWorkspace();
-  const { createWebhook, updateWebhook, webhookSecretKey } = useWebhook();
-=======
   // store hooks
   const {webhookSecretKey } = useWebhook();
->>>>>>> 22c7f353
   // use form
   const {
     handleSubmit,
