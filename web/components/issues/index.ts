--- conflicted
+++ resolved
@@ -1,21 +1,12 @@
 export * from "./attachment";
 export * from "./comment";
 export * from "./issue-modal";
-<<<<<<< HEAD
-export * from "./sidebar-select";
-=======
->>>>>>> 22c7f353
 export * from "./view-select";
 export * from "./activity";
 export * from "./delete-issue-modal";
 export * from "./description-form";
 export * from "./issue-layouts";
-<<<<<<< HEAD
-export * from "./peek-overview";
-export * from "./main-content";
-=======
 
->>>>>>> 22c7f353
 export * from "./parent-issues-list-modal";
 export * from "./label";
 export * from "./confirm-issue-discard";
@@ -32,7 +23,4 @@
 export * from "./delete-draft-issue-modal";
 
 // archived issue
-export * from "./delete-archived-issue-modal";
-
-// issue links
-export * from "./issue-links";+export * from "./delete-archived-issue-modal";