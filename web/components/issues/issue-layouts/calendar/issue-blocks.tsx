--- conflicted
+++ resolved
@@ -9,11 +9,7 @@
 // ui
 // types
 import { TIssue, TIssueMap } from "@plane/types";
-<<<<<<< HEAD
-import { useProject, useProjectState } from "hooks/store";
-=======
 import { useApplication, useIssueDetail, useProject, useProjectState } from "hooks/store";
->>>>>>> 22c7f353
 
 type Props = {
   issues: TIssueMap | undefined;
@@ -24,13 +20,6 @@
 
 export const CalendarIssueBlocks: React.FC<Props> = observer((props) => {
   const { issues, issueIdList, quickActions, showAllIssues = false } = props;
-<<<<<<< HEAD
-  // router
-  const router = useRouter();
-  // hooks
-  const { getProjectById } = useProject();
-  const { getProjectStates } = useProjectState();
-=======
   // hooks
   const {
     router: { workspaceSlug, projectId },
@@ -38,29 +27,17 @@
   const { getProjectById } = useProject();
   const { getProjectStates } = useProjectState();
   const { setPeekIssue } = useIssueDetail();
->>>>>>> 22c7f353
   // states
   const [isMenuActive, setIsMenuActive] = useState(false);
 
   const menuActionRef = useRef<HTMLDivElement | null>(null);
 
-<<<<<<< HEAD
-  const handleIssuePeekOverview = (issue: TIssue) => {
-    const { query } = router;
-
-    router.push({
-      pathname: router.pathname,
-      query: { ...query, peekIssueId: issue?.id, peekProjectId: issue?.project_id },
-    });
-  };
-=======
   const handleIssuePeekOverview = (issue: TIssue) =>
     workspaceSlug &&
     issue &&
     issue.project_id &&
     issue.id &&
     setPeekIssue({ workspaceSlug, projectId: issue.project_id, issueId: issue.id });
->>>>>>> 22c7f353
 
   useOutsideClickDetector(menuActionRef, () => setIsMenuActive(false));
 
@@ -94,10 +71,6 @@
                 {...provided.draggableProps}
                 {...provided.dragHandleProps}
                 ref={provided.innerRef}
-<<<<<<< HEAD
-                onClick={() => handleIssuePeekOverview(issue)}
-=======
->>>>>>> 22c7f353
               >
                 <ControlLink
                   href={`/${workspaceSlug}/projects/${projectId}/issues/${issue.id}`}
@@ -105,19 +78,6 @@
                   onClick={() => handleIssuePeekOverview(issue)}
                   className="w-full line-clamp-1 cursor-pointer text-sm text-custom-text-100"
                 >
-<<<<<<< HEAD
-                  <div className="flex h-full items-center gap-1.5">
-                    <span
-                      className="h-full w-0.5 flex-shrink-0 rounded"
-                      style={{
-                        backgroundColor: getProjectStates(issue?.project_id).find(
-                          (state) => state?.id == issue?.state_id
-                        )?.color,
-                      }}
-                    />
-                    <div className="flex-shrink-0 text-xs text-custom-text-300">
-                      {getProjectById(issue?.project_id)?.identifier}-{issue.sequence_id}
-=======
                   <>
                     {issue?.tempId !== undefined && (
                       <div className="absolute left-0 top-0 z-[99999] h-full w-full animate-pulse bg-custom-background-100/20" />
@@ -153,7 +113,6 @@
                       >
                         {quickActions(issue, customActionButton)}
                       </div>
->>>>>>> 22c7f353
                     </div>
                   </>
                 </ControlLink>
