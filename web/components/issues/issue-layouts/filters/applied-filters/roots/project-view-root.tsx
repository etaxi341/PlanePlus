--- conflicted
+++ resolved
@@ -80,12 +80,7 @@
 
   const areFiltersEqual = isEqual(appliedFilters, viewDetails?.filters);
   // return if no filters are applied
-<<<<<<< HEAD
-  if (Object.keys(appliedFilters).length === 0 && !areFiltersDifferent(appliedFilters, viewDetails?.filters ?? {}))
-    return null;
-=======
   if (!appliedFilters && areFiltersEqual) return null;
->>>>>>> e2f54db6
 
   const handleUpdateView = () => {
     if (!workspaceSlug || !projectId || !viewId || !viewDetails) return;
@@ -108,14 +103,6 @@
         alwaysAllowEditing
       />
 
-<<<<<<< HEAD
-      {viewDetails?.filters && areFiltersDifferent(appliedFilters, viewDetails?.filters ?? {}) && (
-        <div className="flex flex-shrink-0 items-center justify-center">
-          <Button variant="primary" size="sm" onClick={handleUpdateView}>
-            Update view
-          </Button>
-        </div>
-=======
       {!areFiltersEqual && (
         <>
           <div />
@@ -125,7 +112,6 @@
             </Button>
           </div>
         </>
->>>>>>> e2f54db6
       )}
     </div>
   );
