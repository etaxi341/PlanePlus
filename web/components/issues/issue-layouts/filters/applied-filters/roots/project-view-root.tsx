--- conflicted
+++ resolved
@@ -28,15 +28,9 @@
     project: { projectLabels },
   } = useLabel();
   const { projectStates } = useProjectState();
-<<<<<<< HEAD
-  const { getViewById, updateView } = useProjectView();
-  // derived values
-  const viewDetails = viewId ? getViewById(viewId.toString()) : null;
-=======
   const { viewMap, updateView } = useProjectView();
   // derived values
   const viewDetails = viewId ? viewMap[viewId.toString()] : null;
->>>>>>> 22c7f353
   const userFilters = issueFilters?.filters;
   // filters whose value not null or empty array
   const appliedFilters: IIssueFilterOptions = {};
@@ -49,11 +43,6 @@
   const handleRemoveFilter = (key: keyof IIssueFilterOptions, value: string | null) => {
     if (!workspaceSlug || !projectId) return;
     if (!value) {
-<<<<<<< HEAD
-      updateFilters(workspaceSlug, projectId, EIssueFilterType.FILTERS, {
-        [key]: null,
-      });
-=======
       updateFilters(
         workspaceSlug,
         projectId,
@@ -63,18 +52,12 @@
         },
         viewId
       );
->>>>>>> 22c7f353
       return;
     }
 
     let newValues = issueFilters?.filters?.[key] ?? [];
     newValues = newValues.filter((val) => val !== value);
 
-<<<<<<< HEAD
-    updateFilters(workspaceSlug, projectId, EIssueFilterType.FILTERS, {
-      [key]: newValues,
-    });
-=======
     updateFilters(
       workspaceSlug,
       projectId,
@@ -84,7 +67,6 @@
       },
       viewId
     );
->>>>>>> 22c7f353
   };
 
   const handleClearAllFilters = () => {
@@ -104,12 +86,7 @@
     if (!workspaceSlug || !projectId || !viewId || !viewDetails) return;
 
     updateView(workspaceSlug.toString(), projectId.toString(), viewId.toString(), {
-<<<<<<< HEAD
-      query_data: {
-        ...viewDetails.query_data,
-=======
       filters: {
->>>>>>> 22c7f353
         ...(appliedFilters ?? {}),
       },
     });
