import React, { Fragment, useRef, useState } from "react";
import { usePopper } from "react-popper";
import { Popover } from "@headlessui/react";
import { Placement } from "@popperjs/core";
// hooks
import { useDropdownKeyDown } from "hooks/use-dropdown-key-down";
import useOutsideClickDetector from "hooks/use-outside-click-detector";
// ui
import { Button } from "@plane/ui";
// icons
import { ChevronUp } from "lucide-react";

type Props = {
  children: React.ReactNode;
  title?: string;
  placement?: Placement;
  disabled?: boolean;
  tabIndex?: number;
};

export const FiltersDropdown: React.FC<Props> = (props) => {
  const { children, title = "Dropdown", placement, disabled = false, tabIndex } = props;

  const [referenceElement, setReferenceElement] = useState<HTMLButtonElement | null>(null);
  const [popperElement, setPopperElement] = useState<HTMLDivElement | null>(null);
  const [isOpen, setIsOpen] = useState(false);
  // refs
  const dropdownRef = useRef<HTMLDivElement | null>(null);

  const { styles, attributes } = usePopper(referenceElement, popperElement, {
    placement: placement ?? "auto",
  });

  const openDropdown = () => {
    setIsOpen(true);
    if (referenceElement) referenceElement.focus();
  };
  const closeDropdown = () => setIsOpen(false);
  const handleKeyDown = useDropdownKeyDown(openDropdown, closeDropdown, isOpen);
  useOutsideClickDetector(dropdownRef, closeDropdown);

  return (
    <Popover as="div" ref={dropdownRef} tabIndex={tabIndex} onKeyDown={handleKeyDown}>
      {({ open }) => {
        if (open) {
        }
        return (
          <>
            <Popover.Button as={React.Fragment}>
              <Button
                disabled={disabled}
                ref={setReferenceElement}
                variant="neutral-primary"
                size="sm"
                appendIcon={
                  <ChevronUp className={`transition-all ${open ? "" : "rotate-180"}`} size={14} strokeWidth={2} />
                }
<<<<<<< HEAD
                onClick={openDropdown}
=======
                tabIndex={tabIndex}
>>>>>>> 22c7f353
              >
                <div className={`${open ? "text-custom-text-100" : "text-custom-text-200"}`}>
                  <span>{title}</span>
                </div>
              </Button>
            </Popover.Button>
            {isOpen && (
              <Popover.Panel static>
                <div
                  className="z-10 overflow-hidden rounded border border-custom-border-200 bg-custom-background-100 shadow-custom-shadow-rg"
                  ref={setPopperElement}
                  style={styles.popper}
                  {...attributes.popper}
                >
                  <div className="flex max-h-[37.5rem] w-[18.75rem] flex-col overflow-hidden">{children}</div>
                </div>
              </Popover.Panel>
            )}
          </>
        );
      }}
    </Popover>
  );
};<|MERGE_RESOLUTION|>--- conflicted
+++ resolved
@@ -1,10 +1,7 @@
-import React, { Fragment, useRef, useState } from "react";
+import React, { Fragment, useState } from "react";
 import { usePopper } from "react-popper";
-import { Popover } from "@headlessui/react";
+import { Popover, Transition } from "@headlessui/react";
 import { Placement } from "@popperjs/core";
-// hooks
-import { useDropdownKeyDown } from "hooks/use-dropdown-key-down";
-import useOutsideClickDetector from "hooks/use-outside-click-detector";
 // ui
 import { Button } from "@plane/ui";
 // icons
@@ -23,24 +20,13 @@
 
   const [referenceElement, setReferenceElement] = useState<HTMLButtonElement | null>(null);
   const [popperElement, setPopperElement] = useState<HTMLDivElement | null>(null);
-  const [isOpen, setIsOpen] = useState(false);
-  // refs
-  const dropdownRef = useRef<HTMLDivElement | null>(null);
 
   const { styles, attributes } = usePopper(referenceElement, popperElement, {
     placement: placement ?? "auto",
   });
 
-  const openDropdown = () => {
-    setIsOpen(true);
-    if (referenceElement) referenceElement.focus();
-  };
-  const closeDropdown = () => setIsOpen(false);
-  const handleKeyDown = useDropdownKeyDown(openDropdown, closeDropdown, isOpen);
-  useOutsideClickDetector(dropdownRef, closeDropdown);
-
   return (
-    <Popover as="div" ref={dropdownRef} tabIndex={tabIndex} onKeyDown={handleKeyDown}>
+    <Popover as="div">
       {({ open }) => {
         if (open) {
         }
@@ -55,19 +41,23 @@
                 appendIcon={
                   <ChevronUp className={`transition-all ${open ? "" : "rotate-180"}`} size={14} strokeWidth={2} />
                 }
-<<<<<<< HEAD
-                onClick={openDropdown}
-=======
                 tabIndex={tabIndex}
->>>>>>> 22c7f353
               >
                 <div className={`${open ? "text-custom-text-100" : "text-custom-text-200"}`}>
                   <span>{title}</span>
                 </div>
               </Button>
             </Popover.Button>
-            {isOpen && (
-              <Popover.Panel static>
+            <Transition
+              as={Fragment}
+              enter="transition ease-out duration-200"
+              enterFrom="opacity-0 translate-y-1"
+              enterTo="opacity-100 translate-y-0"
+              leave="transition ease-in duration-150"
+              leaveFrom="opacity-100 translate-y-0"
+              leaveTo="opacity-0 translate-y-1"
+            >
+              <Popover.Panel>
                 <div
                   className="z-10 overflow-hidden rounded border border-custom-border-200 bg-custom-background-100 shadow-custom-shadow-rg"
                   ref={setPopperElement}
@@ -77,7 +67,7 @@
                   <div className="flex max-h-[37.5rem] w-[18.75rem] flex-col overflow-hidden">{children}</div>
                 </div>
               </Popover.Panel>
-            )}
+            </Transition>
           </>
         );
       }}
