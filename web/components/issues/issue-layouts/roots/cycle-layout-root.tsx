import React, { useState } from "react";
import { useRouter } from "next/router";
import { observer } from "mobx-react-lite";
import useSWR from "swr";
// hooks
import { useCycle, useIssues } from "hooks/store";
// components
import {
  CycleAppliedFiltersRoot,
  CycleCalendarLayout,
  CycleEmptyState,
  CycleGanttLayout,
  CycleKanBanLayout,
  CycleListLayout,
  CycleSpreadsheetLayout,
  IssuePeekOverview,
} from "components/issues";
import { TransferIssues, TransferIssuesModal } from "components/cycles";
// ui
import { Spinner } from "@plane/ui";
// constants
import { EIssuesStoreType } from "constants/issue";

export const CycleLayoutRoot: React.FC = observer(() => {
  const router = useRouter();
<<<<<<< HEAD
  const { workspaceSlug, projectId, cycleId } = router.query as {
    workspaceSlug: string;
    projectId: string;
    cycleId: string;
  };
  // store hooks
  const {
    issues: { loader, groupedIssueIds, fetchIssues },
    issuesFilter: { issueFilters, fetchFilters },
  } = useIssues(EIssuesStoreType.CYCLE);
  const { getCycleById } = useCycle();
=======
  const { workspaceSlug, projectId, cycleId } = router.query;
  // store hooks
  const { issues, issuesFilter } = useIssues(EIssuesStoreType.CYCLE);
  const { getCycleById } = useCycle();
  // state
  const [transferIssuesModal, setTransferIssuesModal] = useState(false);
>>>>>>> 22c7f353

  useSWR(
    workspaceSlug && projectId && cycleId
      ? `CYCLE_ISSUES_${workspaceSlug.toString()}_${projectId.toString()}_${cycleId.toString()}`
      : null,
    async () => {
      if (workspaceSlug && projectId && cycleId) {
<<<<<<< HEAD
        await fetchFilters(workspaceSlug, projectId, cycleId);
        await fetchIssues(workspaceSlug, projectId, groupedIssueIds ? "mutation" : "init-loader", cycleId);
=======
        await issuesFilter?.fetchFilters(workspaceSlug.toString(), projectId.toString(), cycleId.toString());
        await issues?.fetchIssues(
          workspaceSlug.toString(),
          projectId.toString(),
          issues?.groupedIssueIds ? "mutation" : "init-loader",
          cycleId.toString()
        );
>>>>>>> 22c7f353
      }
    }
  );

  const activeLayout = issuesFilter?.issueFilters?.displayFilters?.layout;

<<<<<<< HEAD
  const cycleDetails = cycleId ? getCycleById(cycleId) : undefined;
  const cycleStatus = cycleDetails?.status.toLocaleLowerCase() ?? "draft";
=======
  const cycleDetails = cycleId ? getCycleById(cycleId.toString()) : undefined;
  const cycleStatus = cycleDetails?.status?.toLocaleLowerCase() ?? "draft";
>>>>>>> 22c7f353

  if (!workspaceSlug || !projectId || !cycleId) return <></>;
  return (
    <>
      <TransferIssuesModal handleClose={() => setTransferIssuesModal(false)} isOpen={transferIssuesModal} />

      <div className="relative flex h-full w-full flex-col overflow-hidden">
        {cycleStatus === "completed" && <TransferIssues handleClick={() => setTransferIssuesModal(true)} />}
        <CycleAppliedFiltersRoot />

<<<<<<< HEAD
        {loader === "init-loader" || !groupedIssueIds ? (
=======
        {issues?.loader === "init-loader" ? (
>>>>>>> 22c7f353
          <div className="flex h-full w-full items-center justify-center">
            <Spinner />
          </div>
        ) : (
          <>
<<<<<<< HEAD
            {Object.keys(groupedIssueIds ?? {}).length == 0 ? (
              <CycleEmptyState workspaceSlug={workspaceSlug} projectId={projectId} cycleId={cycleId} />
=======
            {!issues?.groupedIssueIds ? (
              <CycleEmptyState
                workspaceSlug={workspaceSlug.toString()}
                projectId={projectId.toString()}
                cycleId={cycleId.toString()}
              />
>>>>>>> 22c7f353
            ) : (
              <>
                <div className="h-full w-full overflow-auto">
                  {activeLayout === "list" ? (
                    <CycleListLayout />
                  ) : activeLayout === "kanban" ? (
                    <CycleKanBanLayout />
                  ) : activeLayout === "calendar" ? (
                    <CycleCalendarLayout />
                  ) : activeLayout === "gantt_chart" ? (
                    <CycleGanttLayout />
                  ) : activeLayout === "spreadsheet" ? (
                    <CycleSpreadsheetLayout />
                  ) : null}
                </div>
                {/* peek overview */}
                <IssuePeekOverview />
              </>
            )}
          </>
        )}
      </div>
    </>
  );
});<|MERGE_RESOLUTION|>--- conflicted
+++ resolved
@@ -23,26 +23,12 @@
 
 export const CycleLayoutRoot: React.FC = observer(() => {
   const router = useRouter();
-<<<<<<< HEAD
-  const { workspaceSlug, projectId, cycleId } = router.query as {
-    workspaceSlug: string;
-    projectId: string;
-    cycleId: string;
-  };
-  // store hooks
-  const {
-    issues: { loader, groupedIssueIds, fetchIssues },
-    issuesFilter: { issueFilters, fetchFilters },
-  } = useIssues(EIssuesStoreType.CYCLE);
-  const { getCycleById } = useCycle();
-=======
   const { workspaceSlug, projectId, cycleId } = router.query;
   // store hooks
   const { issues, issuesFilter } = useIssues(EIssuesStoreType.CYCLE);
   const { getCycleById } = useCycle();
   // state
   const [transferIssuesModal, setTransferIssuesModal] = useState(false);
->>>>>>> 22c7f353
 
   useSWR(
     workspaceSlug && projectId && cycleId
@@ -50,10 +36,6 @@
       : null,
     async () => {
       if (workspaceSlug && projectId && cycleId) {
-<<<<<<< HEAD
-        await fetchFilters(workspaceSlug, projectId, cycleId);
-        await fetchIssues(workspaceSlug, projectId, groupedIssueIds ? "mutation" : "init-loader", cycleId);
-=======
         await issuesFilter?.fetchFilters(workspaceSlug.toString(), projectId.toString(), cycleId.toString());
         await issues?.fetchIssues(
           workspaceSlug.toString(),
@@ -61,20 +43,14 @@
           issues?.groupedIssueIds ? "mutation" : "init-loader",
           cycleId.toString()
         );
->>>>>>> 22c7f353
       }
     }
   );
 
   const activeLayout = issuesFilter?.issueFilters?.displayFilters?.layout;
 
-<<<<<<< HEAD
-  const cycleDetails = cycleId ? getCycleById(cycleId) : undefined;
-  const cycleStatus = cycleDetails?.status.toLocaleLowerCase() ?? "draft";
-=======
   const cycleDetails = cycleId ? getCycleById(cycleId.toString()) : undefined;
   const cycleStatus = cycleDetails?.status?.toLocaleLowerCase() ?? "draft";
->>>>>>> 22c7f353
 
   if (!workspaceSlug || !projectId || !cycleId) return <></>;
   return (
@@ -85,27 +61,18 @@
         {cycleStatus === "completed" && <TransferIssues handleClick={() => setTransferIssuesModal(true)} />}
         <CycleAppliedFiltersRoot />
 
-<<<<<<< HEAD
-        {loader === "init-loader" || !groupedIssueIds ? (
-=======
         {issues?.loader === "init-loader" ? (
->>>>>>> 22c7f353
           <div className="flex h-full w-full items-center justify-center">
             <Spinner />
           </div>
         ) : (
           <>
-<<<<<<< HEAD
-            {Object.keys(groupedIssueIds ?? {}).length == 0 ? (
-              <CycleEmptyState workspaceSlug={workspaceSlug} projectId={projectId} cycleId={cycleId} />
-=======
             {!issues?.groupedIssueIds ? (
               <CycleEmptyState
                 workspaceSlug={workspaceSlug.toString()}
                 projectId={projectId.toString()}
                 cycleId={cycleId.toString()}
               />
->>>>>>> 22c7f353
             ) : (
               <>
                 <div className="h-full w-full overflow-auto">
