import React, { useMemo } from "react";
import { useRouter } from "next/router";
import { observer } from "mobx-react-lite";
import useSWR from "swr";
// mobx store
import { useIssues } from "hooks/store";
// components
import {
  IssuePeekOverview,
  ProjectViewAppliedFiltersRoot,
  ProjectViewCalendarLayout,
  ProjectViewEmptyState,
  ProjectViewGanttLayout,
  ProjectViewKanBanLayout,
  ProjectViewListLayout,
  ProjectViewSpreadsheetLayout,
} from "components/issues";
import { Spinner } from "@plane/ui";
// constants
import { EIssuesStoreType } from "constants/issue";
// types
import { TIssue } from "@plane/types";
import { EIssueActions } from "../types";

export const ProjectViewLayoutRoot: React.FC = observer(() => {
  // router
  const router = useRouter();
  const { workspaceSlug, projectId, viewId } = router.query;
  // hooks
  const { issues, issuesFilter } = useIssues(EIssuesStoreType.PROJECT_VIEW);

  useSWR(
<<<<<<< HEAD
    workspaceSlug && projectId && viewId ? `PROJECT_VIEW_ISSUES_${workspaceSlug}_${projectId}` : null,
=======
    workspaceSlug && projectId && viewId ? `PROJECT_VIEW_ISSUES_${workspaceSlug}_${projectId}_${viewId}` : null,
>>>>>>> e2f54db6
    async () => {
      if (workspaceSlug && projectId && viewId) {
        await issuesFilter?.fetchFilters(workspaceSlug.toString(), projectId.toString(), viewId.toString());
        await issues?.fetchIssues(
          workspaceSlug.toString(),
          projectId.toString(),
          issues?.groupedIssueIds ? "mutation" : "init-loader",
          viewId.toString()
        );
      }
    }
  );

  const issueActions = useMemo(
    () => ({
      [EIssueActions.UPDATE]: async (issue: TIssue) => {
        if (!workspaceSlug || !projectId) return;

        await issues.updateIssue(workspaceSlug.toString(), projectId.toString(), issue.id, issue, viewId?.toString());
      },
      [EIssueActions.DELETE]: async (issue: TIssue) => {
        if (!workspaceSlug || !projectId) return;

        await issues.removeIssue(workspaceSlug.toString(), projectId.toString(), issue.id, viewId?.toString());
      },
    }),
    [issues, workspaceSlug, projectId, viewId]
  );

  const activeLayout = issuesFilter?.issueFilters?.displayFilters?.layout;

  if (!workspaceSlug || !projectId || !viewId) return <></>;
  return (
    <div className="relative flex h-full w-full flex-col overflow-hidden">
      <ProjectViewAppliedFiltersRoot />

      {issues?.loader === "init-loader" ? (
        <div className="flex h-full w-full items-center justify-center">
          <Spinner />
        </div>
      ) : (
        <>
          {!issues?.groupedIssueIds ? (
            <ProjectViewEmptyState />
          ) : (
            <>
              <div className="relative h-full w-full overflow-auto">
                {activeLayout === "list" ? (
                  <ProjectViewListLayout issueActions={issueActions} />
                ) : activeLayout === "kanban" ? (
                  <ProjectViewKanBanLayout issueActions={issueActions} />
                ) : activeLayout === "calendar" ? (
                  <ProjectViewCalendarLayout issueActions={issueActions} />
                ) : activeLayout === "gantt_chart" ? (
                  <ProjectViewGanttLayout issueActions={issueActions} />
                ) : activeLayout === "spreadsheet" ? (
                  <ProjectViewSpreadsheetLayout issueActions={issueActions} />
                ) : null}
              </div>

              {/* peek overview */}
              <IssuePeekOverview />
            </>
          )}
        </>
      )}
    </div>
  );
});<|MERGE_RESOLUTION|>--- conflicted
+++ resolved
@@ -30,11 +30,7 @@
   const { issues, issuesFilter } = useIssues(EIssuesStoreType.PROJECT_VIEW);
 
   useSWR(
-<<<<<<< HEAD
-    workspaceSlug && projectId && viewId ? `PROJECT_VIEW_ISSUES_${workspaceSlug}_${projectId}` : null,
-=======
     workspaceSlug && projectId && viewId ? `PROJECT_VIEW_ISSUES_${workspaceSlug}_${projectId}_${viewId}` : null,
->>>>>>> e2f54db6
     async () => {
       if (workspaceSlug && projectId && viewId) {
         await issuesFilter?.fetchFilters(workspaceSlug.toString(), projectId.toString(), viewId.toString());
