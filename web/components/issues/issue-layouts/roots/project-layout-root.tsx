--- conflicted
+++ resolved
@@ -1,8 +1,5 @@
 import { FC } from "react";
-<<<<<<< HEAD
-=======
 import { useRouter } from "next/router";
->>>>>>> 22c7f353
 import { observer } from "mobx-react-lite";
 import useSWR from "swr";
 // components
@@ -19,33 +16,11 @@
 // ui
 import { Spinner } from "@plane/ui";
 // hooks
-<<<<<<< HEAD
-import { useApplication, useIssues } from "hooks/store";
-=======
 import { useIssues } from "hooks/store";
->>>>>>> 22c7f353
 // constants
 import { EIssuesStoreType } from "constants/issue";
 
 export const ProjectLayoutRoot: FC = observer(() => {
-<<<<<<< HEAD
-  // hooks
-  const {
-    router: { workspaceSlug, projectId },
-  } = useApplication();
-  const { issues, issuesFilter } = useIssues(EIssuesStoreType.PROJECT);
-
-  useSWR(
-    workspaceSlug && projectId ? `PROJECT_ISSUES_${workspaceSlug}_${projectId}` : null,
-    async () => {
-      if (workspaceSlug && projectId) {
-        await issuesFilter?.fetchFilters(workspaceSlug, projectId);
-        await issues?.fetchIssues(workspaceSlug, projectId, issues?.groupedIssueIds ? "mutation" : "init-loader");
-      }
-    },
-    { revalidateOnFocus: false, refreshInterval: 600000, revalidateOnMount: true }
-  );
-=======
   // router
   const router = useRouter();
   const { workspaceSlug, projectId } = router.query;
@@ -62,7 +37,6 @@
       );
     }
   });
->>>>>>> 22c7f353
 
   const activeLayout = issuesFilter?.issueFilters?.displayFilters?.layout;
 
@@ -84,8 +58,6 @@
           ) : (
             <>
               <div className="relative h-full w-full overflow-auto bg-custom-background-90">
-<<<<<<< HEAD
-=======
                 {/* mutation loader */}
                 {issues?.loader === "mutation" && (
                   <div className="fixed w-[40px] h-[40px] z-50 right-[20px] top-[70px] flex justify-center items-center bg-custom-background-80 shadow-sm rounded">
@@ -93,7 +65,6 @@
                   </div>
                 )}
 
->>>>>>> 22c7f353
                 {activeLayout === "list" ? (
                   <ListLayout />
                 ) : activeLayout === "kanban" ? (
