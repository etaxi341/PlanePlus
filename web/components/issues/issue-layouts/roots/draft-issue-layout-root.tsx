import React from "react";
import { useRouter } from "next/router";
import { observer } from "mobx-react-lite";
import useSWR from "swr";
<<<<<<< HEAD
// mobx store
import { useIssues } from "hooks/store";
=======
// hooks
import { useIssues } from "hooks/store";
// components
>>>>>>> 22c7f353
import { DraftIssueAppliedFiltersRoot } from "../filters/applied-filters/roots/draft-issue";
import { DraftIssueListLayout } from "../list/roots/draft-issue-root";
import { ProjectEmptyState } from "../empty-states";
// ui
import { Spinner } from "@plane/ui";
import { DraftKanBanLayout } from "../kanban/roots/draft-issue-root";
<<<<<<< HEAD
=======
// constants
>>>>>>> 22c7f353
import { EIssuesStoreType } from "constants/issue";

export const DraftIssueLayoutRoot: React.FC = observer(() => {
  // router
  const router = useRouter();
<<<<<<< HEAD
  const { workspaceSlug, projectId } = router.query as { workspaceSlug: string; projectId: string };

  const {
    issues: { loader, groupedIssueIds, fetchIssues },
    issuesFilter: { issueFilters, fetchFilters },
  } = useIssues(EIssuesStoreType.DRAFT);

  useSWR(workspaceSlug && projectId ? `DRAFT_FILTERS_AND_ISSUES_${projectId.toString()}` : null, async () => {
    if (workspaceSlug && projectId) {
      await fetchFilters(workspaceSlug, projectId);
      await fetchIssues(workspaceSlug, projectId, groupedIssueIds ? "mutation" : "init-loader");
=======
  const { workspaceSlug, projectId } = router.query;
  // hooks
  const { issues, issuesFilter } = useIssues(EIssuesStoreType.DRAFT);

  useSWR(
    workspaceSlug && projectId ? `DRAFT_ISSUES_${workspaceSlug.toString()}_${projectId.toString()}` : null,
    async () => {
      if (workspaceSlug && projectId) {
        await issuesFilter?.fetchFilters(workspaceSlug.toString(), projectId.toString());
        await issues?.fetchIssues(
          workspaceSlug.toString(),
          projectId.toString(),
          issues?.groupedIssueIds ? "mutation" : "init-loader"
        );
      }
>>>>>>> 22c7f353
    }
  );

  const activeLayout = issuesFilter?.issueFilters?.displayFilters?.layout || undefined;

  if (!workspaceSlug || !projectId) return <></>;
  return (
    <div className="relative flex h-full w-full flex-col overflow-hidden">
      <DraftIssueAppliedFiltersRoot />

      {issues?.loader === "init-loader" ? (
        <div className="flex h-full w-full items-center justify-center">
          <Spinner />
        </div>
      ) : (
        <>
          {!issues?.groupedIssueIds ? (
            // TODO: Replace this with project view empty state
            <ProjectEmptyState />
          ) : (
            <div className="relative h-full w-full overflow-auto">
              {activeLayout === "list" ? (
                <DraftIssueListLayout />
              ) : activeLayout === "kanban" ? (
                <DraftKanBanLayout />
              ) : null}
            </div>
          )}
        </>
      )}
    </div>
  );
});<|MERGE_RESOLUTION|>--- conflicted
+++ resolved
@@ -2,42 +2,21 @@
 import { useRouter } from "next/router";
 import { observer } from "mobx-react-lite";
 import useSWR from "swr";
-<<<<<<< HEAD
-// mobx store
-import { useIssues } from "hooks/store";
-=======
 // hooks
 import { useIssues } from "hooks/store";
 // components
->>>>>>> 22c7f353
 import { DraftIssueAppliedFiltersRoot } from "../filters/applied-filters/roots/draft-issue";
 import { DraftIssueListLayout } from "../list/roots/draft-issue-root";
 import { ProjectEmptyState } from "../empty-states";
 // ui
 import { Spinner } from "@plane/ui";
 import { DraftKanBanLayout } from "../kanban/roots/draft-issue-root";
-<<<<<<< HEAD
-=======
 // constants
->>>>>>> 22c7f353
 import { EIssuesStoreType } from "constants/issue";
 
 export const DraftIssueLayoutRoot: React.FC = observer(() => {
   // router
   const router = useRouter();
-<<<<<<< HEAD
-  const { workspaceSlug, projectId } = router.query as { workspaceSlug: string; projectId: string };
-
-  const {
-    issues: { loader, groupedIssueIds, fetchIssues },
-    issuesFilter: { issueFilters, fetchFilters },
-  } = useIssues(EIssuesStoreType.DRAFT);
-
-  useSWR(workspaceSlug && projectId ? `DRAFT_FILTERS_AND_ISSUES_${projectId.toString()}` : null, async () => {
-    if (workspaceSlug && projectId) {
-      await fetchFilters(workspaceSlug, projectId);
-      await fetchIssues(workspaceSlug, projectId, groupedIssueIds ? "mutation" : "init-loader");
-=======
   const { workspaceSlug, projectId } = router.query;
   // hooks
   const { issues, issuesFilter } = useIssues(EIssuesStoreType.DRAFT);
@@ -53,7 +32,6 @@
           issues?.groupedIssueIds ? "mutation" : "init-loader"
         );
       }
->>>>>>> 22c7f353
     }
   );
 
