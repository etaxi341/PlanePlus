--- conflicted
+++ resolved
@@ -40,9 +40,6 @@
         handleClose={() => setDeleteIssueModal(false)}
         onSubmit={handleDelete}
       />
-<<<<<<< HEAD
-      <CustomMenu placement="bottom-start" customButton={customActionButton} ellipsis>
-=======
       <CustomMenu
         placement="bottom-start"
         customButton={customActionButton}
@@ -50,7 +47,6 @@
         closeOnSelect
         ellipsis
       >
->>>>>>> 22c7f353
         <CustomMenu.MenuItem
           onClick={() => {
             handleCopyIssueLink();
