--- conflicted
+++ resolved
@@ -11,11 +11,8 @@
 // types
 import { TIssue } from "@plane/types";
 import { IQuickActionProps } from "../list/list-view-types";
-<<<<<<< HEAD
-=======
 // constants
 import { EIssuesStoreType } from "constants/issue";
->>>>>>> e2f54db6
 
 export const CycleIssueQuickActions: React.FC<IQuickActionProps> = (props) => {
   const { issue, handleDelete, handleUpdate, handleRemoveFromView, customActionButton, portalElement } = props;
@@ -63,10 +60,7 @@
         onSubmit={async (data) => {
           if (issueToEdit && handleUpdate) await handleUpdate({ ...issueToEdit, ...data });
         }}
-<<<<<<< HEAD
-=======
         storeType={EIssuesStoreType.CYCLE}
->>>>>>> e2f54db6
       />
       <CustomMenu
         placement="bottom-start"
