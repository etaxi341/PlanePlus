--- conflicted
+++ resolved
@@ -76,11 +76,7 @@
 
   return Object.values(stateGroups).map((stateGroup) => ({
     id: stateGroup.key,
-<<<<<<< HEAD
-    name: stateGroup.title,
-=======
     name: stateGroup.label,
->>>>>>> e2f54db6
     icon: (
       <div className="w-3.5 h-3.5 rounded-full">
         <StateGroupIcon stateGroup={stateGroup.key} width="14" height="14" />
