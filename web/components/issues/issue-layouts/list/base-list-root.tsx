--- conflicted
+++ resolved
@@ -136,22 +136,8 @@
           disableIssueCreation={!enableIssueCreation || !isEditingAllowed}
           currentStore={currentStore}
           addIssuesToView={addIssuesToView}
-<<<<<<< HEAD
         />
       </div>
-
-      {/* {workspaceSlug && peekIssueId && peekProjectId && (
-        <IssuePeekOverview
-          workspaceSlug={workspaceSlug.toString()}
-          projectId={peekProjectId.toString()}
-          issueId={peekIssueId.toString()}
-          handleIssue={async (issueToUpdate) => await handleIssues(issueToUpdate as TIssue, EIssueActions.UPDATE)}
-        />
-      )} */}
-=======
-        />
-      </div>
->>>>>>> 22c7f353
     </>
   );
 });