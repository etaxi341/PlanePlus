import React, { useMemo } from "react";
import { observer } from "mobx-react-lite";
<<<<<<< HEAD
=======
import { useRouter } from "next/router";
>>>>>>> 22c7f353
// store
import { useIssues } from "hooks/store";
// constants
import { EIssuesStoreType } from "constants/issue";
// types
import { EIssueActions } from "../../types";
import { TIssue } from "@plane/types";
// components
import { BaseListRoot } from "../base-list-root";
import { ProjectIssueQuickActions } from "../../quick-action-dropdowns";
<<<<<<< HEAD
import { EIssuesStoreType } from "constants/issue";
=======
>>>>>>> 22c7f353

export interface IViewListLayout {
  issueActions: {
    [EIssueActions.DELETE]: (issue: TIssue) => Promise<void>;
    [EIssueActions.UPDATE]?: (issue: TIssue) => Promise<void>;
    [EIssueActions.REMOVE]?: (issue: TIssue) => Promise<void>;
  };
}

<<<<<<< HEAD
export const ProjectViewListLayout: React.FC = observer(() => {
=======
export const ProjectViewListLayout: React.FC<IViewListLayout> = observer((props) => {
  const { issueActions } = props;
>>>>>>> 22c7f353
  // store
  const { issuesFilter, issues } = useIssues(EIssuesStoreType.PROJECT_VIEW);

  const router = useRouter();
  const { workspaceSlug, projectId, viewId } = router.query;

  if (!workspaceSlug || !projectId) return null;

<<<<<<< HEAD
  const issueActions = useMemo(
    () => ({
      [EIssueActions.UPDATE]: async (issue: TIssue) => {
        if (!workspaceSlug || !projectId) return;

        await issues.updateIssue(workspaceSlug, projectId, issue.id, issue);
      },
      [EIssueActions.DELETE]: async (issue: TIssue) => {
        if (!workspaceSlug || !projectId) return;

        await issues.removeIssue(workspaceSlug, projectId, issue.id);
      },
    }),
    [issues, workspaceSlug, projectId]
  );

=======
>>>>>>> 22c7f353
  return (
    <BaseListRoot
      issuesFilter={issuesFilter}
      issues={issues}
      QuickActions={ProjectIssueQuickActions}
      issueActions={issueActions}
      currentStore={EIssuesStoreType.PROJECT_VIEW}
<<<<<<< HEAD
=======
      viewId={viewId?.toString()}
>>>>>>> 22c7f353
    />
  );
});<|MERGE_RESOLUTION|>--- conflicted
+++ resolved
@@ -1,9 +1,6 @@
-import React, { useMemo } from "react";
+import React from "react";
 import { observer } from "mobx-react-lite";
-<<<<<<< HEAD
-=======
 import { useRouter } from "next/router";
->>>>>>> 22c7f353
 // store
 import { useIssues } from "hooks/store";
 // constants
@@ -14,10 +11,6 @@
 // components
 import { BaseListRoot } from "../base-list-root";
 import { ProjectIssueQuickActions } from "../../quick-action-dropdowns";
-<<<<<<< HEAD
-import { EIssuesStoreType } from "constants/issue";
-=======
->>>>>>> 22c7f353
 
 export interface IViewListLayout {
   issueActions: {
@@ -27,12 +20,8 @@
   };
 }
 
-<<<<<<< HEAD
-export const ProjectViewListLayout: React.FC = observer(() => {
-=======
 export const ProjectViewListLayout: React.FC<IViewListLayout> = observer((props) => {
   const { issueActions } = props;
->>>>>>> 22c7f353
   // store
   const { issuesFilter, issues } = useIssues(EIssuesStoreType.PROJECT_VIEW);
 
@@ -41,25 +30,6 @@
 
   if (!workspaceSlug || !projectId) return null;
 
-<<<<<<< HEAD
-  const issueActions = useMemo(
-    () => ({
-      [EIssueActions.UPDATE]: async (issue: TIssue) => {
-        if (!workspaceSlug || !projectId) return;
-
-        await issues.updateIssue(workspaceSlug, projectId, issue.id, issue);
-      },
-      [EIssueActions.DELETE]: async (issue: TIssue) => {
-        if (!workspaceSlug || !projectId) return;
-
-        await issues.removeIssue(workspaceSlug, projectId, issue.id);
-      },
-    }),
-    [issues, workspaceSlug, projectId]
-  );
-
-=======
->>>>>>> 22c7f353
   return (
     <BaseListRoot
       issuesFilter={issuesFilter}
@@ -67,10 +37,7 @@
       QuickActions={ProjectIssueQuickActions}
       issueActions={issueActions}
       currentStore={EIssuesStoreType.PROJECT_VIEW}
-<<<<<<< HEAD
-=======
       viewId={viewId?.toString()}
->>>>>>> 22c7f353
     />
   );
 });