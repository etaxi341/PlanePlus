import React from "react";
import { observer } from "mobx-react-lite";
import { useRouter } from "next/router";
// store
import { useIssues } from "hooks/store";
// constants
import { EIssuesStoreType } from "constants/issue";
// types
import { EIssueActions } from "../../types";
import { TIssue } from "@plane/types";
// components
import { BaseListRoot } from "../base-list-root";
import { ProjectIssueQuickActions } from "../../quick-action-dropdowns";

export interface IViewListLayout {
  issueActions: {
    [EIssueActions.DELETE]: (issue: TIssue) => Promise<void>;
    [EIssueActions.UPDATE]?: (issue: TIssue) => Promise<void>;
    [EIssueActions.REMOVE]?: (issue: TIssue) => Promise<void>;
  };
}

export const ProjectViewListLayout: React.FC<IViewListLayout> = observer((props) => {
  const { issueActions } = props;
  // store
  const { issuesFilter, issues } = useIssues(EIssuesStoreType.PROJECT_VIEW);

  const router = useRouter();
  const { workspaceSlug, projectId, viewId } = router.query;

  if (!workspaceSlug || !projectId) return null;

  return (
    <BaseListRoot
      issuesFilter={issuesFilter}
      issues={issues}
      QuickActions={ProjectIssueQuickActions}
      issueActions={issueActions}
<<<<<<< HEAD
      currentStore={EIssuesStoreType.PROJECT_VIEW}
=======
      storeType={EIssuesStoreType.PROJECT_VIEW}
>>>>>>> e2f54db6
      viewId={viewId?.toString()}
    />
  );
});<|MERGE_RESOLUTION|>--- conflicted
+++ resolved
@@ -36,11 +36,7 @@
       issues={issues}
       QuickActions={ProjectIssueQuickActions}
       issueActions={issueActions}
-<<<<<<< HEAD
-      currentStore={EIssuesStoreType.PROJECT_VIEW}
-=======
       storeType={EIssuesStoreType.PROJECT_VIEW}
->>>>>>> e2f54db6
       viewId={viewId?.toString()}
     />
   );
