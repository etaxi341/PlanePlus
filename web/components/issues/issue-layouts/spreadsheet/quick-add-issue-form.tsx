--- conflicted
+++ resolved
@@ -55,13 +55,6 @@
 
 export const SpreadsheetQuickAddIssueForm: React.FC<Props> = observer((props) => {
   const { formKey, prePopulatedData, quickAddCallback, viewId } = props;
-<<<<<<< HEAD
-
-  // router
-  const router = useRouter();
-  const { workspaceSlug, projectId } = router.query;
-=======
->>>>>>> 22c7f353
   // store hooks
   const { currentWorkspace } = useWorkspace();
   const { currentProjectDetails } = useProject();
