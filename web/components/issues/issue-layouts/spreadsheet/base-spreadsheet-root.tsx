--- conflicted
+++ resolved
@@ -2,11 +2,7 @@
 import { useRouter } from "next/router";
 import { observer } from "mobx-react-lite";
 // hooks
-<<<<<<< HEAD
-import { useIssues, useLabel, useProjectState, useUser } from "hooks/store";
-=======
 import { useIssues, useUser } from "hooks/store";
->>>>>>> 22c7f353
 // views
 import { SpreadsheetView } from "./spreadsheet-view";
 // types
@@ -44,25 +40,15 @@
   const {
     membership: { currentProjectRole },
   } = useUser();
-<<<<<<< HEAD
-  const {
-    project: { projectLabels },
-  } = useLabel();
-  const { projectStates } = useProjectState();
-=======
->>>>>>> 22c7f353
   // derived values
   const { enableInlineEditing, enableQuickAdd, enableIssueCreation } = issueStore?.viewFlags || {};
   // user role validation
   const isEditingAllowed = !!currentProjectRole && currentProjectRole >= EUserProjectRoles.MEMBER;
-<<<<<<< HEAD
-=======
 
   const canEditProperties = useCallback(
     (projectId: string | undefined) => {
       const isEditingAllowedBasedOnProject =
         canEditPropertiesBasedOnProject && projectId ? canEditPropertiesBasedOnProject(projectId) : isEditingAllowed;
->>>>>>> 22c7f353
 
       return enableInlineEditing && isEditingAllowedBasedOnProject;
     },
@@ -124,25 +110,7 @@
       displayFilters={issueFiltersStore.issueFilters?.displayFilters ?? {}}
       handleDisplayFilterUpdate={handleDisplayFiltersUpdate}
       issues={issues}
-<<<<<<< HEAD
-      quickActions={(issue, customActionButton) => (
-        <QuickActions
-          customActionButton={customActionButton}
-          issue={issue}
-          handleDelete={async () => handleIssues(issue, EIssueActions.DELETE)}
-          handleUpdate={
-            issueActions[EIssueActions.UPDATE] ? async (data) => handleIssues(data, EIssueActions.UPDATE) : undefined
-          }
-          handleRemoveFromView={
-            issueActions[EIssueActions.REMOVE] ? async () => handleIssues(issue, EIssueActions.REMOVE) : undefined
-          }
-        />
-      )}
-      labels={projectLabels ?? []}
-      states={projectStates}
-=======
       quickActions={renderQuickActions}
->>>>>>> 22c7f353
       handleIssues={handleIssues}
       canEditProperties={canEditProperties}
       quickAddCallback={issueStore.quickAddIssue}
