import React from "react";
<<<<<<< HEAD
// hooks
import { useIssueDetail } from "hooks/store";
=======
import { observer } from "mobx-react-lite";
>>>>>>> 22c7f353
// components
import { DateDropdown } from "components/dropdowns";
// helpers
import { renderFormattedPayloadDate } from "helpers/date-time.helper";
// types
import { TIssue } from "@plane/types";

type Props = {
<<<<<<< HEAD
  issueId: string;
  onChange: (issue: TIssue, data: Partial<TIssue>) => void;
  expandedIssues: string[];
  disabled: boolean;
};

export const SpreadsheetDueDateColumn: React.FC<Props> = ({ issueId, onChange, expandedIssues, disabled }) => {
  const isExpanded = expandedIssues.indexOf(issueId) > -1;

  // const { subIssues, isLoading, mutateSubIssues } = useSubIssue(issue.project_id, issue.id, isExpanded);
  const { subIssues: subIssuesStore, issue } = useIssueDetail();

  const issueDetail = issue.getIssueById(issueId);
  const subIssues = subIssuesStore.subIssuesByIssueId(issueId);

  return (
    <>
      {issueDetail && (
        <div className="h-11 border-b-[0.5px] border-custom-border-200">
          <DateDropdown
            value={issueDetail.target_date}
            onChange={(data) => onChange(issueDetail, { target_date: data ? renderFormattedPayloadDate(data) : null })}
            disabled={disabled}
            placeholder="Due date"
            buttonVariant="transparent-with-text"
            buttonClassName="rounded-none text-left"
            buttonContainerClassName="w-full"
          />
        </div>
      )}

      {isExpanded &&
        subIssues &&
        subIssues.length > 0 &&
        subIssues.map((subIssueId) => (
          <SpreadsheetDueDateColumn
            key={subIssueId}
            issueId={subIssueId}
            onChange={onChange}
            expandedIssues={expandedIssues}
            disabled={disabled}
          />
        ))}
    </>
=======
  issue: TIssue;
  onChange: (issue: TIssue, data: Partial<TIssue>) => void;
  disabled: boolean;
};

export const SpreadsheetDueDateColumn: React.FC<Props> = observer((props: Props) => {
  const { issue, onChange, disabled } = props;

  return (
    <div className="h-11 border-b-[0.5px] border-custom-border-200">
      <DateDropdown
        value={issue.target_date}
        onChange={(data) => onChange(issue, { target_date: data ? renderFormattedPayloadDate(data) : null })}
        disabled={disabled}
        placeholder="Due date"
        buttonVariant="transparent-with-text"
        buttonClassName="rounded-none text-left"
        buttonContainerClassName="w-full"
      />
    </div>
>>>>>>> 22c7f353
  );
});<|MERGE_RESOLUTION|>--- conflicted
+++ resolved
@@ -1,10 +1,5 @@
 import React from "react";
-<<<<<<< HEAD
-// hooks
-import { useIssueDetail } from "hooks/store";
-=======
 import { observer } from "mobx-react-lite";
->>>>>>> 22c7f353
 // components
 import { DateDropdown } from "components/dropdowns";
 // helpers
@@ -13,52 +8,6 @@
 import { TIssue } from "@plane/types";
 
 type Props = {
-<<<<<<< HEAD
-  issueId: string;
-  onChange: (issue: TIssue, data: Partial<TIssue>) => void;
-  expandedIssues: string[];
-  disabled: boolean;
-};
-
-export const SpreadsheetDueDateColumn: React.FC<Props> = ({ issueId, onChange, expandedIssues, disabled }) => {
-  const isExpanded = expandedIssues.indexOf(issueId) > -1;
-
-  // const { subIssues, isLoading, mutateSubIssues } = useSubIssue(issue.project_id, issue.id, isExpanded);
-  const { subIssues: subIssuesStore, issue } = useIssueDetail();
-
-  const issueDetail = issue.getIssueById(issueId);
-  const subIssues = subIssuesStore.subIssuesByIssueId(issueId);
-
-  return (
-    <>
-      {issueDetail && (
-        <div className="h-11 border-b-[0.5px] border-custom-border-200">
-          <DateDropdown
-            value={issueDetail.target_date}
-            onChange={(data) => onChange(issueDetail, { target_date: data ? renderFormattedPayloadDate(data) : null })}
-            disabled={disabled}
-            placeholder="Due date"
-            buttonVariant="transparent-with-text"
-            buttonClassName="rounded-none text-left"
-            buttonContainerClassName="w-full"
-          />
-        </div>
-      )}
-
-      {isExpanded &&
-        subIssues &&
-        subIssues.length > 0 &&
-        subIssues.map((subIssueId) => (
-          <SpreadsheetDueDateColumn
-            key={subIssueId}
-            issueId={subIssueId}
-            onChange={onChange}
-            expandedIssues={expandedIssues}
-            disabled={disabled}
-          />
-        ))}
-    </>
-=======
   issue: TIssue;
   onChange: (issue: TIssue, data: Partial<TIssue>) => void;
   disabled: boolean;
@@ -79,6 +28,5 @@
         buttonContainerClassName="w-full"
       />
     </div>
->>>>>>> 22c7f353
   );
 });