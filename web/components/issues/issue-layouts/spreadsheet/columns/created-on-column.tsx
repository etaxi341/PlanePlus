--- conflicted
+++ resolved
@@ -1,41 +1,4 @@
 import React from "react";
-<<<<<<< HEAD
-// hooks
-import { useIssueDetail } from "hooks/store";
-// helpers
-import { renderFormattedDate } from "helpers/date-time.helper";
-// types
-
-type Props = {
-  issueId: string;
-  expandedIssues: string[];
-};
-
-export const SpreadsheetCreatedOnColumn: React.FC<Props> = ({ issueId, expandedIssues }) => {
-  const isExpanded = expandedIssues.indexOf(issueId) > -1;
-
-  const { subIssues: subIssuesStore, issue } = useIssueDetail();
-
-  const issueDetail = issue.getIssueById(issueId);
-  const subIssues = subIssuesStore.subIssuesByIssueId(issueId);
-
-  return (
-    <>
-      {issueDetail && (
-        <div className="flex h-11 w-full items-center justify-center text-xs border-b-[0.5px] border-custom-border-200 hover:bg-custom-background-80">
-          {renderFormattedDate(issueDetail.created_at)}
-        </div>
-      )}
-      {isExpanded &&
-        subIssues &&
-        subIssues.length > 0 &&
-        subIssues.map((subIssueId: string) => (
-          <div className="h-11">
-            <SpreadsheetCreatedOnColumn key={subIssueId} issueId={subIssueId} expandedIssues={expandedIssues} />
-          </div>
-        ))}
-    </>
-=======
 import { observer } from "mobx-react-lite";
 // helpers
 import { renderFormattedDate } from "helpers/date-time.helper";
@@ -52,6 +15,5 @@
     <div className="flex h-11 w-full items-center justify-center text-xs border-b-[0.5px] border-custom-border-200 hover:bg-custom-background-80">
       {renderFormattedDate(issue.created_at)}
     </div>
->>>>>>> 22c7f353
   );
 });