--- conflicted
+++ resolved
@@ -1,42 +1,4 @@
 import React from "react";
-<<<<<<< HEAD
-// hooks
-import { useIssueDetail } from "hooks/store";
-// types
-
-type Props = {
-  issueId: string;
-  expandedIssues: string[];
-};
-
-export const SpreadsheetLinkColumn: React.FC<Props> = (props) => {
-  const { issueId, expandedIssues } = props;
-
-  const isExpanded = expandedIssues.indexOf(issueId) > -1;
-
-  // const { subIssues, isLoading } = useSubIssue(issue.project_id, issue.id, isExpanded);
-
-  const { subIssues: subIssuesStore, issue } = useIssueDetail();
-
-  const issueDetail = issue.getIssueById(issueId);
-  const subIssues = subIssuesStore.subIssuesByIssueId(issueId);
-
-  return (
-    <>
-      <div className="flex h-11 w-full items-center px-2.5 py-1 text-xs border-b-[0.5px] border-custom-border-200 hover:bg-custom-background-80">
-        {issueDetail?.link_count} {issueDetail?.link_count === 1 ? "link" : "links"}
-      </div>
-
-      {isExpanded &&
-        subIssues &&
-        subIssues.length > 0 &&
-        subIssues.map((subIssueId: string) => (
-          <div className={`h-11`}>
-            <SpreadsheetLinkColumn key={subIssueId} issueId={subIssueId} expandedIssues={expandedIssues} />
-          </div>
-        ))}
-    </>
-=======
 import { observer } from "mobx-react-lite";
 // types
 import { TIssue } from "@plane/types";
@@ -52,6 +14,5 @@
     <div className="flex h-11 w-full items-center px-2.5 py-1 text-xs border-b-[0.5px] border-custom-border-200 hover:bg-custom-background-80">
       {issue?.link_count} {issue?.link_count === 1 ? "link" : "links"}
     </div>
->>>>>>> 22c7f353
   );
 });