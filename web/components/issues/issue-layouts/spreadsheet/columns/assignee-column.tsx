import React from "react";
<<<<<<< HEAD
// hooks
import { useIssueDetail } from "hooks/store";
=======
import { observer } from "mobx-react-lite";
>>>>>>> 22c7f353
// components
import { ProjectMemberDropdown } from "components/dropdowns";
// types
import { TIssue } from "@plane/types";

type Props = {
<<<<<<< HEAD
  issueId: string;
  onChange: (issue: TIssue, data: Partial<TIssue>) => void;
  expandedIssues: string[];
  disabled: boolean;
};

export const SpreadsheetAssigneeColumn: React.FC<Props> = ({ issueId, onChange, expandedIssues, disabled }) => {
  const isExpanded = expandedIssues.indexOf(issueId) > -1;

  const { subIssues: subIssuesStore, issue } = useIssueDetail();

  const issueDetail = issue.getIssueById(issueId);
  const subIssues = subIssuesStore.subIssuesByIssueId(issueId);

  return (
    <>
      {issueDetail && (
        <div className="h-11 border-b-[0.5px] border-custom-border-200">
          <ProjectMemberDropdown
            value={issueDetail?.assignee_ids ?? []}
            onChange={(data) => onChange(issueDetail, { assignee_ids: data })}
            projectId={issueDetail?.project_id}
            disabled={disabled}
            multiple
            placeholder="Assignees"
            buttonVariant={issueDetail.assignee_ids?.length > 0 ? "transparent-without-text" : "transparent-with-text"}
            buttonClassName="text-left"
            buttonContainerClassName="w-full"
          />
        </div>
      )}

      {isExpanded &&
        subIssues &&
        subIssues.length > 0 &&
        subIssues.map((subIssueId) => (
          <SpreadsheetAssigneeColumn
            key={subIssueId}
            issueId={subIssueId}
            onChange={onChange}
            expandedIssues={expandedIssues}
            disabled={disabled}
          />
        ))}
    </>
=======
  issue: TIssue;
  onChange: (issue: TIssue, data: Partial<TIssue>) => void;
  disabled: boolean;
};

export const SpreadsheetAssigneeColumn: React.FC<Props> = observer((props: Props) => {
  const { issue, onChange, disabled } = props;

  return (
    <div className="h-11 border-b-[0.5px] border-custom-border-200">
      <ProjectMemberDropdown
        value={issue?.assignee_ids ?? []}
        onChange={(data) => onChange(issue, { assignee_ids: data })}
        projectId={issue?.project_id}
        disabled={disabled}
        multiple
        placeholder="Assignees"
        buttonVariant={
          issue?.assignee_ids && issue.assignee_ids.length > 0 ? "transparent-without-text" : "transparent-with-text"
        }
        buttonClassName="text-left"
        buttonContainerClassName="w-full"
      />
    </div>
>>>>>>> 22c7f353
  );
});<|MERGE_RESOLUTION|>--- conflicted
+++ resolved
@@ -1,63 +1,11 @@
 import React from "react";
-<<<<<<< HEAD
-// hooks
-import { useIssueDetail } from "hooks/store";
-=======
 import { observer } from "mobx-react-lite";
->>>>>>> 22c7f353
 // components
 import { ProjectMemberDropdown } from "components/dropdowns";
 // types
 import { TIssue } from "@plane/types";
 
 type Props = {
-<<<<<<< HEAD
-  issueId: string;
-  onChange: (issue: TIssue, data: Partial<TIssue>) => void;
-  expandedIssues: string[];
-  disabled: boolean;
-};
-
-export const SpreadsheetAssigneeColumn: React.FC<Props> = ({ issueId, onChange, expandedIssues, disabled }) => {
-  const isExpanded = expandedIssues.indexOf(issueId) > -1;
-
-  const { subIssues: subIssuesStore, issue } = useIssueDetail();
-
-  const issueDetail = issue.getIssueById(issueId);
-  const subIssues = subIssuesStore.subIssuesByIssueId(issueId);
-
-  return (
-    <>
-      {issueDetail && (
-        <div className="h-11 border-b-[0.5px] border-custom-border-200">
-          <ProjectMemberDropdown
-            value={issueDetail?.assignee_ids ?? []}
-            onChange={(data) => onChange(issueDetail, { assignee_ids: data })}
-            projectId={issueDetail?.project_id}
-            disabled={disabled}
-            multiple
-            placeholder="Assignees"
-            buttonVariant={issueDetail.assignee_ids?.length > 0 ? "transparent-without-text" : "transparent-with-text"}
-            buttonClassName="text-left"
-            buttonContainerClassName="w-full"
-          />
-        </div>
-      )}
-
-      {isExpanded &&
-        subIssues &&
-        subIssues.length > 0 &&
-        subIssues.map((subIssueId) => (
-          <SpreadsheetAssigneeColumn
-            key={subIssueId}
-            issueId={subIssueId}
-            onChange={onChange}
-            expandedIssues={expandedIssues}
-            disabled={disabled}
-          />
-        ))}
-    </>
-=======
   issue: TIssue;
   onChange: (issue: TIssue, data: Partial<TIssue>) => void;
   disabled: boolean;
@@ -82,6 +30,5 @@
         buttonContainerClassName="w-full"
       />
     </div>
->>>>>>> 22c7f353
   );
 });