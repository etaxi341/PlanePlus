--- conflicted
+++ resolved
@@ -1,38 +1,10 @@
-import React, { useMemo } from "react";
+import React from "react";
 import { observer } from "mobx-react-lite";
 import { useRouter } from "next/router";
 // mobx store
 import { useIssues } from "hooks/store";
 // components
 import { BaseSpreadsheetRoot } from "../base-spreadsheet-root";
-<<<<<<< HEAD
-import { EIssueActions } from "../../types";
-import { TIssue } from "@plane/types";
-import { ProjectIssueQuickActions } from "../../quick-action-dropdowns";
-import { EIssuesStoreType } from "constants/issue";
-
-export const ProjectViewSpreadsheetLayout: React.FC = observer(() => {
-  const router = useRouter();
-  const { workspaceSlug } = router.query as { workspaceSlug: string };
-
-  const { issues, issuesFilter } = useIssues(EIssuesStoreType.PROJECT_VIEW);
-
-  const issueActions = useMemo(
-    () => ({
-      [EIssueActions.UPDATE]: async (issue: TIssue) => {
-        if (!workspaceSlug) return;
-
-        await issues.updateIssue(workspaceSlug, issue.project_id, issue.id, issue);
-      },
-      [EIssueActions.DELETE]: async (issue: TIssue) => {
-        if (!workspaceSlug) return;
-
-        await issues.removeIssue(workspaceSlug, issue.project_id, issue.id);
-      },
-    }),
-    [issues, workspaceSlug]
-  );
-=======
 import { ProjectIssueQuickActions } from "../../quick-action-dropdowns";
 // types
 import { EIssueActions } from "../../types";
@@ -55,7 +27,6 @@
   const { viewId } = router.query;
 
   const { issues, issuesFilter } = useIssues(EIssuesStoreType.PROJECT_VIEW);
->>>>>>> 22c7f353
 
   return (
     <BaseSpreadsheetRoot
