import { observer } from "mobx-react-lite";
// hooks
import { useKanbanView, useLabel, useMember, useProject, useProjectState } from "hooks/store";
// components
import { HeaderGroupByCard } from "./headers/group-by-card";
import { KanbanGroup } from "./kanban-group";
// types
import {
  GroupByColumnTypes,
  IGroupByColumn,
  TGroupedIssues,
  TIssue,
  IIssueDisplayProperties,
  IIssueMap,
  TSubGroupedIssues,
  TUnGroupedIssues,
<<<<<<< HEAD
=======
  TIssueKanbanFilters,
>>>>>>> 22c7f353
} from "@plane/types";
// constants
import { EIssueActions } from "../types";
import { getGroupByColumns } from "../utils";
import { TCreateModalStoreTypes } from "constants/issue";

export interface IGroupByKanBan {
  issuesMap: IIssueMap;
  issueIds: TGroupedIssues | TSubGroupedIssues | TUnGroupedIssues;
  displayProperties: IIssueDisplayProperties | undefined;
  sub_group_by: string | null;
  group_by: string | null;
  sub_group_id: string;
  isDragDisabled: boolean;
  handleIssues: (issue: TIssue, action: EIssueActions) => void;
  quickActions: (issue: TIssue, customActionButton?: React.ReactElement) => React.ReactNode;
<<<<<<< HEAD
  kanBanToggle: any;
  handleKanBanToggle: any;
=======
  kanbanFilters: TIssueKanbanFilters;
  handleKanbanFilters: any;
>>>>>>> 22c7f353
  enableQuickIssueCreate?: boolean;
  quickAddCallback?: (
    workspaceSlug: string,
    projectId: string,
    data: TIssue,
    viewId?: string
  ) => Promise<TIssue | undefined>;
  viewId?: string;
  disableIssueCreation?: boolean;
  currentStore?: TCreateModalStoreTypes;
  addIssuesToView?: (issueIds: string[]) => Promise<TIssue>;
  canEditProperties: (projectId: string | undefined) => boolean;
}

const GroupByKanBan: React.FC<IGroupByKanBan> = observer((props) => {
  const {
    issuesMap,
    issueIds,
    displayProperties,
    sub_group_by,
    group_by,
    sub_group_id = "null",
    isDragDisabled,
    handleIssues,
    quickActions,
<<<<<<< HEAD
    kanBanToggle,
    handleKanBanToggle,
=======
    kanbanFilters,
    handleKanbanFilters,
>>>>>>> 22c7f353
    enableQuickIssueCreate,
    quickAddCallback,
    viewId,
    disableIssueCreation,
    currentStore,
    addIssuesToView,
    canEditProperties,
  } = props;

  const member = useMember();
  const project = useProject();
  const projectLabel = useLabel();
  const projectState = useProjectState();

  const list = getGroupByColumns(group_by as GroupByColumnTypes, project, projectLabel, projectState, member);

  if (!list) return null;

<<<<<<< HEAD
  const verticalAlignPosition = (_list: IGroupByColumn) => kanBanToggle?.groupByHeaderMinMax.includes(_list.id);
=======
  const visibilityGroupBy = (_list: IGroupByColumn) =>
    sub_group_by ? false : kanbanFilters?.group_by.includes(_list.id) ? true : false;
>>>>>>> 22c7f353

  const isGroupByCreatedBy = group_by === "created_by";

  return (
    <div className={`relative w-full flex gap-3 overflow-hidden ${sub_group_by ? "h-full" : "h-full"}`}>
      {list &&
        list.length > 0 &&
        list.map((_list: IGroupByColumn) => {
<<<<<<< HEAD
          const verticalPosition = verticalAlignPosition(_list);

          return (
            <div
              className={`relative flex flex-shrink-0 flex-col ${!verticalPosition ? `w-[340px]` : ``} group`}
              key={_list.id}
            >
              {sub_group_by === null && (
                <div className="sticky top-0 z-[2] w-full flex-shrink-0 bg-custom-background-90 py-1">
=======
          const groupByVisibilityToggle = visibilityGroupBy(_list);

          return (
            <div
              className={`relative flex flex-shrink-0 flex-col h-full group ${
                groupByVisibilityToggle ? `` : `w-[340px]`
              }`}
            >
              {sub_group_by === null && (
                <div className="flex-shrink-0 sticky top-0 z-[2] w-full bg-custom-background-90 py-1">
>>>>>>> 22c7f353
                  <HeaderGroupByCard
                    sub_group_by={sub_group_by}
                    group_by={group_by}
                    column_id={_list.id}
<<<<<<< HEAD
                    icon={_list.Icon}
                    title={_list.name}
                    count={(issueIds as TGroupedIssues)?.[_list.id]?.length || 0}
                    kanBanToggle={kanBanToggle}
                    handleKanBanToggle={handleKanBanToggle}
=======
                    icon={_list.icon}
                    title={_list.name}
                    count={(issueIds as TGroupedIssues)?.[_list.id]?.length || 0}
>>>>>>> 22c7f353
                    issuePayload={_list.payload}
                    disableIssueCreation={disableIssueCreation || isGroupByCreatedBy}
                    currentStore={currentStore}
                    addIssuesToView={addIssuesToView}
<<<<<<< HEAD
                  />
                </div>
              )}
              <KanbanGroup
                groupId={_list.id}
                issuesMap={issuesMap}
                issueIds={issueIds}
                displayProperties={displayProperties}
                sub_group_by={sub_group_by}
                group_by={group_by}
                sub_group_id={sub_group_id}
                isDragDisabled={isDragDisabled}
                handleIssues={handleIssues}
                quickActions={quickActions}
                enableQuickIssueCreate={enableQuickIssueCreate}
                quickAddCallback={quickAddCallback}
                viewId={viewId}
                disableIssueCreation={disableIssueCreation}
                canEditProperties={canEditProperties}
                verticalPosition={verticalPosition}
              />
=======
                    kanbanFilters={kanbanFilters}
                    handleKanbanFilters={handleKanbanFilters}
                  />
                </div>
              )}

              {!groupByVisibilityToggle && (
                <KanbanGroup
                  groupId={_list.id}
                  issuesMap={issuesMap}
                  issueIds={issueIds}
                  displayProperties={displayProperties}
                  sub_group_by={sub_group_by}
                  group_by={group_by}
                  sub_group_id={sub_group_id}
                  isDragDisabled={isDragDisabled}
                  handleIssues={handleIssues}
                  quickActions={quickActions}
                  enableQuickIssueCreate={enableQuickIssueCreate}
                  quickAddCallback={quickAddCallback}
                  viewId={viewId}
                  disableIssueCreation={disableIssueCreation}
                  canEditProperties={canEditProperties}
                  groupByVisibilityToggle={groupByVisibilityToggle}
                />
              )}
>>>>>>> 22c7f353
            </div>
          );
        })}
    </div>
  );
});

export interface IKanBan {
  issuesMap: IIssueMap;
  issueIds: TGroupedIssues | TSubGroupedIssues | TUnGroupedIssues;
  displayProperties: IIssueDisplayProperties | undefined;
  sub_group_by: string | null;
  group_by: string | null;
  sub_group_id?: string;
  handleIssues: (issue: TIssue, action: EIssueActions) => void;
  quickActions: (issue: TIssue, customActionButton?: React.ReactElement) => React.ReactNode;
<<<<<<< HEAD
  kanBanToggle: any;
  handleKanBanToggle: any;
=======
  kanbanFilters: TIssueKanbanFilters;
  handleKanbanFilters: (toggle: "group_by" | "sub_group_by", value: string) => void;
>>>>>>> 22c7f353
  showEmptyGroup: boolean;
  enableQuickIssueCreate?: boolean;
  quickAddCallback?: (
    workspaceSlug: string,
    projectId: string,
    data: TIssue,
    viewId?: string
  ) => Promise<TIssue | undefined>;
  viewId?: string;
  disableIssueCreation?: boolean;
  currentStore?: TCreateModalStoreTypes;
  addIssuesToView?: (issueIds: string[]) => Promise<TIssue>;
  canEditProperties: (projectId: string | undefined) => boolean;
}

export const KanBan: React.FC<IKanBan> = observer((props) => {
  const {
    issuesMap,
    issueIds,
    displayProperties,
    sub_group_by,
    group_by,
    sub_group_id = "null",
    handleIssues,
    quickActions,
<<<<<<< HEAD
    kanBanToggle,
    handleKanBanToggle,
=======
    kanbanFilters,
    handleKanbanFilters,
>>>>>>> 22c7f353
    enableQuickIssueCreate,
    quickAddCallback,
    viewId,
    disableIssueCreation,
    currentStore,
    addIssuesToView,
    canEditProperties,
  } = props;

  const issueKanBanView = useKanbanView();

  return (
<<<<<<< HEAD
    <div className="relative h-full w-full">
      <GroupByKanBan
        issuesMap={issuesMap}
        issueIds={issueIds}
        displayProperties={displayProperties}
        group_by={group_by}
        sub_group_by={sub_group_by}
        sub_group_id={sub_group_id}
        isDragDisabled={!issueKanBanView?.canUserDragDrop}
        handleIssues={handleIssues}
        quickActions={quickActions}
        kanBanToggle={kanBanToggle}
        handleKanBanToggle={handleKanBanToggle}
        enableQuickIssueCreate={enableQuickIssueCreate}
        quickAddCallback={quickAddCallback}
        viewId={viewId}
        disableIssueCreation={disableIssueCreation}
        currentStore={currentStore}
        addIssuesToView={addIssuesToView}
        canEditProperties={canEditProperties}
      />
    </div>
=======
    <GroupByKanBan
      issuesMap={issuesMap}
      issueIds={issueIds}
      displayProperties={displayProperties}
      group_by={group_by}
      sub_group_by={sub_group_by}
      sub_group_id={sub_group_id}
      isDragDisabled={!issueKanBanView?.canUserDragDrop}
      handleIssues={handleIssues}
      quickActions={quickActions}
      kanbanFilters={kanbanFilters}
      handleKanbanFilters={handleKanbanFilters}
      enableQuickIssueCreate={enableQuickIssueCreate}
      quickAddCallback={quickAddCallback}
      viewId={viewId}
      disableIssueCreation={disableIssueCreation}
      currentStore={currentStore}
      addIssuesToView={addIssuesToView}
      canEditProperties={canEditProperties}
    />
>>>>>>> 22c7f353
  );
});<|MERGE_RESOLUTION|>--- conflicted
+++ resolved
@@ -14,10 +14,7 @@
   IIssueMap,
   TSubGroupedIssues,
   TUnGroupedIssues,
-<<<<<<< HEAD
-=======
   TIssueKanbanFilters,
->>>>>>> 22c7f353
 } from "@plane/types";
 // constants
 import { EIssueActions } from "../types";
@@ -34,13 +31,8 @@
   isDragDisabled: boolean;
   handleIssues: (issue: TIssue, action: EIssueActions) => void;
   quickActions: (issue: TIssue, customActionButton?: React.ReactElement) => React.ReactNode;
-<<<<<<< HEAD
-  kanBanToggle: any;
-  handleKanBanToggle: any;
-=======
   kanbanFilters: TIssueKanbanFilters;
   handleKanbanFilters: any;
->>>>>>> 22c7f353
   enableQuickIssueCreate?: boolean;
   quickAddCallback?: (
     workspaceSlug: string,
@@ -66,13 +58,8 @@
     isDragDisabled,
     handleIssues,
     quickActions,
-<<<<<<< HEAD
-    kanBanToggle,
-    handleKanBanToggle,
-=======
     kanbanFilters,
     handleKanbanFilters,
->>>>>>> 22c7f353
     enableQuickIssueCreate,
     quickAddCallback,
     viewId,
@@ -91,12 +78,8 @@
 
   if (!list) return null;
 
-<<<<<<< HEAD
-  const verticalAlignPosition = (_list: IGroupByColumn) => kanBanToggle?.groupByHeaderMinMax.includes(_list.id);
-=======
   const visibilityGroupBy = (_list: IGroupByColumn) =>
     sub_group_by ? false : kanbanFilters?.group_by.includes(_list.id) ? true : false;
->>>>>>> 22c7f353
 
   const isGroupByCreatedBy = group_by === "created_by";
 
@@ -105,17 +88,6 @@
       {list &&
         list.length > 0 &&
         list.map((_list: IGroupByColumn) => {
-<<<<<<< HEAD
-          const verticalPosition = verticalAlignPosition(_list);
-
-          return (
-            <div
-              className={`relative flex flex-shrink-0 flex-col ${!verticalPosition ? `w-[340px]` : ``} group`}
-              key={_list.id}
-            >
-              {sub_group_by === null && (
-                <div className="sticky top-0 z-[2] w-full flex-shrink-0 bg-custom-background-90 py-1">
-=======
           const groupByVisibilityToggle = visibilityGroupBy(_list);
 
           return (
@@ -126,49 +98,17 @@
             >
               {sub_group_by === null && (
                 <div className="flex-shrink-0 sticky top-0 z-[2] w-full bg-custom-background-90 py-1">
->>>>>>> 22c7f353
                   <HeaderGroupByCard
                     sub_group_by={sub_group_by}
                     group_by={group_by}
                     column_id={_list.id}
-<<<<<<< HEAD
-                    icon={_list.Icon}
-                    title={_list.name}
-                    count={(issueIds as TGroupedIssues)?.[_list.id]?.length || 0}
-                    kanBanToggle={kanBanToggle}
-                    handleKanBanToggle={handleKanBanToggle}
-=======
                     icon={_list.icon}
                     title={_list.name}
                     count={(issueIds as TGroupedIssues)?.[_list.id]?.length || 0}
->>>>>>> 22c7f353
                     issuePayload={_list.payload}
                     disableIssueCreation={disableIssueCreation || isGroupByCreatedBy}
                     currentStore={currentStore}
                     addIssuesToView={addIssuesToView}
-<<<<<<< HEAD
-                  />
-                </div>
-              )}
-              <KanbanGroup
-                groupId={_list.id}
-                issuesMap={issuesMap}
-                issueIds={issueIds}
-                displayProperties={displayProperties}
-                sub_group_by={sub_group_by}
-                group_by={group_by}
-                sub_group_id={sub_group_id}
-                isDragDisabled={isDragDisabled}
-                handleIssues={handleIssues}
-                quickActions={quickActions}
-                enableQuickIssueCreate={enableQuickIssueCreate}
-                quickAddCallback={quickAddCallback}
-                viewId={viewId}
-                disableIssueCreation={disableIssueCreation}
-                canEditProperties={canEditProperties}
-                verticalPosition={verticalPosition}
-              />
-=======
                     kanbanFilters={kanbanFilters}
                     handleKanbanFilters={handleKanbanFilters}
                   />
@@ -195,7 +135,6 @@
                   groupByVisibilityToggle={groupByVisibilityToggle}
                 />
               )}
->>>>>>> 22c7f353
             </div>
           );
         })}
@@ -212,13 +151,8 @@
   sub_group_id?: string;
   handleIssues: (issue: TIssue, action: EIssueActions) => void;
   quickActions: (issue: TIssue, customActionButton?: React.ReactElement) => React.ReactNode;
-<<<<<<< HEAD
-  kanBanToggle: any;
-  handleKanBanToggle: any;
-=======
   kanbanFilters: TIssueKanbanFilters;
   handleKanbanFilters: (toggle: "group_by" | "sub_group_by", value: string) => void;
->>>>>>> 22c7f353
   showEmptyGroup: boolean;
   enableQuickIssueCreate?: boolean;
   quickAddCallback?: (
@@ -244,13 +178,8 @@
     sub_group_id = "null",
     handleIssues,
     quickActions,
-<<<<<<< HEAD
-    kanBanToggle,
-    handleKanBanToggle,
-=======
     kanbanFilters,
     handleKanbanFilters,
->>>>>>> 22c7f353
     enableQuickIssueCreate,
     quickAddCallback,
     viewId,
@@ -263,30 +192,6 @@
   const issueKanBanView = useKanbanView();
 
   return (
-<<<<<<< HEAD
-    <div className="relative h-full w-full">
-      <GroupByKanBan
-        issuesMap={issuesMap}
-        issueIds={issueIds}
-        displayProperties={displayProperties}
-        group_by={group_by}
-        sub_group_by={sub_group_by}
-        sub_group_id={sub_group_id}
-        isDragDisabled={!issueKanBanView?.canUserDragDrop}
-        handleIssues={handleIssues}
-        quickActions={quickActions}
-        kanBanToggle={kanBanToggle}
-        handleKanBanToggle={handleKanBanToggle}
-        enableQuickIssueCreate={enableQuickIssueCreate}
-        quickAddCallback={quickAddCallback}
-        viewId={viewId}
-        disableIssueCreation={disableIssueCreation}
-        currentStore={currentStore}
-        addIssuesToView={addIssuesToView}
-        canEditProperties={canEditProperties}
-      />
-    </div>
-=======
     <GroupByKanBan
       issuesMap={issuesMap}
       issueIds={issueIds}
@@ -307,6 +212,5 @@
       addIssuesToView={addIssuesToView}
       canEditProperties={canEditProperties}
     />
->>>>>>> 22c7f353
   );
 });