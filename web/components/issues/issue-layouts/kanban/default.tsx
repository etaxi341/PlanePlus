--- conflicted
+++ resolved
@@ -107,11 +107,7 @@
                     count={(issueIds as TGroupedIssues)?.[_list.id]?.length || 0}
                     issuePayload={_list.payload}
                     disableIssueCreation={disableIssueCreation || isGroupByCreatedBy}
-<<<<<<< HEAD
-                    currentStore={currentStore}
-=======
                     storeType={storeType}
->>>>>>> e2f54db6
                     addIssuesToView={addIssuesToView}
                     kanbanFilters={kanbanFilters}
                     handleKanbanFilters={handleKanbanFilters}
@@ -212,11 +208,7 @@
       quickAddCallback={quickAddCallback}
       viewId={viewId}
       disableIssueCreation={disableIssueCreation}
-<<<<<<< HEAD
-      currentStore={currentStore}
-=======
       storeType={storeType}
->>>>>>> e2f54db6
       addIssuesToView={addIssuesToView}
       canEditProperties={canEditProperties}
     />
