--- conflicted
+++ resolved
@@ -141,10 +141,6 @@
           <span className="text-sm font-medium text-custom-primary-100">New Issue</span>
         </div>
       )}
-<<<<<<< HEAD
-    </div>
-=======
     </>
->>>>>>> 22c7f353
   );
 });