--- conflicted
+++ resolved
@@ -35,11 +35,7 @@
       issues={issues}
       showLoader={true}
       QuickActions={ProjectIssueQuickActions}
-<<<<<<< HEAD
-      currentStore={EIssuesStoreType.PROJECT_VIEW}
-=======
       storeType={EIssuesStoreType.PROJECT_VIEW}
->>>>>>> e2f54db6
       viewId={viewId?.toString()}
     />
   );
