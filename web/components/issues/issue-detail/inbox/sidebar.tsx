--- conflicted
+++ resolved
@@ -8,12 +8,8 @@
 import { IssueLabel, TIssueOperations } from "components/issues";
 // icons
 // helper
-<<<<<<< HEAD
-import { renderFormattedPayloadDate } from "helpers/date-time.helper";
 import { useIssueDetail, useProject, useProjectState } from "hooks/store";
-=======
 import { getDate, renderFormattedPayloadDate } from "helpers/date-time.helper";
->>>>>>> 1a462711
 
 type Props = {
   workspaceSlug: string;
