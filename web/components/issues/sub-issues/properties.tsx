--- conflicted
+++ resolved
@@ -4,17 +4,6 @@
 // components
 import { PriorityDropdown, ProjectMemberDropdown, StateDropdown } from "components/dropdowns";
 // types
-<<<<<<< HEAD
-import { TIssue } from "@plane/types";
-// fetch-keys
-import { SUB_ISSUES } from "constants/fetch-keys";
-
-export interface IIssueProperty {
-  workspaceSlug: string;
-  parentIssue: TIssue;
-  issue: TIssue;
-  editable: boolean;
-=======
 import { TSubIssueOperations } from "./root";
 
 export interface IIssueProperty {
@@ -23,56 +12,9 @@
   issueId: string;
   disabled: boolean;
   subIssueOperations: TSubIssueOperations;
->>>>>>> 22c7f353
 }
 
 export const IssueProperty: React.FC<IIssueProperty> = (props) => {
-<<<<<<< HEAD
-  const { workspaceSlug, parentIssue, issue, editable } = props;
-
-  const handlePriorityChange = (data: any) => {
-    partialUpdateIssue({ priority: data });
-  };
-
-  const handleStateChange = (data: string) => {
-    partialUpdateIssue({
-      state_id: data,
-    });
-  };
-
-  const handleAssigneeChange = (data: string[]) => {
-    partialUpdateIssue({ assignee_ids: data });
-  };
-
-  const partialUpdateIssue = async (data: Partial<TIssue>) => {
-    mutate(
-      workspaceSlug && parentIssue ? SUB_ISSUES(parentIssue.id) : null,
-      (elements: any) => {
-        const _elements = { ...elements };
-        const _issues = _elements.sub_issues.map((element: TIssue) =>
-          element.id === issue.id ? { ...element, ...data } : element
-        );
-        _elements["sub_issues"] = [..._issues];
-        return _elements;
-      },
-      false
-    );
-
-    const issueResponse = await issueService.patchIssue(workspaceSlug as string, issue.project_id, issue.id, data);
-
-    mutate(
-      SUB_ISSUES(parentIssue.id),
-      (elements: any) => {
-        const _elements = elements.sub_issues.map((element: TIssue) =>
-          element.id === issue.id ? issueResponse : element
-        );
-        elements["sub_issues"] = _elements;
-        return elements;
-      },
-      true
-    );
-  };
-=======
   const { workspaceSlug, parentIssueId, issueId, disabled, subIssueOperations } = props;
   // hooks
   const {
@@ -80,19 +22,12 @@
   } = useIssueDetail();
 
   const issue = getIssueById(issueId);
->>>>>>> 22c7f353
 
   if (!issue) return <></>;
   return (
     <div className="relative flex items-center gap-2">
       <div className="h-5 flex-shrink-0">
         <StateDropdown
-<<<<<<< HEAD
-          value={issue?.state_id}
-          projectId={issue?.project_id}
-          onChange={handleStateChange}
-          disabled={!editable}
-=======
           value={issue.state_id}
           projectId={issue.project_id}
           onChange={(val) =>
@@ -101,7 +36,6 @@
             })
           }
           disabled={!disabled}
->>>>>>> 22c7f353
           buttonVariant="border-with-text"
         />
       </div>
@@ -109,17 +43,12 @@
       <div className="h-5 flex-shrink-0">
         <PriorityDropdown
           value={issue.priority}
-<<<<<<< HEAD
-          onChange={handlePriorityChange}
-          disabled={!editable}
-=======
           onChange={(val) =>
             subIssueOperations.updateSubIssue(workspaceSlug, issue.project_id, parentIssueId, issueId, {
               priority: val,
             })
           }
           disabled={!disabled}
->>>>>>> 22c7f353
           buttonVariant="border-without-text"
           buttonClassName="border"
         />
@@ -127,12 +56,6 @@
 
       <div className="h-5 flex-shrink-0">
         <ProjectMemberDropdown
-<<<<<<< HEAD
-          projectId={issue?.project_id}
-          value={issue?.assignee_ids}
-          onChange={handleAssigneeChange}
-          disabled={!editable}
-=======
           value={issue.assignee_ids}
           projectId={issue.project_id}
           onChange={(val) =>
@@ -141,7 +64,6 @@
             })
           }
           disabled={!disabled}
->>>>>>> 22c7f353
           multiple
           buttonVariant={issue.assignee_ids.length > 0 ? "transparent-without-text" : "border-without-text"}
           buttonClassName={issue.assignee_ids.length > 0 ? "hover:bg-transparent px-0" : ""}
