--- conflicted
+++ resolved
@@ -1,10 +1,4 @@
 import { FC, useRef, useState } from "react";
-<<<<<<< HEAD
-import { observer } from "mobx-react-lite";
-import { MoveRight, MoveDiagonal, Bell, Link2, Trash2 } from "lucide-react";
-// hooks
-import { useIssueDetail, useUser } from "hooks/store";
-=======
 import { useRouter } from "next/router";
 import { observer } from "mobx-react-lite";
 import { MoveRight, MoveDiagonal, Link2, Trash2 } from "lucide-react";
@@ -14,7 +8,6 @@
 // store hooks
 import { useIssueDetail, useUser } from "hooks/store";
 import useToast from "hooks/use-toast";
->>>>>>> 22c7f353
 // components
 import {
   DeleteArchivedIssueModal,
@@ -27,49 +20,18 @@
   TIssueOperations,
 } from "components/issues";
 // ui
-<<<<<<< HEAD
-import { Button, CenterPanelIcon, CustomSelect, FullScreenPanelIcon, SidePanelIcon, Spinner } from "@plane/ui";
-// types
-import { TIssue, IIssueLink, ILinkDetails } from "@plane/types";
-import useOutsideClickDetector from "hooks/use-outside-click-detector";
-=======
 import { CenterPanelIcon, CustomSelect, FullScreenPanelIcon, SidePanelIcon, Spinner } from "@plane/ui";
 // helpers
 import { copyUrlToClipboard } from "helpers/string.helper";
->>>>>>> 22c7f353
 
 interface IIssueView {
   workspaceSlug: string;
   projectId: string;
   issueId: string;
-<<<<<<< HEAD
-  issue: TIssue | undefined;
-  isLoading?: boolean;
-  isArchived?: boolean;
-  handleCopyText: (e: React.MouseEvent<HTMLButtonElement>) => void;
-  redirectToIssueDetail: () => void;
-  issueUpdate: (issue: Partial<TIssue>) => void;
-  issueReactionCreate: (reaction: string) => void;
-  issueReactionRemove: (reaction: string) => void;
-  issueCommentCreate: (comment: any) => void;
-  issueCommentUpdate: (comment: any) => void;
-  issueCommentRemove: (commentId: string) => void;
-  issueCommentReactionCreate: (commentId: string, reaction: string) => void;
-  issueCommentReactionRemove: (commentId: string, reaction: string) => void;
-  issueSubscriptionCreate: () => void;
-  issueSubscriptionRemove: () => void;
-  issueLinkCreate: (formData: IIssueLink) => Promise<ILinkDetails>;
-  issueLinkUpdate: (formData: IIssueLink, linkId: string) => Promise<ILinkDetails>;
-  issueLinkDelete: (linkId: string) => Promise<void>;
-  handleDeleteIssue: () => Promise<void>;
-  disableUserActions?: boolean;
-  showCommentAccessSpecifier?: boolean;
-=======
   isLoading?: boolean;
   is_archived: boolean;
   disabled?: boolean;
   issueOperations: TIssueOperations;
->>>>>>> 22c7f353
 }
 
 type TPeekModes = "side-peek" | "modal" | "full-screen";
@@ -93,66 +55,15 @@
 ];
 
 export const IssueView: FC<IIssueView> = observer((props) => {
-<<<<<<< HEAD
-  const {
-    workspaceSlug,
-    projectId,
-    issueId,
-    issue,
-    isLoading,
-    isArchived,
-    handleCopyText,
-    redirectToIssueDetail,
-    issueUpdate,
-    issueReactionCreate,
-    issueReactionRemove,
-    issueCommentCreate,
-    issueCommentUpdate,
-    issueCommentRemove,
-    issueCommentReactionCreate,
-    issueCommentReactionRemove,
-    issueSubscriptionCreate,
-    issueSubscriptionRemove,
-    issueLinkCreate,
-    issueLinkUpdate,
-    issueLinkDelete,
-    handleDeleteIssue,
-    disableUserActions = false,
-    showCommentAccessSpecifier = false,
-  } = props;
-=======
   const { workspaceSlug, projectId, issueId, isLoading, is_archived, disabled = false, issueOperations } = props;
   // router
   const router = useRouter();
->>>>>>> 22c7f353
   // states
   const [peekMode, setPeekMode] = useState<TPeekModes>("side-peek");
   const [isSubmitting, setIsSubmitting] = useState<"submitting" | "submitted" | "saved">("saved");
   // ref
   const issuePeekOverviewRef = useRef<HTMLDivElement>(null);
   // store hooks
-<<<<<<< HEAD
-  const {
-    activity,
-    reaction,
-    subscription,
-    setPeekIssue,
-    isAnyModalOpen,
-    isDeleteIssueModalOpen,
-    toggleDeleteIssueModal,
-  } = useIssueDetail();
-  const { currentUser } = useUser();
-
-  const removeRoutePeekId = () => setPeekIssue(undefined);
-
-  const issueReactions = reaction.getReactionsByIssueId(issueId) || [];
-  const issueActivity = activity.getActivitiesByIssueId(issueId);
-  const issueSubscription = subscription.getSubscriptionByIssueId(issueId) || {};
-
-  const currentMode = PEEK_OPTIONS.find((m) => m.key === peekMode);
-
-  useOutsideClickDetector(issuePeekOverviewRef, () => !isAnyModalOpen && removeRoutePeekId());
-=======
   const { activity, setPeekIssue, isAnyModalOpen, isDeleteIssueModalOpen, toggleDeleteIssueModal } = useIssueDetail();
   const { currentUser } = useUser();
   const {
@@ -192,7 +103,6 @@
 
   const handleKeyDown = () => !isAnyModalOpen && removeRoutePeekId();
   useKeypress("Escape", handleKeyDown);
->>>>>>> 22c7f353
 
   return (
     <>
@@ -205,20 +115,12 @@
         />
       )}
 
-<<<<<<< HEAD
-      {issue && isArchived && (
-=======
       {issue && is_archived && (
->>>>>>> 22c7f353
         <DeleteArchivedIssueModal
           data={issue}
           isOpen={isDeleteIssueModalOpen}
           handleClose={() => toggleDeleteIssueModal(false)}
-<<<<<<< HEAD
-          onSubmit={handleDeleteIssue}
-=======
           onSubmit={() => issueOperations.remove(workspaceSlug, projectId, issueId)}
->>>>>>> 22c7f353
         />
       )}
 
@@ -282,29 +184,6 @@
               <div className="flex items-center gap-x-4">
                 <IssueUpdateStatus isSubmitting={isSubmitting} />
                 <div className="flex items-center gap-4">
-<<<<<<< HEAD
-                  {issue?.created_by !== currentUser?.id &&
-                    !issue?.assignee_ids.includes(currentUser?.id ?? "") &&
-                    !issue?.archived_at && (
-                      <Button
-                        size="sm"
-                        prependIcon={<Bell className="h-3 w-3" />}
-                        variant="outline-primary"
-                        className="hover:!bg-custom-primary-100/20"
-                        onClick={() =>
-                          issueSubscription && issueSubscription.subscribed
-                            ? issueSubscriptionRemove()
-                            : issueSubscriptionCreate()
-                        }
-                      >
-                        {issueSubscription && issueSubscription.subscribed ? "Unsubscribe" : "Subscribe"}
-                      </Button>
-                    )}
-                  <button onClick={handleCopyText}>
-                    <Link2 className="h-4 w-4 -rotate-45 text-custom-text-300 hover:text-custom-text-200" />
-                  </button>
-                  {!disableUserActions && (
-=======
                   {currentUser && !is_archived && (
                     <IssueSubscription
                       workspaceSlug={workspaceSlug}
@@ -317,7 +196,6 @@
                     <Link2 className="h-4 w-4 -rotate-45 text-custom-text-300 hover:text-custom-text-200" />
                   </button>
                   {!disabled && (
->>>>>>> 22c7f353
                     <button onClick={() => toggleDeleteIssueModal(true)}>
                       <Trash2 className="h-4 w-4 text-custom-text-300 hover:text-custom-text-200" />
                     </button>
