--- conflicted
+++ resolved
@@ -1,34 +1,3 @@
-<<<<<<< HEAD
-import { ChangeEvent, FC, useCallback, useEffect, useState } from "react";
-import { Controller, useForm } from "react-hook-form";
-import debounce from "lodash/debounce";
-// packages
-import { RichTextEditor } from "@plane/rich-text-editor";
-// hooks
-import { useMention, useProject, useUser } from "hooks/store";
-import useReloadConfirmations from "hooks/use-reload-confirmation";
-// components
-import { IssuePeekOverviewReactions } from "components/issues";
-// ui
-import { TextArea } from "@plane/ui";
-// types
-import { TIssue, IUser } from "@plane/types";
-// services
-import { FileService } from "services/file.service";
-// constants
-import { EUserProjectRoles } from "constants/project";
-
-const fileService = new FileService();
-
-interface IPeekOverviewIssueDetails {
-  workspaceSlug: string;
-  issue: TIssue;
-  issueReactions: any;
-  user: IUser | null;
-  issueUpdate: (issue: Partial<TIssue>) => void;
-  issueReactionCreate: (reaction: string) => void;
-  issueReactionRemove: (reaction: string) => void;
-=======
 import { FC } from "react";
 // hooks
 import { useIssueDetail, useProject, useUser } from "hooks/store";
@@ -43,7 +12,6 @@
   issueOperations: TIssueOperations;
   is_archived: boolean;
   disabled: boolean;
->>>>>>> 22c7f353
   isSubmitting: "submitting" | "submitted" | "saved";
   setIsSubmitting: (value: "submitting" | "submitted" | "saved") => void;
 }
@@ -54,110 +22,11 @@
   const { getProjectById } = useProject();
   const { currentUser } = useUser();
   const {
-<<<<<<< HEAD
-    workspaceSlug,
-    issue,
-    issueReactions,
-    user,
-    issueUpdate,
-    issueReactionCreate,
-    issueReactionRemove,
-    isSubmitting,
-    setIsSubmitting,
-  } = props;
-  // states
-  const [characterLimit, setCharacterLimit] = useState(false);
-  // store hooks
-  const {
-    membership: { currentProjectRole },
-  } = useUser();
-  const { mentionHighlights, mentionSuggestions } = useMention();
-  const { getProjectById } = useProject();
-  // derived values
-  const isAllowed = !!currentProjectRole && currentProjectRole >= EUserProjectRoles.MEMBER;
-  // toast alert
-  const { setShowAlert } = useReloadConfirmations();
-  // form info
-  const {
-    handleSubmit,
-    watch,
-    reset,
-    control,
-    formState: { errors },
-  } = useForm<TIssue>({
-    defaultValues: {
-      name: issue.name,
-      description_html: issue.description_html,
-    },
-  });
-
-  const handleDescriptionFormSubmit = useCallback(
-    async (formData: Partial<TIssue>) => {
-      if (!formData?.name || formData?.name.length === 0 || formData?.name.length > 255) return;
-
-      await issueUpdate({
-        ...issue,
-        name: formData.name ?? "",
-        description_html: formData.description_html ?? "<p></p>",
-      });
-    },
-    [issue, issueUpdate]
-  );
-
-  const [localTitleValue, setLocalTitleValue] = useState("");
-  const [localIssueDescription, setLocalIssueDescription] = useState({
-    id: issue.id,
-    description_html: issue.description_html,
-  });
-
-  // adding issue.description_html or issue.name to dependency array causes
-  // editor rerendering on every save
-  useEffect(() => {
-    if (issue.id) {
-      setLocalIssueDescription({ id: issue.id, description_html: issue.description_html });
-      setLocalTitleValue(issue.name);
-    }
-    // eslint-disable-next-line react-hooks/exhaustive-deps
-  }, [issue.id]); // TODO: Verify the exhaustive-deps warning
-
-  // ADDING handleDescriptionFormSubmit TO DEPENDENCY ARRAY PRODUCES ADVERSE EFFECTS
-  // TODO: Verify the exhaustive-deps warning
-  // eslint-disable-next-line react-hooks/exhaustive-deps
-  const debouncedFormSave = useCallback(
-    debounce(async () => {
-      handleSubmit(handleDescriptionFormSubmit)().finally(() => setIsSubmitting("submitted"));
-    }, 1500),
-    [handleSubmit]
-  );
-
-  useEffect(() => {
-    if (isSubmitting === "submitted") {
-      setShowAlert(false);
-      setTimeout(async () => {
-        setIsSubmitting("saved");
-      }, 2000);
-    } else if (isSubmitting === "submitting") {
-      setShowAlert(true);
-    }
-  }, [isSubmitting, setShowAlert, setIsSubmitting]);
-
-  // reset form values
-  useEffect(() => {
-    if (!issue) return;
-
-    reset({
-      ...issue,
-    });
-  }, [issue, reset]);
-=======
     issue: { getIssueById },
   } = useIssueDetail();
   // derived values
   const issue = getIssueById(issueId);
   if (!issue) return <></>;
-  const projectDetails = getProjectById(issue?.project_id);
->>>>>>> 22c7f353
-
   const projectDetails = getProjectById(issue?.project_id);
 
   return (
@@ -165,83 +34,6 @@
       <span className="text-base font-medium text-custom-text-400">
         {projectDetails?.identifier}-{issue?.sequence_id}
       </span>
-<<<<<<< HEAD
-
-      <div className="relative">
-        {isAllowed ? (
-          <Controller
-            name="name"
-            control={control}
-            render={({ field: { onChange } }) => (
-              <TextArea
-                id="name"
-                name="name"
-                value={localTitleValue}
-                placeholder="Enter issue name"
-                onFocus={() => setCharacterLimit(true)}
-                onChange={(e: ChangeEvent<HTMLTextAreaElement>) => {
-                  setCharacterLimit(false);
-                  setIsSubmitting("submitting");
-                  setLocalTitleValue(e.target.value);
-                  onChange(e.target.value);
-                  debouncedFormSave();
-                }}
-                required={true}
-                className="min-h-10 block w-full resize-none overflow-hidden rounded border-none bg-transparent  !p-0 text-xl outline-none ring-0 focus:!px-3 focus:!py-2 focus:ring-1 focus:ring-custom-primary"
-                hasError={Boolean(errors?.name)}
-                role="textbox"
-                disabled={!true}
-              />
-            )}
-          />
-        ) : (
-          <h4 className="break-words text-2xl font-semibold">{issue.name}</h4>
-        )}
-        {characterLimit && true && (
-          <div className="pointer-events-none absolute bottom-1 right-1 z-[2] rounded bg-custom-background-100 p-0.5 text-xs text-custom-text-200">
-            <span className={`${watch("name").length === 0 || watch("name").length > 255 ? "text-red-500" : ""}`}>
-              {watch("name").length}
-            </span>
-            /255
-          </div>
-        )}
-      </div>
-      <span>{errors.name ? errors.name.message : null}</span>
-      <div className="relative">
-        <Controller
-          name="description_html"
-          control={control}
-          render={({ field: { onChange } }) => (
-            <RichTextEditor
-              cancelUploadImage={fileService.cancelUpload}
-              uploadFile={fileService.getUploadFileFunction(workspaceSlug)}
-              deleteFile={fileService.deleteImage}
-              restoreFile={fileService.restoreImage}
-              value={localIssueDescription.description_html}
-              rerenderOnPropsChange={localIssueDescription}
-              setShouldShowAlert={setShowAlert}
-              setIsSubmitting={setIsSubmitting}
-              dragDropEnabled
-              customClassName={isAllowed ? "min-h-[150px] shadow-sm" : "!p-0 !pt-2 text-custom-text-200"}
-              noBorder={!isAllowed}
-              onChange={(description: Object, description_html: string) => {
-                setShowAlert(true);
-                setIsSubmitting("submitting");
-                onChange(description_html);
-                debouncedFormSave();
-              }}
-              mentionSuggestions={mentionSuggestions}
-              mentionHighlights={mentionHighlights}
-            />
-          )}
-        />
-      </div>
-      <IssuePeekOverviewReactions
-        issueReactions={issueReactions}
-        user={user}
-        issueReactionCreate={issueReactionCreate}
-        issueReactionRemove={issueReactionRemove}
-=======
       <IssueDescriptionForm
         workspaceSlug={workspaceSlug}
         projectId={projectId}
@@ -251,7 +43,6 @@
         issue={issue}
         issueOperations={issueOperations}
         disabled={disabled}
->>>>>>> 22c7f353
       />
       {currentUser && (
         <IssueReaction
