--- conflicted
+++ resolved
@@ -35,19 +35,6 @@
 export const IssuePeekOverview: FC<IIssuePeekOverview> = observer((props) => {
   const { is_archived = false, onIssueUpdate } = props;
   // hooks
-<<<<<<< HEAD
-  const {
-    project: {},
-  } = useMember();
-  const { setToastAlert } = useToast();
-  const {
-    membership: { currentProjectRole },
-  } = useUser();
-  const {
-    issues: { removeIssue: removeArchivedIssue },
-  } = useIssues(EIssuesStoreType.ARCHIVED);
-  const {
-=======
   const { setToastAlert } = useToast();
   const {
     membership: { currentWorkspaceAllProjectsRole },
@@ -56,7 +43,6 @@
     issues: { removeIssue: removeArchivedIssue },
   } = useIssues(EIssuesStoreType.ARCHIVED);
   const {
->>>>>>> e2f54db6
     peekIssue,
     updateIssue,
     removeIssue,
@@ -209,10 +195,7 @@
 
   const issue = getIssueById(peekIssue.issueId) || undefined;
 
-<<<<<<< HEAD
-=======
   const currentProjectRole = currentWorkspaceAllProjectsRole?.[peekIssue?.projectId];
->>>>>>> e2f54db6
   // Check if issue is editable, based on user role
   const is_editable = !!currentProjectRole && currentProjectRole >= EUserProjectRoles.MEMBER;
   const isLoading = !issue || loader ? true : false;
