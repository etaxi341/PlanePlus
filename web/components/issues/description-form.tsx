--- conflicted
+++ resolved
@@ -8,10 +8,7 @@
 import { RichReadOnlyEditor, RichTextEditor } from "@plane/rich-text-editor";
 // types
 import { TIssue } from "@plane/types";
-<<<<<<< HEAD
-=======
 import { TIssueOperations } from "./issue-detail";
->>>>>>> 22c7f353
 // services
 import { FileService } from "services/file.service";
 import { useMention } from "hooks/store";
@@ -170,31 +167,6 @@
         <Controller
           name="description_html"
           control={control}
-<<<<<<< HEAD
-          render={({ field: { onChange } }) => (
-            <RichTextEditor
-              cancelUploadImage={fileService.cancelUpload}
-              uploadFile={fileService.getUploadFileFunction(workspaceSlug)}
-              deleteFile={fileService.deleteImage}
-              restoreFile={fileService.restoreImage}
-              value={localIssueDescription.description_html}
-              rerenderOnPropsChange={localIssueDescription}
-              setShouldShowAlert={setShowAlert}
-              setIsSubmitting={setIsSubmitting}
-              dragDropEnabled
-              customClassName={isAllowed ? "min-h-[150px] shadow-sm" : "!p-0 !pt-2 text-custom-text-200"}
-              noBorder={!isAllowed}
-              onChange={(description: Object, description_html: string) => {
-                setShowAlert(true);
-                setIsSubmitting("submitting");
-                onChange(description_html);
-                debouncedFormSave();
-              }}
-              mentionSuggestions={mentionSuggestions}
-              mentionHighlights={mentionHighlights}
-            />
-          )}
-=======
           render={({ field: { onChange } }) =>
             !disabled ? (
               <RichTextEditor
@@ -226,7 +198,6 @@
               />
             )
           }
->>>>>>> 22c7f353
         />
       </div>
     </div>
