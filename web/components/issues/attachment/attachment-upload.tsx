import { useCallback, useState } from "react";
import { observer } from "mobx-react-lite";
import { useDropzone } from "react-dropzone";
// hooks
import { useApplication } from "hooks/store";
// constants
import { MAX_FILE_SIZE } from "constants/common";
// types
import { TAttachmentOperations } from "./root";

type TAttachmentOperationsModal = Exclude<TAttachmentOperations, "remove">;

type Props = {
  workspaceSlug: string;
  disabled?: boolean;
  handleAttachmentOperations: TAttachmentOperationsModal;
};

export const IssueAttachmentUpload: React.FC<Props> = observer((props) => {
<<<<<<< HEAD
  const { disabled = false, handleAttachmentOperations } = props;
  // store hooks
  const {
    router: { workspaceSlug },
=======
  const { workspaceSlug, disabled = false, handleAttachmentOperations } = props;
  // store hooks
  const {
>>>>>>> 22c7f353
    config: { envConfig },
  } = useApplication();
  // states
  const [isLoading, setIsLoading] = useState(false);

  const onDrop = useCallback((acceptedFiles: File[]) => {
    if (!acceptedFiles[0] || !workspaceSlug) return;

    const formData = new FormData();
    formData.append("asset", acceptedFiles[0]);
    formData.append(
      "attributes",
      JSON.stringify({
        name: acceptedFiles[0].name,
        size: acceptedFiles[0].size,
      })
    );
    setIsLoading(true);
    handleAttachmentOperations.create(formData).finally(() => setIsLoading(false));
    // eslint-disable-next-line react-hooks/exhaustive-deps
  }, []);

  const { getRootProps, getInputProps, isDragActive, isDragReject, fileRejections } = useDropzone({
    onDrop,
    maxSize: envConfig?.file_size_limit ?? MAX_FILE_SIZE,
    multiple: false,
    disabled: isLoading || disabled,
  });

  const maxFileSize = envConfig?.file_size_limit ?? MAX_FILE_SIZE;

  const fileError =
    fileRejections.length > 0 ? `Invalid file type or size (max ${maxFileSize / 1024 / 1024} MB)` : null;

  return (
    <div
      {...getRootProps()}
      className={`flex h-[60px] items-center justify-center rounded-md border-2 border-dashed bg-custom-primary/5 px-4 text-xs text-custom-primary ${
        isDragActive ? "border-custom-primary bg-custom-primary/10" : "border-custom-border-200"
      } ${isDragReject ? "bg-red-100" : ""} ${disabled ? "cursor-not-allowed" : "cursor-pointer"}`}
    >
      <input {...getInputProps()} />
      <span className="flex items-center gap-2">
        {isDragActive ? (
          <p>Drop here...</p>
        ) : fileError ? (
          <p className="text-center text-red-500">{fileError}</p>
        ) : isLoading ? (
          <p className="text-center">Uploading...</p>
        ) : (
          <p className="text-center">Click or drag a file here</p>
        )}
      </span>
    </div>
  );
});<|MERGE_RESOLUTION|>--- conflicted
+++ resolved
@@ -17,16 +17,9 @@
 };
 
 export const IssueAttachmentUpload: React.FC<Props> = observer((props) => {
-<<<<<<< HEAD
-  const { disabled = false, handleAttachmentOperations } = props;
-  // store hooks
-  const {
-    router: { workspaceSlug },
-=======
   const { workspaceSlug, disabled = false, handleAttachmentOperations } = props;
   // store hooks
   const {
->>>>>>> 22c7f353
     config: { envConfig },
   } = useApplication();
   // states
