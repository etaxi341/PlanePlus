--- conflicted
+++ resolved
@@ -133,17 +133,6 @@
   get recentProjectPages() {
     if (!this.projectPageIds) return null;
     const data: IRecentPages = { today: [], yesterday: [], this_week: [], older: [] };
-<<<<<<< HEAD
-    data.today = this.projectPageIds.filter((p) => isToday(new Date(this.pages?.[p]?.created_at))) || [];
-    data.yesterday = this.projectPageIds.filter((p) => isYesterday(new Date(this.pages?.[p]?.created_at))) || [];
-    data.this_week =
-      this.projectPageIds.filter((p) => {
-        const pageCreatedAt = this.pages?.[p]?.created_at;
-        return (
-          isThisWeek(new Date(pageCreatedAt)) &&
-          !isToday(new Date(pageCreatedAt)) &&
-          !isYesterday(new Date(pageCreatedAt))
-=======
     data.today = this.projectPageIds.filter((p) => isToday(new Date(this.pages?.[p]?.updated_at))) || [];
     data.yesterday = this.projectPageIds.filter((p) => isYesterday(new Date(this.pages?.[p]?.updated_at))) || [];
     data.this_week =
@@ -153,18 +142,12 @@
           isThisWeek(new Date(pageUpdatedAt)) &&
           !isToday(new Date(pageUpdatedAt)) &&
           !isYesterday(new Date(pageUpdatedAt))
->>>>>>> 22c7f353
         );
       }) || [];
     data.older =
       this.projectPageIds.filter((p) => {
-<<<<<<< HEAD
-        const pageCreatedAt = this.pages?.[p]?.created_at;
-        return !isThisWeek(new Date(pageCreatedAt)) && !isYesterday(new Date(pageCreatedAt));
-=======
         const pageUpdatedAt = this.pages?.[p]?.updated_at;
         return !isThisWeek(new Date(pageUpdatedAt)) && !isYesterday(new Date(pageUpdatedAt));
->>>>>>> 22c7f353
       }) || [];
     return data;
   }
@@ -201,17 +184,6 @@
    * @param projectId
    * @returns Promise<IPage[]>
    */
-<<<<<<< HEAD
-  fetchProjectPages = async (workspaceSlug: string, projectId: string) =>
-    await this.pageService.getProjectPages(workspaceSlug, projectId).then((response) => {
-      runInAction(() => {
-        response.forEach((page) => {
-          set(this.pages, [page.id], page);
-        });
-      });
-      return response;
-    });
-=======
   fetchProjectPages = async (workspaceSlug: string, projectId: string) => {
     try {
       return await this.pageService.getProjectPages(workspaceSlug, projectId).then((response) => {
@@ -227,7 +199,6 @@
       throw error;
     }
   };
->>>>>>> 22c7f353
 
   /**
    * fetches all archived pages for a project.
