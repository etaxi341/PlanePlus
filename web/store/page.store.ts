--- conflicted
+++ resolved
@@ -162,37 +162,9 @@
     const { projectId, workspaceSlug } = this.rootStore.app.router;
     if (!projectId || !workspaceSlug) return;
 
-<<<<<<< HEAD
-  /**
-   * retrieves all recent pages for a projectId that is available in the url.
-   * In format where today, yesterday, this_week, older are keys.
-   */
-  get recentProjectPages() {
-    if (!this.projectPageIds) return null;
-    const data: IRecentPages = { today: [], yesterday: [], this_week: [], older: [] };
-    data.today = this.projectPageIds.filter((p) => isToday(new Date(this.pages?.[p]?.updated_at))) || [];
-    data.yesterday = this.projectPageIds.filter((p) => isYesterday(new Date(this.pages?.[p]?.updated_at))) || [];
-    data.this_week =
-      this.projectPageIds.filter((p) => {
-        const pageUpdatedAt = this.pages?.[p]?.updated_at;
-        return (
-          isThisWeek(new Date(pageUpdatedAt)) &&
-          !isToday(new Date(pageUpdatedAt)) &&
-          !isYesterday(new Date(pageUpdatedAt))
-        );
-      }) || [];
-    data.older =
-      this.projectPageIds.filter((p) => {
-        const pageUpdatedAt = this.pages?.[p]?.updated_at;
-        return !isThisWeek(new Date(pageUpdatedAt)) && !isYesterday(new Date(pageUpdatedAt));
-      }) || [];
-    return data;
-  }
-=======
     this.oldName = this.name;
     this.name = name;
   });
->>>>>>> e2f54db6
 
   updateDescription = action("updateDescription", async (description_html: string) => {
     const { projectId, workspaceSlug } = this.rootStore.app.router;
@@ -207,29 +179,6 @@
     });
   });
 
-<<<<<<< HEAD
-  /**
-   * fetches all pages for a project.
-   * @param workspaceSlug
-   * @param projectId
-   * @returns Promise<IPage[]>
-   */
-  fetchProjectPages = async (workspaceSlug: string, projectId: string) => {
-    try {
-      return await this.pageService.getProjectPages(workspaceSlug, projectId).then((response) => {
-        console.log("Response from backend 1", response);
-        runInAction(() => {
-          response.forEach((page) => {
-            set(this.pages, [page.id], page);
-          });
-        });
-        return response;
-      });
-    } catch (error) {
-      throw error;
-    }
-  };
-=======
   setIsSubmitting = action("setIsSubmitting", (isSubmitting: "submitting" | "submitted" | "saved") => {
     this.isSubmitting = isSubmitting;
   });
@@ -246,7 +195,6 @@
       });
     });
   });
->>>>>>> e2f54db6
 
   unlockPage = action("unlockPage", async () => {
     const { projectId, workspaceSlug } = this.rootStore.app.router;
