import { action, computed, makeObservable, observable, runInAction } from "mobx";
import isEmpty from "lodash/isEmpty";
import set from "lodash/set";
import pickBy from "lodash/pickBy";
import isArray from "lodash/isArray";
// base class
import { IssueFilterHelperStore } from "../helpers/issue-filter-helper.store";
// helpers
import { handleIssueQueryParamsByLayout } from "helpers/issue.helper";
// types
import { IIssueRootStore } from "../root.store";
import {
  IIssueFilterOptions,
  IIssueDisplayFilterOptions,
  IIssueDisplayProperties,
  TIssueKanbanFilters,
  IIssueFilters,
  TIssueParams,
} from "@plane/types";
// constants
import { EIssueFilterType, EIssuesStoreType } from "constants/issue";
// services
import { IssueFiltersService } from "services/issue_filter.service";

export interface IProfileIssuesFilter {
  // observables
  userId: string;
  filters: Record<string, IIssueFilters>; // Record defines userId as key and IIssueFilters as value
  // computed
  issueFilters: IIssueFilters | undefined;
  appliedFilters: Partial<Record<TIssueParams, string | boolean>> | undefined;
  // action
  fetchFilters: (workspaceSlug: string, userId: string) => Promise<void>;
  updateFilters: (
    workspaceSlug: string,
    projectId: string | undefined,
    filterType: EIssueFilterType,
    filters: IIssueFilterOptions | IIssueDisplayFilterOptions | IIssueDisplayProperties | TIssueKanbanFilters,
    userId?: string | undefined
  ) => Promise<void>;
}

export class ProfileIssuesFilter extends IssueFilterHelperStore implements IProfileIssuesFilter {
  // observables
  userId: string = "";
  filters: { [userId: string]: IIssueFilters } = {};
  // root store
  rootIssueStore: IIssueRootStore;
  // services
  issueFilterService;

  constructor(_rootStore: IIssueRootStore) {
    super();
    makeObservable(this, {
      // observables
      userId: observable.ref,
      filters: observable,
      // computed
      issueFilters: computed,
      appliedFilters: computed,
      // actions
      fetchFilters: action,
      updateFilters: action,
    });
    // root store
    this.rootIssueStore = _rootStore;
    // services
    this.issueFilterService = new IssueFiltersService();
  }

  get issueFilters() {
    const userId = this.rootIssueStore.userId;
    if (!userId) return undefined;

    const displayFilters = this.filters[userId] || undefined;
    if (isEmpty(displayFilters)) return undefined;

    const _filters: IIssueFilters = this.computedIssueFilters(displayFilters);

    return _filters;
  }

  get appliedFilters() {
    const userFilters = this.issueFilters;
    if (!userFilters) return undefined;

    const filteredParams = handleIssueQueryParamsByLayout(userFilters?.displayFilters?.layout, "issues");
    if (!filteredParams) return undefined;

    const filteredRouteParams: Partial<Record<TIssueParams, string | boolean>> = this.computedFilteredParams(
      userFilters?.filters as IIssueFilterOptions,
      userFilters?.displayFilters as IIssueDisplayFilterOptions,
      filteredParams
    );

    if (userFilters?.displayFilters?.layout === "gantt_chart") filteredRouteParams.start_target_date = true;

    return filteredRouteParams;
  }

  fetchFilters = async (workspaceSlug: string, userId: string) => {
    try {
      this.userId = userId;
      const _filters = this.handleIssuesLocalFilters.get(EIssuesStoreType.PROFILE, workspaceSlug, userId, undefined);

      const filters: IIssueFilterOptions = this.computedFilters(_filters?.filters);
      const displayFilters: IIssueDisplayFilterOptions = this.computedDisplayFilters(_filters?.display_filters);
      const displayProperties: IIssueDisplayProperties = this.computedDisplayProperties(_filters?.display_properties);
      const kanbanFilters = {
        group_by: _filters?.kanban_filters?.group_by || [],
        sub_group_by: _filters?.kanban_filters?.sub_group_by || [],
      };

      runInAction(() => {
        set(this.filters, [userId, "filters"], filters);
        set(this.filters, [userId, "displayFilters"], displayFilters);
        set(this.filters, [userId, "displayProperties"], displayProperties);
        set(this.filters, [userId, "kanbanFilters"], kanbanFilters);
      });
    } catch (error) {
      throw error;
    }
  };

  updateFilters = async (
    workspaceSlug: string,
    projectId: string | undefined,
    type: EIssueFilterType,
    filters: IIssueFilterOptions | IIssueDisplayFilterOptions | IIssueDisplayProperties | TIssueKanbanFilters,
    userId: string | undefined = undefined
  ) => {
    try {
      if (!userId) throw new Error("user id is required");

      if (isEmpty(this.filters) || isEmpty(this.filters[userId]) || isEmpty(filters)) return;

      const _filters = {
        filters: this.filters[userId].filters as IIssueFilterOptions,
        displayFilters: this.filters[userId].displayFilters as IIssueDisplayFilterOptions,
        displayProperties: this.filters[userId].displayProperties as IIssueDisplayProperties,
        kanbanFilters: this.filters[userId].kanbanFilters as TIssueKanbanFilters,
      };

      switch (type) {
        case EIssueFilterType.FILTERS:
          const updatedFilters = filters as IIssueFilterOptions;
          _filters.filters = { ..._filters.filters, ...updatedFilters };

          runInAction(() => {
            Object.keys(updatedFilters).forEach((_key) => {
              set(this.filters, [userId, "filters", _key], updatedFilters[_key as keyof IIssueFilterOptions]);
            });
          });

<<<<<<< HEAD
          this.rootIssueStore.profileIssues.fetchIssues(
            workspaceSlug,
            undefined,
            "mutation",
            userId,
            this.rootIssueStore.profileIssues.currentView
          );
=======
          const appliedFilters = _filters.filters || {};
          const filteredFilters = pickBy(appliedFilters, (value) => value && isArray(value) && value.length > 0);
          this.rootIssueStore.profileIssues.fetchIssues(
            workspaceSlug,
            undefined,
            isEmpty(filteredFilters) ? "init-loader" : "mutation",
            userId,
            this.rootIssueStore.profileIssues.currentView
          );

>>>>>>> e2f54db6
          this.handleIssuesLocalFilters.set(EIssuesStoreType.PROFILE, type, workspaceSlug, userId, undefined, {
            filters: _filters.filters,
          });
          break;
        case EIssueFilterType.DISPLAY_FILTERS:
          const updatedDisplayFilters = filters as IIssueDisplayFilterOptions;
          _filters.displayFilters = { ..._filters.displayFilters, ...updatedDisplayFilters };

          // set sub_group_by to null if group_by is set to null
          if (_filters.displayFilters.group_by === null) {
            _filters.displayFilters.sub_group_by = null;
            updatedDisplayFilters.sub_group_by = null;
          }
          // set sub_group_by to null if layout is switched to kanban group_by and sub_group_by are same
          if (
            _filters.displayFilters.layout === "kanban" &&
            _filters.displayFilters.group_by === _filters.displayFilters.sub_group_by
          ) {
            _filters.displayFilters.sub_group_by = null;
            updatedDisplayFilters.sub_group_by = null;
          }
<<<<<<< HEAD
          // set group_by to state if layout is switched to kanban and group_by is null
          if (_filters.displayFilters.layout === "kanban" && _filters.displayFilters.group_by === null) {
            _filters.displayFilters.group_by = "state";
            updatedDisplayFilters.group_by = "state";
=======
          // set group_by to priority if layout is switched to kanban and group_by is null
          if (_filters.displayFilters.layout === "kanban" && _filters.displayFilters.group_by === null) {
            _filters.displayFilters.group_by = "priority";
            updatedDisplayFilters.group_by = "priority";
>>>>>>> e2f54db6
          }

          runInAction(() => {
            Object.keys(updatedDisplayFilters).forEach((_key) => {
              set(
                this.filters,
                [userId, "displayFilters", _key],
                updatedDisplayFilters[_key as keyof IIssueDisplayFilterOptions]
              );
            });
          });

          this.handleIssuesLocalFilters.set(EIssuesStoreType.PROFILE, type, workspaceSlug, userId, undefined, {
            display_filters: _filters.displayFilters,
          });

          break;
        case EIssueFilterType.DISPLAY_PROPERTIES:
          const updatedDisplayProperties = filters as IIssueDisplayProperties;
          _filters.displayProperties = { ..._filters.displayProperties, ...updatedDisplayProperties };

          runInAction(() => {
            Object.keys(updatedDisplayProperties).forEach((_key) => {
              set(
                this.filters,
                [userId, "displayProperties", _key],
                updatedDisplayProperties[_key as keyof IIssueDisplayProperties]
              );
            });
          });

          this.handleIssuesLocalFilters.set(EIssuesStoreType.PROFILE, type, workspaceSlug, userId, undefined, {
            display_properties: _filters.displayProperties,
          });
          break;

        case EIssueFilterType.KANBAN_FILTERS:
          const updatedKanbanFilters = filters as TIssueKanbanFilters;
          _filters.kanbanFilters = { ..._filters.kanbanFilters, ...updatedKanbanFilters };

          const currentUserId = this.rootIssueStore.currentUserId;
          if (currentUserId)
            this.handleIssuesLocalFilters.set(EIssuesStoreType.PROJECT, type, workspaceSlug, userId, undefined, {
              kanban_filters: _filters.kanbanFilters,
            });

          runInAction(() => {
            Object.keys(updatedKanbanFilters).forEach((_key) => {
              set(
                this.filters,
                [userId, "kanbanFilters", _key],
                updatedKanbanFilters[_key as keyof TIssueKanbanFilters]
              );
            });
          });

          break;
        default:
          break;
      }
    } catch (error) {
      if (userId) this.fetchFilters(workspaceSlug, userId);
      throw error;
    }
  };
}<|MERGE_RESOLUTION|>--- conflicted
+++ resolved
@@ -152,15 +152,6 @@
             });
           });
 
-<<<<<<< HEAD
-          this.rootIssueStore.profileIssues.fetchIssues(
-            workspaceSlug,
-            undefined,
-            "mutation",
-            userId,
-            this.rootIssueStore.profileIssues.currentView
-          );
-=======
           const appliedFilters = _filters.filters || {};
           const filteredFilters = pickBy(appliedFilters, (value) => value && isArray(value) && value.length > 0);
           this.rootIssueStore.profileIssues.fetchIssues(
@@ -171,7 +162,6 @@
             this.rootIssueStore.profileIssues.currentView
           );
 
->>>>>>> e2f54db6
           this.handleIssuesLocalFilters.set(EIssuesStoreType.PROFILE, type, workspaceSlug, userId, undefined, {
             filters: _filters.filters,
           });
@@ -193,17 +183,10 @@
             _filters.displayFilters.sub_group_by = null;
             updatedDisplayFilters.sub_group_by = null;
           }
-<<<<<<< HEAD
-          // set group_by to state if layout is switched to kanban and group_by is null
-          if (_filters.displayFilters.layout === "kanban" && _filters.displayFilters.group_by === null) {
-            _filters.displayFilters.group_by = "state";
-            updatedDisplayFilters.group_by = "state";
-=======
           // set group_by to priority if layout is switched to kanban and group_by is null
           if (_filters.displayFilters.layout === "kanban" && _filters.displayFilters.group_by === null) {
             _filters.displayFilters.group_by = "priority";
             updatedDisplayFilters.group_by = "priority";
->>>>>>> e2f54db6
           }
 
           runInAction(() => {
