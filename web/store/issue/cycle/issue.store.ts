--- conflicted
+++ resolved
@@ -268,18 +268,6 @@
 
   addIssueToCycle = async (workspaceSlug: string, projectId: string, cycleId: string, issueIds: string[]) => {
     try {
-<<<<<<< HEAD
-      runInAction(() => {
-        update(this.issues, cycleId, (cycleIssueIds) => {
-          if (!cycleIssueIds) return issueIds;
-          else return concat(cycleIssueIds, issueIds);
-        });
-      });
-
-      issueIds.map((issueId) => this.rootStore.issues.updateIssue(issueId, { cycle_id: cycleId }));
-
-=======
->>>>>>> e2f54db6
       const issueToCycle = await this.issueService.addIssueToCycle(workspaceSlug, projectId, cycleId, {
         issues: issueIds,
       });
