import { action, computed, makeObservable, observable, runInAction } from "mobx";
import set from "lodash/set";
// services
import { IssueRelationService } from "services/issue";
// types
import { IIssueDetail } from "./root.store";
import { TIssueRelationIdMap, TIssueRelationMap, TIssueRelationTypes, TIssueRelation, TIssue } from "@plane/types";

export interface IIssueRelationStoreActions {
  // actions
  fetchRelations: (workspaceSlug: string, projectId: string, issueId: string) => Promise<TIssueRelation>;
  createRelation: (
    workspaceSlug: string,
    projectId: string,
    issueId: string,
    relationType: TIssueRelationTypes,
    issues: string[]
  ) => Promise<TIssue[]>;
  removeRelation: (
    workspaceSlug: string,
    projectId: string,
    issueId: string,
    relationType: TIssueRelationTypes,
    related_issue: string
  ) => Promise<any>;
}

export interface IIssueRelationStore extends IIssueRelationStoreActions {
  // observables
  relationMap: TIssueRelationMap; // Record defines relationType as key and reactions as value
  // computed
  issueRelations: TIssueRelationIdMap | undefined;
  // helper methods
  getRelationsByIssueId: (issueId: string) => TIssueRelationIdMap | undefined;
  getRelationByIssueIdRelationType: (issueId: string, relationType: TIssueRelationTypes) => string[] | undefined;
}

export class IssueRelationStore implements IIssueRelationStore {
  // observables
  relationMap: TIssueRelationMap = {};
  // root store
  rootIssueDetailStore: IIssueDetail;
  // services
  issueRelationService;

  constructor(rootStore: IIssueDetail) {
    makeObservable(this, {
      // observables
      relationMap: observable,
      // computed
      issueRelations: computed,
      // actions
      fetchRelations: action,
      createRelation: action,
      removeRelation: action,
    });
    // root store
    this.rootIssueDetailStore = rootStore;
    // services
    this.issueRelationService = new IssueRelationService();
  }

  // computed
  get issueRelations() {
    const issueId = this.rootIssueDetailStore.peekIssue?.issueId;
    if (!issueId) return undefined;
    return this.relationMap?.[issueId] ?? undefined;
  }

  // // helper methods
  getRelationsByIssueId = (issueId: string) => {
    if (!issueId) return undefined;
    return this.relationMap?.[issueId] ?? undefined;
  };

  getRelationByIssueIdRelationType = (issueId: string, relationType: TIssueRelationTypes) => {
    if (!issueId || !relationType) return undefined;
    return this.relationMap?.[issueId]?.[relationType] ?? undefined;
  };

  // actions
  fetchRelations = async (workspaceSlug: string, projectId: string, issueId: string) => {
    try {
      const response = await this.issueRelationService.listIssueRelations(workspaceSlug, projectId, issueId);

      runInAction(() => {
        Object.keys(response).forEach((key) => {
          const relation_key = key as TIssueRelationTypes;
          const relation_issues = response[relation_key];
<<<<<<< HEAD
          const issues = relation_issues.flat().map((issue) => issue.issue_detail);
=======
          const issues = relation_issues.flat().map((issue) => issue);
          if (issues && issues.length > 0) this.rootIssueDetailStore.rootIssueStore.issues.addIssue(issues);
>>>>>>> e2f54db6
          set(
            this.relationMap,
            [issueId, relation_key],
            issues && issues.length > 0 ? issues.map((issue) => issue.id) : []
          );
        });
      });

      return response;
    } catch (error) {
      throw error;
    }
  };

  createRelation = async (
    workspaceSlug: string,
    projectId: string,
    issueId: string,
    relationType: TIssueRelationTypes,
    issues: string[]
  ) => {
    try {
      const response = await this.issueRelationService.createIssueRelations(workspaceSlug, projectId, issueId, {
        relation_type: relationType,
        issues,
      });

      if (response && response.length > 0)
        runInAction(() => {
          response.forEach((issue) => {
            this.rootIssueDetailStore.rootIssueStore.issues.addIssue([issue]);
            this.relationMap[issueId][relationType].push(issue.id);
          });
        });

      return response;
    } catch (error) {
      throw error;
    }
  };

  removeRelation = async (
    workspaceSlug: string,
    projectId: string,
    issueId: string,
    relationType: TIssueRelationTypes,
    related_issue: string
  ) => {
    try {
      const relationIndex = this.relationMap[issueId][relationType].findIndex((_issueId) => _issueId === related_issue);
      if (relationIndex >= 0)
        runInAction(() => {
          this.relationMap[issueId][relationType].splice(relationIndex, 1);
        });

      const response = await this.issueRelationService.deleteIssueRelation(workspaceSlug, projectId, issueId, {
        relation_type: relationType,
        related_issue,
      });

      return response;
    } catch (error) {
      this.fetchRelations(workspaceSlug, projectId, issueId);
      throw error;
    }
  };
}<|MERGE_RESOLUTION|>--- conflicted
+++ resolved
@@ -87,12 +87,8 @@
         Object.keys(response).forEach((key) => {
           const relation_key = key as TIssueRelationTypes;
           const relation_issues = response[relation_key];
-<<<<<<< HEAD
-          const issues = relation_issues.flat().map((issue) => issue.issue_detail);
-=======
           const issues = relation_issues.flat().map((issue) => issue);
           if (issues && issues.length > 0) this.rootIssueDetailStore.rootIssueStore.issues.addIssue(issues);
->>>>>>> e2f54db6
           set(
             this.relationMap,
             [issueId, relation_key],
