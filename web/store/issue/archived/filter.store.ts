import { action, computed, makeObservable, observable, runInAction } from "mobx";
import isEmpty from "lodash/isEmpty";
import set from "lodash/set";
import pickBy from "lodash/pickBy";
import isArray from "lodash/isArray";
// base class
import { IssueFilterHelperStore } from "../helpers/issue-filter-helper.store";
// helpers
import { handleIssueQueryParamsByLayout } from "helpers/issue.helper";
// types
import { IIssueRootStore } from "../root.store";
import {
  IIssueFilterOptions,
  IIssueDisplayFilterOptions,
  IIssueDisplayProperties,
  TIssueKanbanFilters,
  IIssueFilters,
  TIssueParams,
} from "@plane/types";
// constants
import { EIssueFilterType, EIssuesStoreType } from "constants/issue";
// services
import { IssueFiltersService } from "services/issue_filter.service";

export interface IArchivedIssuesFilter {
  // observables
  filters: Record<string, IIssueFilters>; // Record defines projectId as key and IIssueFilters as value
  // computed
  issueFilters: IIssueFilters | undefined;
  appliedFilters: Partial<Record<TIssueParams, string | boolean>> | undefined;
  // action
  fetchFilters: (workspaceSlug: string, projectId: string) => Promise<void>;
  updateFilters: (
    workspaceSlug: string,
    projectId: string,
    filterType: EIssueFilterType,
    filters: IIssueFilterOptions | IIssueDisplayFilterOptions | IIssueDisplayProperties | TIssueKanbanFilters
  ) => Promise<void>;
}

export class ArchivedIssuesFilter extends IssueFilterHelperStore implements IArchivedIssuesFilter {
  // observables
  filters: { [projectId: string]: IIssueFilters } = {};
  // root store
  rootIssueStore;
  // services
  issueFilterService;

  constructor(_rootStore: IIssueRootStore) {
    super();
    makeObservable(this, {
      // observables
      filters: observable,
      // computed
      issueFilters: computed,
      appliedFilters: computed,
      // actions
      fetchFilters: action,
      updateFilters: action,
    });
    // root store
    this.rootIssueStore = _rootStore;
    // services
    this.issueFilterService = new IssueFiltersService();
  }

  get issueFilters() {
    const projectId = this.rootIssueStore.projectId;
    if (!projectId) return undefined;

    const displayFilters = this.filters[projectId] || undefined;
    if (isEmpty(displayFilters)) return undefined;

    const _filters: IIssueFilters = this.computedIssueFilters(displayFilters);

    return _filters;
  }

  get appliedFilters() {
    const userFilters = this.issueFilters;
    if (!userFilters) return undefined;

    const filteredParams = handleIssueQueryParamsByLayout(userFilters?.displayFilters?.layout, "issues");
    if (!filteredParams) return undefined;

    const filteredRouteParams: Partial<Record<TIssueParams, string | boolean>> = this.computedFilteredParams(
      userFilters?.filters as IIssueFilterOptions,
      userFilters?.displayFilters as IIssueDisplayFilterOptions,
      filteredParams
    );

    if (userFilters?.displayFilters?.layout === "gantt_chart") filteredRouteParams.start_target_date = true;

    return filteredRouteParams;
  }

  fetchFilters = async (workspaceSlug: string, projectId: string) => {
    try {
      const _filters = this.handleIssuesLocalFilters.get(
        EIssuesStoreType.ARCHIVED,
        workspaceSlug,
        projectId,
        undefined
      );

      const filters: IIssueFilterOptions = this.computedFilters(_filters?.filters);
      const displayFilters: IIssueDisplayFilterOptions = this.computedDisplayFilters(_filters?.display_filters);
      const displayProperties: IIssueDisplayProperties = this.computedDisplayProperties(_filters?.display_properties);
      const kanbanFilters = {
        group_by: [],
        sub_group_by: [],
      };
      kanbanFilters.group_by = _filters?.kanban_filters?.group_by || [];
      kanbanFilters.sub_group_by = _filters?.kanban_filters?.sub_group_by || [];

      runInAction(() => {
        set(this.filters, [projectId, "filters"], filters);
        set(this.filters, [projectId, "displayFilters"], displayFilters);
        set(this.filters, [projectId, "displayProperties"], displayProperties);
        set(this.filters, [projectId, "kanbanFilters"], kanbanFilters);
      });
    } catch (error) {
      throw error;
    }
  };

  updateFilters = async (
    workspaceSlug: string,
    projectId: string,
    type: EIssueFilterType,
    filters: IIssueFilterOptions | IIssueDisplayFilterOptions | IIssueDisplayProperties | TIssueKanbanFilters
  ) => {
    try {
      if (isEmpty(this.filters) || isEmpty(this.filters[projectId]) || isEmpty(filters)) return;

      const _filters = {
        filters: this.filters[projectId].filters as IIssueFilterOptions,
        displayFilters: this.filters[projectId].displayFilters as IIssueDisplayFilterOptions,
        displayProperties: this.filters[projectId].displayProperties as IIssueDisplayProperties,
        kanbanFilters: this.filters[projectId].kanbanFilters as TIssueKanbanFilters,
      };

      switch (type) {
        case EIssueFilterType.FILTERS:
          const updatedFilters = filters as IIssueFilterOptions;
          _filters.filters = { ..._filters.filters, ...updatedFilters };

          runInAction(() => {
            Object.keys(updatedFilters).forEach((_key) => {
              set(this.filters, [projectId, "filters", _key], updatedFilters[_key as keyof IIssueFilterOptions]);
            });
          });
<<<<<<< HEAD

          this.rootIssueStore.archivedIssues.fetchIssues(workspaceSlug, projectId, "mutation");
=======
          const appliedFilters = _filters.filters || {};
          const filteredFilters = pickBy(appliedFilters, (value) => value && isArray(value) && value.length > 0);
          this.rootIssueStore.archivedIssues.fetchIssues(
            workspaceSlug,
            projectId,
            isEmpty(filteredFilters) ? "init-loader" : "mutation"
          );
>>>>>>> e2f54db6
          this.handleIssuesLocalFilters.set(EIssuesStoreType.ARCHIVED, type, workspaceSlug, projectId, undefined, {
            filters: _filters.filters,
          });
          break;
        case EIssueFilterType.DISPLAY_FILTERS:
          const updatedDisplayFilters = filters as IIssueDisplayFilterOptions;
          _filters.displayFilters = { ..._filters.displayFilters, ...updatedDisplayFilters };

          // set sub_group_by to null if group_by is set to null
          if (_filters.displayFilters.group_by === null) {
            _filters.displayFilters.sub_group_by = null;
            updatedDisplayFilters.sub_group_by = null;
          }
          // set sub_group_by to null if layout is switched to kanban group_by and sub_group_by are same
          if (
            _filters.displayFilters.layout === "kanban" &&
            _filters.displayFilters.group_by === _filters.displayFilters.sub_group_by
          ) {
            _filters.displayFilters.sub_group_by = null;
            updatedDisplayFilters.sub_group_by = null;
          }
          // set group_by to state if layout is switched to kanban and group_by is null
          if (_filters.displayFilters.layout === "kanban" && _filters.displayFilters.group_by === null) {
            _filters.displayFilters.group_by = "state";
            updatedDisplayFilters.group_by = "state";
          }

          runInAction(() => {
            Object.keys(updatedDisplayFilters).forEach((_key) => {
              set(
                this.filters,
                [projectId, "displayFilters", _key],
                updatedDisplayFilters[_key as keyof IIssueDisplayFilterOptions]
              );
            });
          });

          this.handleIssuesLocalFilters.set(EIssuesStoreType.ARCHIVED, type, workspaceSlug, projectId, undefined, {
            display_filters: _filters.displayFilters,
          });

          break;
        case EIssueFilterType.DISPLAY_PROPERTIES:
          const updatedDisplayProperties = filters as IIssueDisplayProperties;
          _filters.displayProperties = { ..._filters.displayProperties, ...updatedDisplayProperties };

          runInAction(() => {
            Object.keys(updatedDisplayProperties).forEach((_key) => {
              set(
                this.filters,
                [projectId, "displayProperties", _key],
                updatedDisplayProperties[_key as keyof IIssueDisplayProperties]
              );
            });
          });

          this.handleIssuesLocalFilters.set(EIssuesStoreType.ARCHIVED, type, workspaceSlug, projectId, undefined, {
            display_properties: _filters.displayProperties,
          });
          break;

        case EIssueFilterType.KANBAN_FILTERS:
          const updatedKanbanFilters = filters as TIssueKanbanFilters;
          _filters.kanbanFilters = { ..._filters.kanbanFilters, ...updatedKanbanFilters };

          const currentUserId = this.rootIssueStore.currentUserId;
          if (currentUserId)
            this.handleIssuesLocalFilters.set(EIssuesStoreType.PROJECT, type, workspaceSlug, projectId, undefined, {
              kanban_filters: _filters.kanbanFilters,
            });

          runInAction(() => {
            Object.keys(updatedKanbanFilters).forEach((_key) => {
              set(
                this.filters,
                [projectId, "kanbanFilters", _key],
                updatedKanbanFilters[_key as keyof TIssueKanbanFilters]
              );
            });
          });

          break;
        default:
          break;
      }
    } catch (error) {
      this.fetchFilters(workspaceSlug, projectId);
      throw error;
    }
  };
}<|MERGE_RESOLUTION|>--- conflicted
+++ resolved
@@ -150,10 +150,6 @@
               set(this.filters, [projectId, "filters", _key], updatedFilters[_key as keyof IIssueFilterOptions]);
             });
           });
-<<<<<<< HEAD
-
-          this.rootIssueStore.archivedIssues.fetchIssues(workspaceSlug, projectId, "mutation");
-=======
           const appliedFilters = _filters.filters || {};
           const filteredFilters = pickBy(appliedFilters, (value) => value && isArray(value) && value.length > 0);
           this.rootIssueStore.archivedIssues.fetchIssues(
@@ -161,7 +157,6 @@
             projectId,
             isEmpty(filteredFilters) ? "init-loader" : "mutation"
           );
->>>>>>> e2f54db6
           this.handleIssuesLocalFilters.set(EIssuesStoreType.ARCHIVED, type, workspaceSlug, projectId, undefined, {
             filters: _filters.filters,
           });
