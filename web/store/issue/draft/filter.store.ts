--- conflicted
+++ resolved
@@ -145,10 +145,6 @@
               set(this.filters, [projectId, "filters", _key], updatedFilters[_key as keyof IIssueFilterOptions]);
             });
           });
-<<<<<<< HEAD
-
-          this.rootIssueStore.draftIssues.fetchIssues(workspaceSlug, projectId, "mutation");
-=======
           const appliedFilters = _filters.filters || {};
           const filteredFilters = pickBy(appliedFilters, (value) => value && isArray(value) && value.length > 0);
           this.rootIssueStore.draftIssues.fetchIssues(
@@ -156,7 +152,6 @@
             projectId,
             isEmpty(filteredFilters) ? "init-loader" : "mutation"
           );
->>>>>>> e2f54db6
           this.handleIssuesLocalFilters.set(EIssuesStoreType.DRAFT, type, workspaceSlug, projectId, undefined, {
             filters: _filters.filters,
           });
