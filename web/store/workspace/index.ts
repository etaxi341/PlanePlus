--- conflicted
+++ resolved
@@ -12,18 +12,12 @@
 export interface IWorkspaceRootStore {
   // observables
   workspaces: Record<string, IWorkspace>;
-<<<<<<< HEAD
-  // computed
-  currentWorkspace: IWorkspace | null;
-  workspacesCreatedByCurrentUser: IWorkspace[] | null;
-=======
   workspaceActiveCyclesSearchQuery: string;
   // computed
   currentWorkspace: IWorkspace | null;
   workspacesCreatedByCurrentUser: IWorkspace[] | null;
   // actions
   setWorkspaceActiveCyclesSearchQuery: (query: string) => void;
->>>>>>> 22c7f353
   // computed actions
   getWorkspaceBySlug: (workspaceSlug: string) => IWorkspace | null;
   getWorkspaceById: (workspaceId: string) => IWorkspace | null;
@@ -40,10 +34,7 @@
 
 export class WorkspaceRootStore implements IWorkspaceRootStore {
   // observables
-<<<<<<< HEAD
-=======
   workspaceActiveCyclesSearchQuery: string = "";
->>>>>>> 22c7f353
   workspaces: Record<string, IWorkspace> = {};
   // services
   workspaceService;
@@ -58,10 +49,7 @@
     makeObservable(this, {
       // observables
       workspaces: observable,
-<<<<<<< HEAD
-=======
       workspaceActiveCyclesSearchQuery: observable.ref,
->>>>>>> 22c7f353
       // computed
       currentWorkspace: computed,
       workspacesCreatedByCurrentUser: computed,
@@ -69,10 +57,7 @@
       getWorkspaceBySlug: action,
       getWorkspaceById: action,
       // actions
-<<<<<<< HEAD
-=======
       setWorkspaceActiveCyclesSearchQuery: action,
->>>>>>> 22c7f353
       fetchWorkspaces: action,
       createWorkspace: action,
       updateWorkspace: action,
@@ -124,8 +109,6 @@
   getWorkspaceById = (workspaceId: string) => this.workspaces?.[workspaceId] || null; // TODO: use undefined instead of null
 
   /**
-<<<<<<< HEAD
-=======
    * Sets search query
    * @param query
    */
@@ -134,7 +117,6 @@
   };
 
   /**
->>>>>>> 22c7f353
    * fetch user workspaces from API
    */
   fetchWorkspaces = async () => {
