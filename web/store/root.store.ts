--- conflicted
+++ resolved
@@ -15,10 +15,7 @@
 import { IEstimateStore, EstimateStore } from "./estimate.store";
 import { GlobalViewStore, IGlobalViewStore } from "./global-view.store";
 import { IMentionStore, MentionStore } from "./mention.store";
-<<<<<<< HEAD
-=======
 import { DashboardStore, IDashboardStore } from "./dashboard.store";
->>>>>>> e2f54db6
 import { IProjectPageStore, ProjectPageStore } from "./project-page.store";
 
 enableStaticRendering(typeof window === "undefined");
@@ -39,10 +36,7 @@
   state: IStateStore;
   estimate: IEstimateStore;
   mention: IMentionStore;
-<<<<<<< HEAD
-=======
   dashboard: IDashboardStore;
->>>>>>> e2f54db6
   projectPages: IProjectPageStore;
 
   constructor() {
@@ -62,12 +56,7 @@
     this.state = new StateStore(this);
     this.estimate = new EstimateStore(this);
     this.mention = new MentionStore(this);
-<<<<<<< HEAD
-    this.projectPages = new ProjectPageStore();
-    this.page = new PageStore(this);
-=======
     this.projectPages = new ProjectPageStore(this);
     this.dashboard = new DashboardStore(this);
->>>>>>> e2f54db6
   }
 }