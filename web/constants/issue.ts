--- conflicted
+++ resolved
@@ -36,10 +36,7 @@
   FILTERS = "filters",
   DISPLAY_FILTERS = "display_filters",
   DISPLAY_PROPERTIES = "display_properties",
-<<<<<<< HEAD
-=======
   KANBAN_FILTERS = "kanban_filters",
->>>>>>> 22c7f353
 }
 
 export const ISSUE_PRIORITIES: {
