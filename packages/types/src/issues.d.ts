import { ReactElement } from "react";
import { KeyedMutator } from "swr";
import type {
  ICycle,
  IModule,
  IUserLite,
  IProjectLite,
  IWorkspaceLite,
  IStateLite,
  Properties,
  IIssueDisplayFilterOptions,
<<<<<<< HEAD
  IIssueReaction,
=======
>>>>>>> e2f54db6
  TIssue,
} from "@plane/types";

export interface IIssueCycle {
  id: string;
  cycle_detail: ICycle;
  created_at: Date;
  updated_at: Date;
  created_by: string;
  updated_by: string;
  project: string;
  workspace: string;
  issue: string;
  cycle: string;
}

export interface IIssueModule {
  created_at: Date;
  created_by: string;
  id: string;
  issue: string;
  module: string;
  module_detail: IModule;
  project: string;
  updated_at: Date;
  updated_by: string;
  workspace: string;
}

export interface IIssueParent {
  description: any;
  id: string;
  name: string;
  priority: string | null;
  project_detail: IProjectLite;
  sequence_id: number;
  start_date: string | null;
  state_detail: IStateLite;
  target_date: string | null;
}

export interface IIssueLink {
  title: string;
  url: string;
}

export interface ILinkDetails {
  created_at: Date;
  created_by: string;
  created_by_detail: IUserLite;
  id: string;
  metadata: any;
  title: string;
  url: string;
}

export type IssueRelationType = "duplicate" | "relates_to" | "blocked_by";

export interface IssueRelation {
  id: string;
  issue: string;
  issue_detail: BlockeIssueDetail;
  relation_type: IssueRelationType;
  related_issue: string;
  relation: "blocking" | null;
}

export interface ISubIssuesState {
  backlog: number;
  unstarted: number;
  started: number;
  completed: number;
  cancelled: number;
}

export interface ISubIssueResponse {
  state_distribution: ISubIssuesState;
  sub_issues: TIssue[];
}

export interface BlockeIssueDetail {
  id: string;
  name: string;
  sequence_id: number;
  project_detail: IProjectLite;
}

export type IssuePriorities = {
  id: string;
  created_at: Date;
  updated_at: Date;
  uuid: string;
  properties: Properties;
  created_by: number;
  updated_by: number;
  user: string;
};

export interface IIssueLabel {
  id: string;
  created_at: Date;
  updated_at: Date;
  name: string;
  description: string;
  color: string;
  created_by: string;
  updated_by: string;
  project: string;
  project_detail: IProjectLite;
  workspace: string;
  workspace_detail: IWorkspaceLite;
  parent: string | null;
  sort_order: number;
}

export interface IIssueLabelTree extends IIssueLabel {
  children: IIssueLabel[] | undefined;
}

export interface IIssueActivity {
  access?: "EXTERNAL" | "INTERNAL";
  actor: string;
  actor_detail: IUserLite;
  attachments: any[];
  comment?: string;
  comment_html?: string;
  comment_stripped?: string;
  created_at: Date;
  created_by: string;
  field: string | null;
  id: string;
  issue: string | null;
  issue_comment?: string | null;
  issue_detail: {
    description_html: string;
    id: string;
    name: string;
    priority: string | null;
    sequence_id: string;
  } | null;
  new_identifier: string | null;
  new_value: string | null;
  old_identifier: string | null;
  old_value: string | null;
  project: string;
  project_detail: IProjectLite;
  updated_at: Date;
  updated_by: string;
  verb: string;
  workspace: string;
  workspace_detail?: IWorkspaceLite;
}

export interface IIssueLite {
  id: string;
  name: string;
  project_id: string;
  start_date?: string | null;
  target_date?: string | null;
  workspace__slug: string;
}

export interface IIssueAttachment {
  asset: string;
  attributes: {
    name: string;
    size: number;
  };
  created_at: string;
  created_by: string;
  id: string;
  issue: string;
  project: string;
  updated_at: string;
  updated_by: string;
  workspace: string;
}

export interface IIssueViewProps {
  groupedIssues: { [key: string]: TIssue[] } | undefined;
  displayFilters: IIssueDisplayFilterOptions | undefined;
  isEmpty: boolean;
  mutateIssues: KeyedMutator<
    | TIssue[]
    | {
        [key: string]: TIssue[];
      }
  >;
  params: any;
  properties: Properties;
}

export type TIssuePriorities = "urgent" | "high" | "medium" | "low" | "none";

export interface ViewFlags {
  enableQuickAdd: boolean;
  enableIssueCreation: boolean;
  enableInlineEditing: boolean;
}

export type GroupByColumnTypes =
  | "project"
  | "state"
  | "state_detail.group"
  | "priority"
  | "labels"
  | "assignees"
  | "created_by";

export interface IGroupByColumn {
  id: string;
  name: string;
  icon: ReactElement | undefined;
  payload: Partial<TIssue>;
}

export interface IIssueMap {
  [key: string]: TIssue;
}<|MERGE_RESOLUTION|>--- conflicted
+++ resolved
@@ -9,10 +9,6 @@
   IStateLite,
   Properties,
   IIssueDisplayFilterOptions,
-<<<<<<< HEAD
-  IIssueReaction,
-=======
->>>>>>> e2f54db6
   TIssue,
 } from "@plane/types";
 
