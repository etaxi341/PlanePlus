import * as React from "react";
import ReactDOM from "react-dom";
import { Menu } from "@headlessui/react";
import { usePopper } from "react-popper";
import { ChevronDown, MoreHorizontal } from "lucide-react";
// hooks
import { useDropdownKeyDown } from "../hooks/use-dropdown-key-down";
import useOutsideClickDetector from "../hooks/use-outside-click-detector";
// helpers
import { cn } from "../../helpers";
// types
import { ICustomMenuDropdownProps, ICustomMenuItemProps } from "./helper";

const CustomMenu = (props: ICustomMenuDropdownProps) => {
  const {
    buttonClassName = "",
    customButtonClassName = "",
    customButtonTabIndex = 0,
    placement,
    children,
    className = "",
    customButton,
    disabled = false,
    ellipsis = false,
    label,
    maxHeight = "md",
    noBorder = false,
    noChevron = false,
    optionsClassName = "",
    verticalEllipsis = false,
    portalElement,
    menuButtonOnClick,
    onMenuClose,
    tabIndex,
    closeOnSelect,
  } = props;

  const [referenceElement, setReferenceElement] = React.useState<HTMLButtonElement | null>(null);
  const [popperElement, setPopperElement] = React.useState<HTMLDivElement | null>(null);
  const [isOpen, setIsOpen] = React.useState(false);
  // refs
  const dropdownRef = React.useRef<HTMLDivElement | null>(null);

  const { styles, attributes } = usePopper(referenceElement, popperElement, {
    placement: placement ?? "auto",
  });

  const openDropdown = () => {
    setIsOpen(true);
    if (referenceElement) referenceElement.focus();
  };
<<<<<<< HEAD
  const closeDropdown = () => {
    isOpen && onMenuClose && onMenuClose();
    setIsOpen(false);
  };

  const handleOnChange = () => {
    if (closeOnSelect) closeDropdown();
  };

  const selectActiveItem = () => {
    const activeItem: HTMLElement | undefined | null = dropdownRef.current?.querySelector(
      `[data-headlessui-state="active"] button`
    );
    activeItem?.click();
  };

  const handleKeyDown = useDropdownKeyDown(openDropdown, closeDropdown, isOpen, selectActiveItem);
=======
  const closeDropdown = () => setIsOpen(false);

  const handleKeyDown = useDropdownKeyDown(openDropdown, closeDropdown, isOpen);

  const handleOnClick = () => {
    if (closeOnSelect) closeDropdown();
  };

>>>>>>> 2e129682
  useOutsideClickDetector(dropdownRef, closeDropdown);

  let menuItems = (
    <Menu.Items className="fixed z-10" static>
      <div
        className={cn(
          "my-1 overflow-y-scroll rounded-md border-[0.5px] border-custom-border-300 bg-custom-background-100 px-2 py-2.5 text-xs shadow-custom-shadow-rg focus:outline-none min-w-[12rem] whitespace-nowrap",
          {
            "max-h-60": maxHeight === "lg",
            "max-h-48": maxHeight === "md",
            "max-h-36": maxHeight === "rg",
            "max-h-28": maxHeight === "sm",
          },
          optionsClassName
        )}
        ref={setPopperElement}
        style={styles.popper}
        {...attributes.popper}
      >
        {children}
      </div>
    </Menu.Items>
  );

  if (portalElement) {
    menuItems = ReactDOM.createPortal(menuItems, portalElement);
  }

  return (
    <Menu
      as="div"
      ref={dropdownRef}
      tabIndex={tabIndex}
      className={cn("relative w-min text-left", className)}
<<<<<<< HEAD
      onKeyDownCapture={handleKeyDown}
      onChange={handleOnChange}
=======
      onKeyDown={handleKeyDown}
      onClick={handleOnClick}
>>>>>>> 2e129682
    >
      {({ open }) => (
        <>
          {customButton ? (
            <Menu.Button as={React.Fragment}>
              <button
                ref={setReferenceElement}
                type="button"
                onClick={(e) => {
                  e.stopPropagation();
                  openDropdown();
                  if (menuButtonOnClick) menuButtonOnClick();
                }}
                className={customButtonClassName}
                tabIndex={customButtonTabIndex}
              >
                {customButton}
              </button>
            </Menu.Button>
          ) : (
            <>
              {ellipsis || verticalEllipsis ? (
                <Menu.Button as={React.Fragment}>
                  <button
                    ref={setReferenceElement}
                    type="button"
                    onClick={(e) => {
                      e.stopPropagation();
                      openDropdown();
                      if (menuButtonOnClick) menuButtonOnClick();
                    }}
                    disabled={disabled}
                    className={`relative grid place-items-center rounded p-1 text-custom-text-200 outline-none hover:text-custom-text-100 ${
                      disabled ? "cursor-not-allowed" : "cursor-pointer hover:bg-custom-background-80"
                    } ${buttonClassName}`}
                    tabIndex={customButtonTabIndex}
                  >
                    <MoreHorizontal className={`h-3.5 w-3.5 ${verticalEllipsis ? "rotate-90" : ""}`} />
                  </button>
                </Menu.Button>
              ) : (
                <Menu.Button as={React.Fragment}>
                  <button
                    ref={setReferenceElement}
                    type="button"
                    className={`flex items-center justify-between gap-1 whitespace-nowrap rounded-md px-2.5 py-1 text-xs duration-300 ${
                      open ? "bg-custom-background-90 text-custom-text-100" : "text-custom-text-200"
                    } ${noBorder ? "" : "border border-custom-border-300 shadow-sm focus:outline-none"} ${
                      disabled
                        ? "cursor-not-allowed text-custom-text-200"
                        : "cursor-pointer hover:bg-custom-background-80"
                    } ${buttonClassName}`}
                    onClick={(e) => {
                      e.stopPropagation();
                      openDropdown();
                      if (menuButtonOnClick) menuButtonOnClick();
                    }}
                    tabIndex={customButtonTabIndex}
                  >
                    {label}
                    {!noChevron && <ChevronDown className="h-3.5 w-3.5" />}
                  </button>
                </Menu.Button>
              )}
            </>
          )}
          {isOpen && menuItems}
        </>
      )}
    </Menu>
  );
};

const MenuItem: React.FC<ICustomMenuItemProps> = (props) => {
  const { children, onClick, className = "" } = props;

  return (
    <Menu.Item as="div">
      {({ active, close }) => (
        <button
          type="button"
          className={cn(
            "w-full select-none truncate rounded px-1 py-1.5 text-left text-custom-text-200",
            {
              "bg-custom-background-80": active,
            },
            className
          )}
          onClick={(e) => {
            close();
            onClick && onClick(e);
          }}
        >
          {children}
        </button>
      )}
    </Menu.Item>
  );
};

CustomMenu.MenuItem = MenuItem;

export { CustomMenu };<|MERGE_RESOLUTION|>--- conflicted
+++ resolved
@@ -49,7 +49,6 @@
     setIsOpen(true);
     if (referenceElement) referenceElement.focus();
   };
-<<<<<<< HEAD
   const closeDropdown = () => {
     isOpen && onMenuClose && onMenuClose();
     setIsOpen(false);
@@ -67,16 +66,11 @@
   };
 
   const handleKeyDown = useDropdownKeyDown(openDropdown, closeDropdown, isOpen, selectActiveItem);
-=======
-  const closeDropdown = () => setIsOpen(false);
-
-  const handleKeyDown = useDropdownKeyDown(openDropdown, closeDropdown, isOpen);
 
   const handleOnClick = () => {
     if (closeOnSelect) closeDropdown();
   };
 
->>>>>>> 2e129682
   useOutsideClickDetector(dropdownRef, closeDropdown);
 
   let menuItems = (
@@ -111,13 +105,8 @@
       ref={dropdownRef}
       tabIndex={tabIndex}
       className={cn("relative w-min text-left", className)}
-<<<<<<< HEAD
       onKeyDownCapture={handleKeyDown}
-      onChange={handleOnChange}
-=======
-      onKeyDown={handleKeyDown}
       onClick={handleOnClick}
->>>>>>> 2e129682
     >
       {({ open }) => (
         <>
