import * as React from "react";
import ReactDOM from "react-dom";
// react-poppper
import { usePopper } from "react-popper";
// hooks
import { useDropdownKeyDown } from "../hooks/use-dropdown-key-down";
import useOutsideClickDetector from "../hooks/use-outside-click-detector";
// headless ui
import { Menu } from "@headlessui/react";
// type
import { ICustomMenuDropdownProps, ICustomMenuItemProps } from "./helper";
// icons
import { ChevronDown, MoreHorizontal } from "lucide-react";

const CustomMenu = (props: ICustomMenuDropdownProps) => {
  const {
    buttonClassName = "",
    customButtonClassName = "",
    placement,
    children,
    className = "",
    customButton,
    disabled = false,
    ellipsis = false,
    label,
    maxHeight = "md",
    noBorder = false,
    noChevron = false,
    optionsClassName = "",
    verticalEllipsis = false,
    width = "auto",
    portalElement,
    menuButtonOnClick,
    tabIndex,
<<<<<<< HEAD
=======
    closeOnSelect,
>>>>>>> 22c7f353
  } = props;

  const [referenceElement, setReferenceElement] = React.useState<HTMLButtonElement | null>(null);
  const [popperElement, setPopperElement] = React.useState<HTMLDivElement | null>(null);
  const [isOpen, setIsOpen] = React.useState(false);
  // refs
  const dropdownRef = React.useRef<HTMLDivElement | null>(null);

  const { styles, attributes } = usePopper(referenceElement, popperElement, {
    placement: placement ?? "auto",
  });

  const openDropdown = () => {
    setIsOpen(true);
    if (referenceElement) referenceElement.focus();
  };
  const closeDropdown = () => setIsOpen(false);
  const handleKeyDown = useDropdownKeyDown(openDropdown, closeDropdown, isOpen);
  useOutsideClickDetector(dropdownRef, closeDropdown);

<<<<<<< HEAD
=======
  let menuItems = (
    <Menu.Items
      className="fixed z-10"
      onClick={() => {
        if (closeOnSelect) closeDropdown();
      }}
      static
    >
      <div
        className={`my-1 overflow-y-scroll whitespace-nowrap rounded-md border border-custom-border-300 bg-custom-background-90 p-1 text-xs shadow-custom-shadow-rg focus:outline-none ${
          maxHeight === "lg"
            ? "max-h-60"
            : maxHeight === "md"
              ? "max-h-48"
              : maxHeight === "rg"
                ? "max-h-36"
                : maxHeight === "sm"
                  ? "max-h-28"
                  : ""
        } ${width === "auto" ? "min-w-[8rem] whitespace-nowrap" : width} ${optionsClassName}`}
        ref={setPopperElement}
        style={styles.popper}
        {...attributes.popper}
      >
        {children}
      </div>
    </Menu.Items>
  );

  if (portalElement) {
    menuItems = ReactDOM.createPortal(menuItems, portalElement);
  }

>>>>>>> 22c7f353
  return (
    <Menu
      as="div"
      ref={dropdownRef}
      tabIndex={tabIndex}
      className={`relative w-min text-left ${className}`}
      onKeyDown={handleKeyDown}
    >
      {({ open }) => (
        <>
          {customButton ? (
            <Menu.Button as={React.Fragment}>
              <button
                ref={setReferenceElement}
                type="button"
                onClick={() => {
                  openDropdown();
                  if (menuButtonOnClick) menuButtonOnClick();
                }}
                className={customButtonClassName}
              >
                {customButton}
              </button>
            </Menu.Button>
          ) : (
            <>
              {ellipsis || verticalEllipsis ? (
                <Menu.Button as={React.Fragment}>
                  <button
                    ref={setReferenceElement}
                    type="button"
                    onClick={() => {
                      openDropdown();
                      if (menuButtonOnClick) menuButtonOnClick();
                    }}
                    disabled={disabled}
                    className={`relative grid place-items-center rounded p-1 text-custom-text-200 outline-none hover:text-custom-text-100 ${
                      disabled ? "cursor-not-allowed" : "cursor-pointer hover:bg-custom-background-80"
                    } ${buttonClassName}`}
                  >
                    <MoreHorizontal className={`h-3.5 w-3.5 ${verticalEllipsis ? "rotate-90" : ""}`} />
                  </button>
                </Menu.Button>
              ) : (
                <Menu.Button as={React.Fragment}>
                  <button
                    ref={setReferenceElement}
                    type="button"
                    className={`flex items-center justify-between gap-1 whitespace-nowrap rounded-md px-2.5 py-1 text-xs duration-300 ${
                      open ? "bg-custom-background-90 text-custom-text-100" : "text-custom-text-200"
                    } ${noBorder ? "" : "border border-custom-border-300 shadow-sm focus:outline-none"} ${
                      disabled
                        ? "cursor-not-allowed text-custom-text-200"
                        : "cursor-pointer hover:bg-custom-background-80"
                    } ${buttonClassName}`}
                    onClick={() => {
                      openDropdown();
                      if (menuButtonOnClick) menuButtonOnClick();
                    }}
                  >
                    {label}
                    {!noChevron && <ChevronDown className="h-3.5 w-3.5" />}
                  </button>
                </Menu.Button>
              )}
            </>
          )}
<<<<<<< HEAD
          {isOpen && (
            <Menu.Items className="fixed z-10" static>
              <div
                className={`my-1 overflow-y-scroll whitespace-nowrap rounded-md border border-custom-border-300 bg-custom-background-90 p-1 text-xs shadow-custom-shadow-rg focus:outline-none ${
                  maxHeight === "lg"
                    ? "max-h-60"
                    : maxHeight === "md"
                      ? "max-h-48"
                      : maxHeight === "rg"
                        ? "max-h-36"
                        : maxHeight === "sm"
                          ? "max-h-28"
                          : ""
                } ${width === "auto" ? "min-w-[8rem] whitespace-nowrap" : width} ${optionsClassName}`}
                ref={setPopperElement}
                style={styles.popper}
                {...attributes.popper}
              >
                {children}
              </div>
            </Menu.Items>
          )}
=======
          {isOpen && menuItems}
>>>>>>> 22c7f353
        </>
      )}
    </Menu>
  );
};

const MenuItem: React.FC<ICustomMenuItemProps> = (props) => {
  const { children, onClick, className = "" } = props;
  return (
    <Menu.Item as="div">
      {({ active, close }) => (
        <button
          type="button"
          className={`w-full select-none truncate rounded px-1 py-1.5 text-left text-custom-text-200 hover:bg-custom-background-80 ${
            active ? "bg-custom-background-80" : ""
          } ${className}`}
          onClick={(e) => {
            close();
            onClick && onClick(e);
          }}
        >
          {children}
        </button>
      )}
    </Menu.Item>
  );
};

CustomMenu.MenuItem = MenuItem;

export { CustomMenu };<|MERGE_RESOLUTION|>--- conflicted
+++ resolved
@@ -32,10 +32,7 @@
     portalElement,
     menuButtonOnClick,
     tabIndex,
-<<<<<<< HEAD
-=======
     closeOnSelect,
->>>>>>> 22c7f353
   } = props;
 
   const [referenceElement, setReferenceElement] = React.useState<HTMLButtonElement | null>(null);
@@ -56,8 +53,6 @@
   const handleKeyDown = useDropdownKeyDown(openDropdown, closeDropdown, isOpen);
   useOutsideClickDetector(dropdownRef, closeDropdown);
 
-<<<<<<< HEAD
-=======
   let menuItems = (
     <Menu.Items
       className="fixed z-10"
@@ -91,7 +86,6 @@
     menuItems = ReactDOM.createPortal(menuItems, portalElement);
   }
 
->>>>>>> 22c7f353
   return (
     <Menu
       as="div"
@@ -159,32 +153,7 @@
               )}
             </>
           )}
-<<<<<<< HEAD
-          {isOpen && (
-            <Menu.Items className="fixed z-10" static>
-              <div
-                className={`my-1 overflow-y-scroll whitespace-nowrap rounded-md border border-custom-border-300 bg-custom-background-90 p-1 text-xs shadow-custom-shadow-rg focus:outline-none ${
-                  maxHeight === "lg"
-                    ? "max-h-60"
-                    : maxHeight === "md"
-                      ? "max-h-48"
-                      : maxHeight === "rg"
-                        ? "max-h-36"
-                        : maxHeight === "sm"
-                          ? "max-h-28"
-                          : ""
-                } ${width === "auto" ? "min-w-[8rem] whitespace-nowrap" : width} ${optionsClassName}`}
-                ref={setPopperElement}
-                style={styles.popper}
-                {...attributes.popper}
-              >
-                {children}
-              </div>
-            </Menu.Items>
-          )}
-=======
           {isOpen && menuItems}
->>>>>>> 22c7f353
         </>
       )}
     </Menu>
