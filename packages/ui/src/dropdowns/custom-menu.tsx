--- conflicted
+++ resolved
@@ -63,11 +63,7 @@
       static
     >
       <div
-<<<<<<< HEAD
-        className={`my-1 overflow-y-scroll whitespace-nowrap rounded-md border border-custom-border-300 bg-custom-background-90 p-1 text-xs shadow-custom-shadow-rg focus:outline-none ${
-=======
         className={`my-1 overflow-y-scroll rounded-md border-[0.5px] border-custom-border-300 bg-custom-background-100 px-2 py-2.5 text-xs shadow-custom-shadow-rg focus:outline-none ${
->>>>>>> e2f54db6
           maxHeight === "lg"
             ? "max-h-60"
             : maxHeight === "md"
@@ -77,11 +73,7 @@
                 : maxHeight === "sm"
                   ? "max-h-28"
                   : ""
-<<<<<<< HEAD
-        } ${width === "auto" ? "min-w-[8rem] whitespace-nowrap" : width} ${optionsClassName}`}
-=======
         } ${width === "auto" ? "min-w-[12rem] whitespace-nowrap" : width} ${optionsClassName}`}
->>>>>>> e2f54db6
         ref={setPopperElement}
         style={styles.popper}
         {...attributes.popper}
