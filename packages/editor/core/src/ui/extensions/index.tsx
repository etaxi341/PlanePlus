import StarterKit from "@tiptap/starter-kit";
import TiptapUnderline from "@tiptap/extension-underline";
import TextStyle from "@tiptap/extension-text-style";
import { Color } from "@tiptap/extension-color";
import TaskItem from "@tiptap/extension-task-item";
import TaskList from "@tiptap/extension-task-list";
import { Markdown } from "tiptap-markdown";

import { TableHeader } from "src/ui/extensions/table/table-header/table-header";
import { Table } from "src/ui/extensions/table/table";
import { TableCell } from "src/ui/extensions/table/table-cell/table-cell";
import { TableRow } from "src/ui/extensions/table/table-row/table-row";
import { HorizontalRule } from "src/ui/extensions/horizontal-rule";

import { ImageExtension } from "src/ui/extensions/image";

import { isValidHttpUrl } from "src/lib/utils";
import { Mentions } from "src/ui/mentions";

import { CustomKeymap } from "src/ui/extensions/keymap";
import { CustomCodeBlockExtension } from "src/ui/extensions/code";
import { CustomQuoteExtension } from "src/ui/extensions/quote";
import { ListKeymap } from "src/ui/extensions/custom-list-keymap";

import { DeleteImage } from "src/types/delete-image";
import { IMentionSuggestion } from "src/types/mention-suggestion";
import { RestoreImage } from "src/types/restore-image";
import { CustomLinkExtension } from "src/ui/extensions/custom-link";
import { CustomCodeInlineExtension } from "./code-inline";

export const CoreEditorExtensions = (
  mentionConfig: {
    mentionSuggestions: IMentionSuggestion[];
    mentionHighlights: string[];
  },
  deleteFile: DeleteImage,
  restoreFile: RestoreImage,
  cancelUploadImage?: () => any
) => [
  StarterKit.configure({
    bulletList: {
      HTMLAttributes: {
        class: "list-disc list-outside leading-3 -mt-2",
      },
    },
    orderedList: {
      HTMLAttributes: {
        class: "list-decimal list-outside leading-3 -mt-2",
      },
    },
    listItem: {
      HTMLAttributes: {
        class: "leading-normal -mb-2",
      },
    },
    code: false,
    codeBlock: false,
    horizontalRule: false,
    blockquote: false,
    dropcursor: {
      color: "rgba(var(--color-text-100))",
      width: 2,
    },
  }),
  CustomQuoteExtension.configure({
    HTMLAttributes: { className: "border-l-4 border-custom-border-300" },
  }),
  CustomKeymap,
  ListKeymap,
<<<<<<< HEAD
  TiptapLink.configure({
    autolink: false,
=======
  CustomLinkExtension.configure({
    openOnClick: true,
    autolink: true,
    linkOnPaste: true,
>>>>>>> 22c7f353
    protocols: ["http", "https"],
    validate: (url: string) => isValidHttpUrl(url),
    HTMLAttributes: {
      class:
        "text-custom-primary-300 underline underline-offset-[3px] hover:text-custom-primary-500 transition-colors cursor-pointer",
    },
  }),
  ImageExtension(deleteFile, restoreFile, cancelUploadImage).configure({
    HTMLAttributes: {
      class: "rounded-lg border border-custom-border-300",
    },
  }),
  TiptapUnderline,
  TextStyle,
  Color,
  TaskList.configure({
    HTMLAttributes: {
      class: "not-prose pl-2",
    },
  }),
  TaskItem.configure({
    HTMLAttributes: {
      class: "flex items-start my-4",
    },
    nested: true,
  }),
  CustomCodeBlockExtension,
  CustomCodeInlineExtension,
  Markdown.configure({
    html: true,
    transformCopiedText: true,
    transformPastedText: true,
  }),
  HorizontalRule,
  Table,
  TableHeader,
  TableCell,
  TableRow,
  Mentions(mentionConfig.mentionSuggestions, mentionConfig.mentionHighlights, false),
];<|MERGE_RESOLUTION|>--- conflicted
+++ resolved
@@ -67,15 +67,10 @@
   }),
   CustomKeymap,
   ListKeymap,
-<<<<<<< HEAD
-  TiptapLink.configure({
-    autolink: false,
-=======
   CustomLinkExtension.configure({
     openOnClick: true,
     autolink: true,
     linkOnPaste: true,
->>>>>>> 22c7f353
     protocols: ["http", "https"],
     validate: (url: string) => isValidHttpUrl(url),
     HTMLAttributes: {
