--- conflicted
+++ resolved
@@ -55,8 +55,6 @@
                 ignore_conflicts=True,
             )
 
-<<<<<<< HEAD
-=======
             _ = UserNotificationPreference.objects.bulk_create(
                 [UserNotificationPreference(user=user) for user in new_users],
                 batch_size=100,
@@ -71,7 +69,6 @@
                 for user in new_users
             ]
 
->>>>>>> 385f24e4
             workspace_users = User.objects.filter(
                 email__in=[
                     user.get("email").strip().lower()
