# Python imports
import json
import uuid

# Module imports
from plane.db.models import (
    IssueMention,
    IssueSubscriber,
    Project,
    User,
    IssueAssignee,
    Issue,
    State,
    EmailNotificationLog,
    Notification,
    IssueComment,
    IssueActivity,
    UserNotificationPreference,
)

# Third Party imports
from celery import shared_task
from bs4 import BeautifulSoup


# =========== Issue Description Html Parsing and notification Functions ======================

<<<<<<< HEAD

=======
>>>>>>> e2f54db6

def update_mentions_for_issue(issue, project, new_mentions, removed_mention):
    aggregated_issue_mentions = []

    for mention_id in new_mentions:
        aggregated_issue_mentions.append(
            IssueMention(
                mention_id=mention_id,
                issue=issue,
                project=project,
                workspace_id=project.workspace_id,
            )
        )

    IssueMention.objects.bulk_create(aggregated_issue_mentions, batch_size=100)
<<<<<<< HEAD
    IssueMention.objects.filter(
        issue=issue, mention__in=removed_mention
    ).delete()
=======
    IssueMention.objects.filter(issue=issue, mention__in=removed_mention).delete()
>>>>>>> e2f54db6


def get_new_mentions(requested_instance, current_instance):
    # requested_data is the newer instance of the current issue
    # current_instance is the older instance of the current issue, saved in the database

    # extract mentions from both the instance of data
    mentions_older = extract_mentions(current_instance)

    mentions_newer = extract_mentions(requested_instance)

    # Getting Set Difference from mentions_newer
    new_mentions = [
        mention for mention in mentions_newer if mention not in mentions_older
    ]

    return new_mentions


# Get Removed Mention
def get_removed_mentions(requested_instance, current_instance):
    # requested_data is the newer instance of the current issue
    # current_instance is the older instance of the current issue, saved in the database

    # extract mentions from both the instance of data
    mentions_older = extract_mentions(current_instance)
    mentions_newer = extract_mentions(requested_instance)

    # Getting Set Difference from mentions_newer
    removed_mentions = [
        mention for mention in mentions_older if mention not in mentions_newer
    ]

    return removed_mentions


# Adds mentions as subscribers
def extract_mentions_as_subscribers(project_id, issue_id, mentions):
    # mentions is an array of User IDs representing the FILTERED set of mentioned users

    bulk_mention_subscribers = []

    for mention_id in mentions:
        # If the particular mention has not already been subscribed to the issue, he must be sent the mentioned notification
        if (
            not IssueSubscriber.objects.filter(
                issue_id=issue_id,
                subscriber_id=mention_id,
                project_id=project_id,
            ).exists()
            and not IssueAssignee.objects.filter(
<<<<<<< HEAD
                project_id=project_id,
                issue_id=issue_id,
                assignee_id=mention_id,
=======
                project_id=project_id, issue_id=issue_id, assignee_id=mention_id
>>>>>>> e2f54db6
            ).exists()
            and not Issue.objects.filter(
                project_id=project_id, pk=issue_id, created_by_id=mention_id
            ).exists()
        ):
            project = Project.objects.get(pk=project_id)

            bulk_mention_subscribers.append(
                IssueSubscriber(
                    workspace_id=project.workspace_id,
                    project_id=project_id,
                    issue_id=issue_id,
                    subscriber_id=mention_id,
                )
            )
    return bulk_mention_subscribers


# Parse Issue Description & extracts mentions
def extract_mentions(issue_instance):
    try:
        # issue_instance has to be a dictionary passed, containing the description_html and other set of activity data.
        mentions = []
        # Convert string to dictionary
        data = json.loads(issue_instance)
        html = data.get("description_html")
        soup = BeautifulSoup(html, "html.parser")
<<<<<<< HEAD
        mention_tags = soup.find_all(
            "mention-component", attrs={"target": "users"}
        )
=======
        mention_tags = soup.find_all("mention-component", attrs={"target": "users"})
>>>>>>> e2f54db6

        mentions = [mention_tag["id"] for mention_tag in mention_tags]

        return list(set(mentions))
    except Exception as e:
        return []


<<<<<<< HEAD
# =========== Comment Parsing and Notification Functions ======================
=======
# =========== Comment Parsing and notification Functions ======================
>>>>>>> e2f54db6
def extract_comment_mentions(comment_value):
    try:
        mentions = []
        soup = BeautifulSoup(comment_value, "html.parser")
<<<<<<< HEAD
        mentions_tags = soup.find_all(
            "mention-component", attrs={"target": "users"}
        )
=======
        mentions_tags = soup.find_all("mention-component", attrs={"target": "users"})
>>>>>>> e2f54db6
        for mention_tag in mentions_tags:
            mentions.append(mention_tag["id"])
        return list(set(mentions))
    except Exception as e:
        return []


def get_new_comment_mentions(new_value, old_value):
    mentions_newer = extract_comment_mentions(new_value)
    if old_value is None:
        return mentions_newer

    mentions_older = extract_comment_mentions(old_value)
    # Getting Set Difference from mentions_newer
    new_mentions = [
        mention for mention in mentions_newer if mention not in mentions_older
    ]

    return new_mentions


def create_mention_notification(
<<<<<<< HEAD
    project,
    notification_comment,
    issue,
    actor_id,
    mention_id,
    issue_id,
    activity,
=======
    project, notification_comment, issue, actor_id, mention_id, issue_id, activity
>>>>>>> e2f54db6
):
    return Notification(
        workspace=project.workspace,
        sender="in_app:issue_activities:mentioned",
        triggered_by_id=actor_id,
        receiver_id=mention_id,
        entity_identifier=issue_id,
        entity_name="issue",
        project=project,
        message=notification_comment,
        data={
            "issue": {
                "id": str(issue_id),
                "name": str(issue.name),
                "identifier": str(issue.project.identifier),
                "sequence_id": issue.sequence_id,
                "state_name": issue.state.name,
                "state_group": issue.state.group,
            },
            "issue_activity": {
                "id": str(activity.get("id")),
                "verb": str(activity.get("verb")),
                "field": str(activity.get("field")),
                "actor": str(activity.get("actor_id")),
                "new_value": str(activity.get("new_value")),
                "old_value": str(activity.get("old_value")),
            },
        },
    )


@shared_task
def notifications(
    type,
    issue_id,
    project_id,
    actor_id,
    subscriber,
    issue_activities_created,
    requested_data,
    current_instance,
):
    try:
        issue_activities_created = (
            json.loads(issue_activities_created)
            if issue_activities_created is not None
            else None
        )
        if type not in [
            "issue.activity.deleted",
            "cycle.activity.created",
            "cycle.activity.deleted",
            "module.activity.created",
            "module.activity.deleted",
            "issue_reaction.activity.created",
            "issue_reaction.activity.deleted",
            "comment_reaction.activity.created",
            "comment_reaction.activity.deleted",
            "issue_vote.activity.created",
            "issue_vote.activity.deleted",
            "issue_draft.activity.created",
            "issue_draft.activity.updated",
            "issue_draft.activity.deleted",
        ]:
            # Create Notifications
            bulk_notifications = []
            bulk_email_logs = []

            """
            Mention Tasks
            1. Perform Diffing and Extract the mentions, that mention notification needs to be sent
            2. From the latest set of mentions, extract the users which are not a subscribers & make them subscribers
            """

            # Get new mentions from the newer instance
            new_mentions = get_new_mentions(
<<<<<<< HEAD
                requested_instance=requested_data, current_instance=current_instance
            )
            removed_mention = get_removed_mentions(
                requested_instance=requested_data, current_instance=current_instance
            )

            comment_mentions = []
            all_comment_mentions = []

            # Get New Subscribers from the mentions of the newer instance
            requested_mentions = extract_mentions(issue_instance=requested_data)
            mention_subscribers = extract_mentions_as_subscribers(
                project_id=project_id, issue_id=issue_id, mentions=requested_mentions
            )

            for issue_activity in issue_activities_created:
                issue_comment = issue_activity.get("issue_comment")
                issue_comment_new_value = issue_activity.get("new_value")
                issue_comment_old_value = issue_activity.get("old_value")
                if issue_comment is not None:
                    # TODO: Maybe save the comment mentions, so that in future, we can filter out the issues based on comment mentions as well.

=======
                requested_instance=requested_data,
                current_instance=current_instance,
            )
            removed_mention = get_removed_mentions(
                requested_instance=requested_data,
                current_instance=current_instance,
            )

            comment_mentions = []
            all_comment_mentions = []

            # Get New Subscribers from the mentions of the newer instance
            requested_mentions = extract_mentions(
                issue_instance=requested_data
            )
            mention_subscribers = extract_mentions_as_subscribers(
                project_id=project_id,
                issue_id=issue_id,
                mentions=requested_mentions,
            )

            for issue_activity in issue_activities_created:
                issue_comment = issue_activity.get("issue_comment")
                issue_comment_new_value = issue_activity.get("new_value")
                issue_comment_old_value = issue_activity.get("old_value")
                if issue_comment is not None:
                    # TODO: Maybe save the comment mentions, so that in future, we can filter out the issues based on comment mentions as well.

>>>>>>> e2f54db6
                    all_comment_mentions = (
                        all_comment_mentions
                        + extract_comment_mentions(issue_comment_new_value)
                    )

                    new_comment_mentions = get_new_comment_mentions(
                        old_value=issue_comment_old_value,
                        new_value=issue_comment_new_value,
                    )
                    comment_mentions = comment_mentions + new_comment_mentions

            comment_mention_subscribers = extract_mentions_as_subscribers(
<<<<<<< HEAD
                project_id=project_id, issue_id=issue_id, mentions=all_comment_mentions
=======
                project_id=project_id,
                issue_id=issue_id,
                mentions=all_comment_mentions,
>>>>>>> e2f54db6
            )
            """
            We will not send subscription activity notification to the below mentioned user sets
            - Those who have been newly mentioned in the issue description, we will send mention notification to them.
            - When the activity is a comment_created and there exist a mention in the comment, then we have to send the "mention_in_comment" notification
            - When the activity is a comment_updated and there exist a mention change, then also we have to send the "mention_in_comment" notification
            """

            # ----------------------------------------------------------------------------------------------------------------------------------------------------------------------------- #
            issue_subscribers = list(
<<<<<<< HEAD
                IssueSubscriber.objects.filter(project_id=project_id, issue_id=issue_id)
                .exclude(
                    subscriber_id__in=list(new_mentions + comment_mentions + [actor_id])
=======
                IssueSubscriber.objects.filter(
                    project_id=project_id, issue_id=issue_id
                )
                .exclude(
                    subscriber_id__in=list(
                        new_mentions + comment_mentions + [actor_id]
                    )
>>>>>>> e2f54db6
                )
                .values_list("subscriber", flat=True)
            )

            issue = Issue.objects.filter(pk=issue_id).first()

            if subscriber:
                # add the user to issue subscriber
                try:
                    _ = IssueSubscriber.objects.get_or_create(
<<<<<<< HEAD
                        project_id=project_id,
                        issue_id=issue_id,
                        subscriber_id=actor_id,
                    )
                except Exception as e:
                    pass

            project = Project.objects.get(pk=project_id)

            issue_assignees = IssueAssignee.objects.filter(
                issue_id=issue_id, project_id=project_id
            ).values_list("assignee", flat=True)

            issue_subscribers = list(set(issue_subscribers) - {uuid.UUID(actor_id)})
=======
                        project_id=project_id, issue_id=issue_id, subscriber_id=actor_id
                    )
                except Exception as e:
                    pass

            project = Project.objects.get(pk=project_id)

            issue_assignees = IssueAssignee.objects.filter(
                issue_id=issue_id, project_id=project_id
            ).values_list("assignee", flat=True)

            issue_subscribers = list(
                set(issue_subscribers) - {uuid.UUID(actor_id)}
            )
>>>>>>> e2f54db6

            for subscriber in issue_subscribers:
                if issue.created_by_id and issue.created_by_id == subscriber:
                    sender = "in_app:issue_activities:created"
                elif (
                    subscriber in issue_assignees
                    and issue.created_by_id not in issue_assignees
                ):
                    sender = "in_app:issue_activities:assigned"
                else:
                    sender = "in_app:issue_activities:subscribed"

<<<<<<< HEAD
                preference = UserNotificationPreference.objects.get(user_id=subscriber)
=======
                preference = UserNotificationPreference.objects.get(
                    user_id=subscriber
                )
>>>>>>> e2f54db6

                for issue_activity in issue_activities_created:
                    # Do not send notification for description update
                    if issue_activity.get("field") == "description":
                        continue

                    # Check if the value should be sent or not
                    send_email = False
                    if (
                        issue_activity.get("field") == "state"
                        and preference.state_change
                    ):
                        send_email = True
                    elif (
                        issue_activity.get("field") == "state"
                        and preference.issue_completed
                        and State.objects.filter(
                            project_id=project_id,
                            pk=issue_activity.get("new_identifier"),
                            group="completed",
                        ).exists()
                    ):
                        send_email = True
                    elif (
<<<<<<< HEAD
                        issue_activity.get("field") == "comment" and preference.comment
=======
                        issue_activity.get("field") == "comment"
                        and preference.comment
>>>>>>> e2f54db6
                    ):
                        send_email = True
                    elif preference.property_change:
                        send_email = True
                    else:
                        send_email = False

                    # If activity is of issue comment fetch the comment
                    issue_comment = (
                        IssueComment.objects.filter(
                            id=issue_activity.get("issue_comment"),
                            issue_id=issue_id,
                            project_id=project_id,
                            workspace_id=project.workspace_id,
                        ).first()
                        if issue_activity.get("issue_comment")
                        else None
                    )

<<<<<<< HEAD
=======
                    # Create in app notification
>>>>>>> e2f54db6
                    bulk_notifications.append(
                        Notification(
                            workspace=project.workspace,
                            sender=sender,
                            triggered_by_id=actor_id,
                            receiver_id=subscriber,
                            entity_identifier=issue_id,
                            entity_name="issue",
                            project=project,
                            title=issue_activity.get("comment"),
<<<<<<< HEAD
                            data={
                                "issue": {
                                    "id": str(issue_id),
                                    "name": str(issue.name),
                                    "identifier": str(
                                        issue.project.identifier
                                    ),
                                    "sequence_id": issue.sequence_id,
                                    "state_name": issue.state.name,
                                    "state_group": issue.state.group,
                                },
                                "issue_activity": {
                                    "id": str(issue_activity.get("id")),
                                    "verb": str(issue_activity.get("verb")),
                                    "field": str(issue_activity.get("field")),
                                    "actor": str(issue_activity.get("actor_id")),
                                    "new_value": str(issue_activity.get("new_value")),
                                    "old_value": str(issue_activity.get("old_value")),
                                    "issue_comment": str(
                                        issue_comment.comment_stripped
                                        if issue_comment is not None
                                        else ""
                                    ),
                                },
                            },
                        )
                    )
                    bulk_email_logs.append(
                        EmailNotificationLog(
                            triggered_by_id=actor_id,
                            receiver_id=subscriber,
                            entity_identifier=issue_id,
                            entity_name="issue",
=======
>>>>>>> e2f54db6
                            data={
                                "issue": {
                                    "id": str(issue_id),
                                    "name": str(issue.name),
                                    "identifier": str(
                                        issue.project.identifier
                                    ),
                                    "sequence_id": issue.sequence_id,
                                    "state_name": issue.state.name,
                                    "state_group": issue.state.group,
                                },
                                "issue_activity": {
                                    "id": str(issue_activity.get("id")),
                                    "verb": str(issue_activity.get("verb")),
                                    "field": str(issue_activity.get("field")),
<<<<<<< HEAD
                                    "actor": str(issue_activity.get("actor_id")),
                                    "new_value": str(issue_activity.get("new_value")),
                                    "old_value": str(issue_activity.get("old_value")),
=======
                                    "actor": str(
                                        issue_activity.get("actor_id")
                                    ),
                                    "new_value": str(
                                        issue_activity.get("new_value")
                                    ),
                                    "old_value": str(
                                        issue_activity.get("old_value")
                                    ),
>>>>>>> e2f54db6
                                    "issue_comment": str(
                                        issue_comment.comment_stripped
                                        if issue_comment is not None
                                        else ""
                                    ),
                                },
                            },
                        )
                    )
<<<<<<< HEAD
=======
                    # Create email notification
                    if send_email:
                        bulk_email_logs.append(
                            EmailNotificationLog(
                                triggered_by_id=actor_id,
                                receiver_id=subscriber,
                                entity_identifier=issue_id,
                                entity_name="issue",
                                data={
                                    "issue": {
                                        "id": str(issue_id),
                                        "name": str(issue.name),
                                        "identifier": str(
                                            issue.project.identifier
                                        ),
                                        "project_id": str(issue.project.id),
                                        "workspace_slug": str(
                                            issue.project.workspace.slug
                                        ),
                                        "sequence_id": issue.sequence_id,
                                        "state_name": issue.state.name,
                                        "state_group": issue.state.group,
                                    },
                                    "issue_activity": {
                                        "id": str(issue_activity.get("id")),
                                        "verb": str(
                                            issue_activity.get("verb")
                                        ),
                                        "field": str(
                                            issue_activity.get("field")
                                        ),
                                        "actor": str(
                                            issue_activity.get("actor_id")
                                        ),
                                        "new_value": str(
                                            issue_activity.get("new_value")
                                        ),
                                        "old_value": str(
                                            issue_activity.get("old_value")
                                        ),
                                        "issue_comment": str(
                                            issue_comment.comment_stripped
                                            if issue_comment is not None
                                            else ""
                                        ),
                                        "activity_time": issue_activity.get("created_at"),
                                    },
                                },
                            )
                        )
>>>>>>> e2f54db6

            # ----------------------------------------------------------------------------------------------------------------- #

            # Add Mentioned as Issue Subscribers
            IssueSubscriber.objects.bulk_create(
                mention_subscribers + comment_mention_subscribers,
                batch_size=100,
                ignore_conflicts=True,
            )

            last_activity = (
                IssueActivity.objects.filter(issue_id=issue_id)
                .order_by("-created_at")
                .first()
            )

            actor = User.objects.get(pk=actor_id)

            for mention_id in comment_mentions:
                if mention_id != actor_id:
                    preference = UserNotificationPreference.objects.get(
                        user_id=mention_id
                    )
                    for issue_activity in issue_activities_created:
                        notification = create_mention_notification(
                            project=project,
                            issue=issue,
                            notification_comment=f"{actor.display_name} has mentioned you in a comment in issue {issue.name}",
                            actor_id=actor_id,
                            mention_id=mention_id,
                            issue_id=issue_id,
                            activity=issue_activity,
                        )

                        # check for email notifications
                        if preference.mention:
                            bulk_email_logs.append(
                                EmailNotificationLog(
                                    triggered_by_id=actor_id,
                                    receiver_id=subscriber,
                                    entity_identifier=issue_id,
                                    entity_name="issue",
                                    data={
                                        "issue": {
                                            "id": str(issue_id),
                                            "name": str(issue.name),
<<<<<<< HEAD
                                            "identifier": str(issue.project.identifier),
                                            "sequence_id": issue.sequence_id,
                                            "state_name": issue.state.name,
                                            "state_group": issue.state.group,
                                        },
                                        "issue_activity": {
                                            "id": str(issue_activity.get("id")),
                                            "verb": str(issue_activity.get("verb")),
=======
                                            "identifier": str(
                                                issue.project.identifier
                                            ),
                                            "sequence_id": issue.sequence_id,
                                            "state_name": issue.state.name,
                                            "state_group": issue.state.group,
                                            "project_id": str(
                                                issue.project.id
                                            ),
                                            "workspace_slug": str(
                                                issue.project.workspace.slug
                                            ),
                                        },
                                        "issue_activity": {
                                            "id": str(
                                                issue_activity.get("id")
                                            ),
                                            "verb": str(
                                                issue_activity.get("verb")
                                            ),
>>>>>>> e2f54db6
                                            "field": str("mention"),
                                            "actor": str(
                                                issue_activity.get("actor_id")
                                            ),
                                            "new_value": str(
                                                issue_activity.get("new_value")
                                            ),
                                            "old_value": str(
                                                issue_activity.get("old_value")
                                            ),
                                        },
                                    },
                                )
                            )
                        bulk_notifications.append(notification)

            for mention_id in new_mentions:
                if mention_id != actor_id:
                    preference = UserNotificationPreference.objects.get(
                        user_id=mention_id
                    )
                    if (
                        last_activity is not None
                        and last_activity.field == "description"
                        and actor_id == str(last_activity.actor_id)
                    ):
                        bulk_notifications.append(
                            Notification(
                                workspace=project.workspace,
                                sender="in_app:issue_activities:mentioned",
                                triggered_by_id=actor_id,
                                receiver_id=mention_id,
                                entity_identifier=issue_id,
                                entity_name="issue",
                                project=project,
                                message=f"You have been mentioned in the issue {issue.name}",
                                data={
                                    "issue": {
                                        "id": str(issue_id),
                                        "name": str(issue.name),
<<<<<<< HEAD
                                        "identifier": str(issue.project.identifier),
                                        "sequence_id": issue.sequence_id,
                                        "state_name": issue.state.name,
                                        "state_group": issue.state.group,
=======
                                        "identifier": str(
                                            issue.project.identifier
                                        ),
                                        "sequence_id": issue.sequence_id,
                                        "state_name": issue.state.name,
                                        "state_group": issue.state.group,
                                        "project_id": str(issue.project.id),
                                        "workspace_slug": str(
                                            issue.project.workspace.slug
                                        ),
>>>>>>> e2f54db6
                                    },
                                    "issue_activity": {
                                        "id": str(last_activity.id),
                                        "verb": str(last_activity.verb),
                                        "field": str(last_activity.field),
                                        "actor": str(last_activity.actor_id),
<<<<<<< HEAD
                                        "new_value": str(last_activity.new_value),
                                        "old_value": str(last_activity.old_value),
=======
                                        "new_value": str(
                                            last_activity.new_value
                                        ),
                                        "old_value": str(
                                            last_activity.old_value
                                        ),
>>>>>>> e2f54db6
                                    },
                                },
                            )
                        )
                        if preference.mention:
                            bulk_email_logs.append(
                                EmailNotificationLog(
                                    triggered_by_id=actor_id,
                                    receiver_id=subscriber,
                                    entity_identifier=issue_id,
                                    entity_name="issue",
                                    data={
                                        "issue": {
                                            "id": str(issue_id),
                                            "name": str(issue.name),
<<<<<<< HEAD
                                            "identifier": str(issue.project.identifier),
=======
                                            "identifier": str(
                                                issue.project.identifier
                                            ),
>>>>>>> e2f54db6
                                            "sequence_id": issue.sequence_id,
                                            "state_name": issue.state.name,
                                            "state_group": issue.state.group,
                                        },
                                        "issue_activity": {
                                            "id": str(last_activity.id),
                                            "verb": str(last_activity.verb),
                                            "field": "mention",
<<<<<<< HEAD
                                            "actor": str(last_activity.actor_id),
                                            "new_value": str(last_activity.new_value),
                                            "old_value": str(last_activity.old_value),
=======
                                            "actor": str(
                                                last_activity.actor_id
                                            ),
                                            "new_value": str(
                                                last_activity.new_value
                                            ),
                                            "old_value": str(
                                                last_activity.old_value
                                            ),
>>>>>>> e2f54db6
                                        },
                                    },
                                )
                            )
                    else:
                        for issue_activity in issue_activities_created:
                            notification = create_mention_notification(
                                project=project,
                                issue=issue,
                                notification_comment=f"You have been mentioned in the issue {issue.name}",
                                actor_id=actor_id,
                                mention_id=mention_id,
                                issue_id=issue_id,
                                activity=issue_activity,
                            )
                            if preference.mention:
                                bulk_email_logs.append(
                                    EmailNotificationLog(
                                        triggered_by_id=actor_id,
                                        receiver_id=subscriber,
                                        entity_identifier=issue_id,
                                        entity_name="issue",
                                        data={
                                            "issue": {
                                                "id": str(issue_id),
                                                "name": str(issue.name),
                                                "identifier": str(
                                                    issue.project.identifier
                                                ),
                                                "sequence_id": issue.sequence_id,
                                                "state_name": issue.state.name,
                                                "state_group": issue.state.group,
                                            },
                                            "issue_activity": {
<<<<<<< HEAD
                                                "id": str(issue_activity.get("id")),
                                                "verb": str(issue_activity.get("verb")),
                                                "field": str("mention"),
                                                "actor": str(
                                                    issue_activity.get("actor_id")
                                                ),
                                                "new_value": str(
                                                    issue_activity.get("new_value")
                                                ),
                                                "old_value": str(
                                                    issue_activity.get("old_value")
=======
                                                "id": str(
                                                    issue_activity.get("id")
                                                ),
                                                "verb": str(
                                                    issue_activity.get("verb")
                                                ),
                                                "field": str("mention"),
                                                "actor": str(
                                                    issue_activity.get(
                                                        "actor_id"
                                                    )
                                                ),
                                                "new_value": str(
                                                    issue_activity.get(
                                                        "new_value"
                                                    )
                                                ),
                                                "old_value": str(
                                                    issue_activity.get(
                                                        "old_value"
                                                    )
>>>>>>> e2f54db6
                                                ),
                                            },
                                        },
                                    )
                                )
                            bulk_notifications.append(notification)

            # save new mentions for the particular issue and remove the mentions that has been deleted from the description
            update_mentions_for_issue(
                issue=issue,
                project=project,
                new_mentions=new_mentions,
                removed_mention=removed_mention,
            )
            # Bulk create notifications
<<<<<<< HEAD
            Notification.objects.bulk_create(bulk_notifications, batch_size=100)
=======
            Notification.objects.bulk_create(
                bulk_notifications, batch_size=100
            )
>>>>>>> e2f54db6
            EmailNotificationLog.objects.bulk_create(
                bulk_email_logs, batch_size=100, ignore_conflicts=True
            )
        return
    except Exception as e:
        print(e)
        return<|MERGE_RESOLUTION|>--- conflicted
+++ resolved
@@ -25,10 +25,6 @@
 
 # =========== Issue Description Html Parsing and notification Functions ======================
 
-<<<<<<< HEAD
-
-=======
->>>>>>> e2f54db6
 
 def update_mentions_for_issue(issue, project, new_mentions, removed_mention):
     aggregated_issue_mentions = []
@@ -44,13 +40,7 @@
         )
 
     IssueMention.objects.bulk_create(aggregated_issue_mentions, batch_size=100)
-<<<<<<< HEAD
-    IssueMention.objects.filter(
-        issue=issue, mention__in=removed_mention
-    ).delete()
-=======
     IssueMention.objects.filter(issue=issue, mention__in=removed_mention).delete()
->>>>>>> e2f54db6
 
 
 def get_new_mentions(requested_instance, current_instance):
@@ -102,13 +92,7 @@
                 project_id=project_id,
             ).exists()
             and not IssueAssignee.objects.filter(
-<<<<<<< HEAD
-                project_id=project_id,
-                issue_id=issue_id,
-                assignee_id=mention_id,
-=======
                 project_id=project_id, issue_id=issue_id, assignee_id=mention_id
->>>>>>> e2f54db6
             ).exists()
             and not Issue.objects.filter(
                 project_id=project_id, pk=issue_id, created_by_id=mention_id
@@ -136,13 +120,7 @@
         data = json.loads(issue_instance)
         html = data.get("description_html")
         soup = BeautifulSoup(html, "html.parser")
-<<<<<<< HEAD
-        mention_tags = soup.find_all(
-            "mention-component", attrs={"target": "users"}
-        )
-=======
         mention_tags = soup.find_all("mention-component", attrs={"target": "users"})
->>>>>>> e2f54db6
 
         mentions = [mention_tag["id"] for mention_tag in mention_tags]
 
@@ -151,22 +129,12 @@
         return []
 
 
-<<<<<<< HEAD
-# =========== Comment Parsing and Notification Functions ======================
-=======
 # =========== Comment Parsing and notification Functions ======================
->>>>>>> e2f54db6
 def extract_comment_mentions(comment_value):
     try:
         mentions = []
         soup = BeautifulSoup(comment_value, "html.parser")
-<<<<<<< HEAD
-        mentions_tags = soup.find_all(
-            "mention-component", attrs={"target": "users"}
-        )
-=======
         mentions_tags = soup.find_all("mention-component", attrs={"target": "users"})
->>>>>>> e2f54db6
         for mention_tag in mentions_tags:
             mentions.append(mention_tag["id"])
         return list(set(mentions))
@@ -189,17 +157,7 @@
 
 
 def create_mention_notification(
-<<<<<<< HEAD
-    project,
-    notification_comment,
-    issue,
-    actor_id,
-    mention_id,
-    issue_id,
-    activity,
-=======
     project, notification_comment, issue, actor_id, mention_id, issue_id, activity
->>>>>>> e2f54db6
 ):
     return Notification(
         workspace=project.workspace,
@@ -276,20 +234,25 @@
 
             # Get new mentions from the newer instance
             new_mentions = get_new_mentions(
-<<<<<<< HEAD
-                requested_instance=requested_data, current_instance=current_instance
+                requested_instance=requested_data,
+                current_instance=current_instance,
             )
             removed_mention = get_removed_mentions(
-                requested_instance=requested_data, current_instance=current_instance
+                requested_instance=requested_data,
+                current_instance=current_instance,
             )
 
             comment_mentions = []
             all_comment_mentions = []
 
             # Get New Subscribers from the mentions of the newer instance
-            requested_mentions = extract_mentions(issue_instance=requested_data)
+            requested_mentions = extract_mentions(
+                issue_instance=requested_data
+            )
             mention_subscribers = extract_mentions_as_subscribers(
-                project_id=project_id, issue_id=issue_id, mentions=requested_mentions
+                project_id=project_id,
+                issue_id=issue_id,
+                mentions=requested_mentions,
             )
 
             for issue_activity in issue_activities_created:
@@ -299,36 +262,6 @@
                 if issue_comment is not None:
                     # TODO: Maybe save the comment mentions, so that in future, we can filter out the issues based on comment mentions as well.
 
-=======
-                requested_instance=requested_data,
-                current_instance=current_instance,
-            )
-            removed_mention = get_removed_mentions(
-                requested_instance=requested_data,
-                current_instance=current_instance,
-            )
-
-            comment_mentions = []
-            all_comment_mentions = []
-
-            # Get New Subscribers from the mentions of the newer instance
-            requested_mentions = extract_mentions(
-                issue_instance=requested_data
-            )
-            mention_subscribers = extract_mentions_as_subscribers(
-                project_id=project_id,
-                issue_id=issue_id,
-                mentions=requested_mentions,
-            )
-
-            for issue_activity in issue_activities_created:
-                issue_comment = issue_activity.get("issue_comment")
-                issue_comment_new_value = issue_activity.get("new_value")
-                issue_comment_old_value = issue_activity.get("old_value")
-                if issue_comment is not None:
-                    # TODO: Maybe save the comment mentions, so that in future, we can filter out the issues based on comment mentions as well.
-
->>>>>>> e2f54db6
                     all_comment_mentions = (
                         all_comment_mentions
                         + extract_comment_mentions(issue_comment_new_value)
@@ -341,13 +274,9 @@
                     comment_mentions = comment_mentions + new_comment_mentions
 
             comment_mention_subscribers = extract_mentions_as_subscribers(
-<<<<<<< HEAD
-                project_id=project_id, issue_id=issue_id, mentions=all_comment_mentions
-=======
                 project_id=project_id,
                 issue_id=issue_id,
                 mentions=all_comment_mentions,
->>>>>>> e2f54db6
             )
             """
             We will not send subscription activity notification to the below mentioned user sets
@@ -358,11 +287,6 @@
 
             # ----------------------------------------------------------------------------------------------------------------------------------------------------------------------------- #
             issue_subscribers = list(
-<<<<<<< HEAD
-                IssueSubscriber.objects.filter(project_id=project_id, issue_id=issue_id)
-                .exclude(
-                    subscriber_id__in=list(new_mentions + comment_mentions + [actor_id])
-=======
                 IssueSubscriber.objects.filter(
                     project_id=project_id, issue_id=issue_id
                 )
@@ -370,7 +294,6 @@
                     subscriber_id__in=list(
                         new_mentions + comment_mentions + [actor_id]
                     )
->>>>>>> e2f54db6
                 )
                 .values_list("subscriber", flat=True)
             )
@@ -381,22 +304,6 @@
                 # add the user to issue subscriber
                 try:
                     _ = IssueSubscriber.objects.get_or_create(
-<<<<<<< HEAD
-                        project_id=project_id,
-                        issue_id=issue_id,
-                        subscriber_id=actor_id,
-                    )
-                except Exception as e:
-                    pass
-
-            project = Project.objects.get(pk=project_id)
-
-            issue_assignees = IssueAssignee.objects.filter(
-                issue_id=issue_id, project_id=project_id
-            ).values_list("assignee", flat=True)
-
-            issue_subscribers = list(set(issue_subscribers) - {uuid.UUID(actor_id)})
-=======
                         project_id=project_id, issue_id=issue_id, subscriber_id=actor_id
                     )
                 except Exception as e:
@@ -411,7 +318,6 @@
             issue_subscribers = list(
                 set(issue_subscribers) - {uuid.UUID(actor_id)}
             )
->>>>>>> e2f54db6
 
             for subscriber in issue_subscribers:
                 if issue.created_by_id and issue.created_by_id == subscriber:
@@ -424,13 +330,9 @@
                 else:
                     sender = "in_app:issue_activities:subscribed"
 
-<<<<<<< HEAD
-                preference = UserNotificationPreference.objects.get(user_id=subscriber)
-=======
                 preference = UserNotificationPreference.objects.get(
                     user_id=subscriber
                 )
->>>>>>> e2f54db6
 
                 for issue_activity in issue_activities_created:
                     # Do not send notification for description update
@@ -455,12 +357,8 @@
                     ):
                         send_email = True
                     elif (
-<<<<<<< HEAD
-                        issue_activity.get("field") == "comment" and preference.comment
-=======
                         issue_activity.get("field") == "comment"
                         and preference.comment
->>>>>>> e2f54db6
                     ):
                         send_email = True
                     elif preference.property_change:
@@ -480,10 +378,7 @@
                         else None
                     )
 
-<<<<<<< HEAD
-=======
                     # Create in app notification
->>>>>>> e2f54db6
                     bulk_notifications.append(
                         Notification(
                             workspace=project.workspace,
@@ -494,7 +389,6 @@
                             entity_name="issue",
                             project=project,
                             title=issue_activity.get("comment"),
-<<<<<<< HEAD
                             data={
                                 "issue": {
                                     "id": str(issue_id),
@@ -510,9 +404,15 @@
                                     "id": str(issue_activity.get("id")),
                                     "verb": str(issue_activity.get("verb")),
                                     "field": str(issue_activity.get("field")),
-                                    "actor": str(issue_activity.get("actor_id")),
-                                    "new_value": str(issue_activity.get("new_value")),
-                                    "old_value": str(issue_activity.get("old_value")),
+                                    "actor": str(
+                                        issue_activity.get("actor_id")
+                                    ),
+                                    "new_value": str(
+                                        issue_activity.get("new_value")
+                                    ),
+                                    "old_value": str(
+                                        issue_activity.get("old_value")
+                                    ),
                                     "issue_comment": str(
                                         issue_comment.comment_stripped
                                         if issue_comment is not None
@@ -522,55 +422,6 @@
                             },
                         )
                     )
-                    bulk_email_logs.append(
-                        EmailNotificationLog(
-                            triggered_by_id=actor_id,
-                            receiver_id=subscriber,
-                            entity_identifier=issue_id,
-                            entity_name="issue",
-=======
->>>>>>> e2f54db6
-                            data={
-                                "issue": {
-                                    "id": str(issue_id),
-                                    "name": str(issue.name),
-                                    "identifier": str(
-                                        issue.project.identifier
-                                    ),
-                                    "sequence_id": issue.sequence_id,
-                                    "state_name": issue.state.name,
-                                    "state_group": issue.state.group,
-                                },
-                                "issue_activity": {
-                                    "id": str(issue_activity.get("id")),
-                                    "verb": str(issue_activity.get("verb")),
-                                    "field": str(issue_activity.get("field")),
-<<<<<<< HEAD
-                                    "actor": str(issue_activity.get("actor_id")),
-                                    "new_value": str(issue_activity.get("new_value")),
-                                    "old_value": str(issue_activity.get("old_value")),
-=======
-                                    "actor": str(
-                                        issue_activity.get("actor_id")
-                                    ),
-                                    "new_value": str(
-                                        issue_activity.get("new_value")
-                                    ),
-                                    "old_value": str(
-                                        issue_activity.get("old_value")
-                                    ),
->>>>>>> e2f54db6
-                                    "issue_comment": str(
-                                        issue_comment.comment_stripped
-                                        if issue_comment is not None
-                                        else ""
-                                    ),
-                                },
-                            },
-                        )
-                    )
-<<<<<<< HEAD
-=======
                     # Create email notification
                     if send_email:
                         bulk_email_logs.append(
@@ -621,7 +472,6 @@
                                 },
                             )
                         )
->>>>>>> e2f54db6
 
             # ----------------------------------------------------------------------------------------------------------------- #
 
@@ -668,16 +518,6 @@
                                         "issue": {
                                             "id": str(issue_id),
                                             "name": str(issue.name),
-<<<<<<< HEAD
-                                            "identifier": str(issue.project.identifier),
-                                            "sequence_id": issue.sequence_id,
-                                            "state_name": issue.state.name,
-                                            "state_group": issue.state.group,
-                                        },
-                                        "issue_activity": {
-                                            "id": str(issue_activity.get("id")),
-                                            "verb": str(issue_activity.get("verb")),
-=======
                                             "identifier": str(
                                                 issue.project.identifier
                                             ),
@@ -698,7 +538,6 @@
                                             "verb": str(
                                                 issue_activity.get("verb")
                                             ),
->>>>>>> e2f54db6
                                             "field": str("mention"),
                                             "actor": str(
                                                 issue_activity.get("actor_id")
@@ -739,12 +578,6 @@
                                     "issue": {
                                         "id": str(issue_id),
                                         "name": str(issue.name),
-<<<<<<< HEAD
-                                        "identifier": str(issue.project.identifier),
-                                        "sequence_id": issue.sequence_id,
-                                        "state_name": issue.state.name,
-                                        "state_group": issue.state.group,
-=======
                                         "identifier": str(
                                             issue.project.identifier
                                         ),
@@ -755,24 +588,18 @@
                                         "workspace_slug": str(
                                             issue.project.workspace.slug
                                         ),
->>>>>>> e2f54db6
                                     },
                                     "issue_activity": {
                                         "id": str(last_activity.id),
                                         "verb": str(last_activity.verb),
                                         "field": str(last_activity.field),
                                         "actor": str(last_activity.actor_id),
-<<<<<<< HEAD
-                                        "new_value": str(last_activity.new_value),
-                                        "old_value": str(last_activity.old_value),
-=======
                                         "new_value": str(
                                             last_activity.new_value
                                         ),
                                         "old_value": str(
                                             last_activity.old_value
                                         ),
->>>>>>> e2f54db6
                                     },
                                 },
                             )
@@ -788,13 +615,9 @@
                                         "issue": {
                                             "id": str(issue_id),
                                             "name": str(issue.name),
-<<<<<<< HEAD
-                                            "identifier": str(issue.project.identifier),
-=======
                                             "identifier": str(
                                                 issue.project.identifier
                                             ),
->>>>>>> e2f54db6
                                             "sequence_id": issue.sequence_id,
                                             "state_name": issue.state.name,
                                             "state_group": issue.state.group,
@@ -803,11 +626,6 @@
                                             "id": str(last_activity.id),
                                             "verb": str(last_activity.verb),
                                             "field": "mention",
-<<<<<<< HEAD
-                                            "actor": str(last_activity.actor_id),
-                                            "new_value": str(last_activity.new_value),
-                                            "old_value": str(last_activity.old_value),
-=======
                                             "actor": str(
                                                 last_activity.actor_id
                                             ),
@@ -817,7 +635,6 @@
                                             "old_value": str(
                                                 last_activity.old_value
                                             ),
->>>>>>> e2f54db6
                                         },
                                     },
                                 )
@@ -852,19 +669,6 @@
                                                 "state_group": issue.state.group,
                                             },
                                             "issue_activity": {
-<<<<<<< HEAD
-                                                "id": str(issue_activity.get("id")),
-                                                "verb": str(issue_activity.get("verb")),
-                                                "field": str("mention"),
-                                                "actor": str(
-                                                    issue_activity.get("actor_id")
-                                                ),
-                                                "new_value": str(
-                                                    issue_activity.get("new_value")
-                                                ),
-                                                "old_value": str(
-                                                    issue_activity.get("old_value")
-=======
                                                 "id": str(
                                                     issue_activity.get("id")
                                                 ),
@@ -886,7 +690,6 @@
                                                     issue_activity.get(
                                                         "old_value"
                                                     )
->>>>>>> e2f54db6
                                                 ),
                                             },
                                         },
@@ -902,13 +705,9 @@
                 removed_mention=removed_mention,
             )
             # Bulk create notifications
-<<<<<<< HEAD
-            Notification.objects.bulk_create(bulk_notifications, batch_size=100)
-=======
             Notification.objects.bulk_create(
                 bulk_notifications, batch_size=100
             )
->>>>>>> e2f54db6
             EmailNotificationLog.objects.bulk_create(
                 bulk_email_logs, batch_size=100, ignore_conflicts=True
             )
