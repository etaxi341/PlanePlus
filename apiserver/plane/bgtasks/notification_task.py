--- conflicted
+++ resolved
@@ -15,10 +15,7 @@
     Notification,
     IssueComment,
     IssueActivity,
-<<<<<<< HEAD
     UserNotificationPreference,
-=======
->>>>>>> 75b8e335
 )
 
 # Third Party imports
@@ -26,12 +23,8 @@
 from bs4 import BeautifulSoup
 
 
-<<<<<<< HEAD
 # =========== Issue Description Html Parsing and notification Functions ======================
 
-=======
-# =========== Issue Description Html Parsing and Notification Functions ======================
->>>>>>> 75b8e335
 
 
 def update_mentions_for_issue(issue, project, new_mentions, removed_mention):
@@ -48,13 +41,9 @@
         )
 
     IssueMention.objects.bulk_create(aggregated_issue_mentions, batch_size=100)
-<<<<<<< HEAD
-    IssueMention.objects.filter(issue=issue, mention__in=removed_mention).delete()
-=======
     IssueMention.objects.filter(
         issue=issue, mention__in=removed_mention
     ).delete()
->>>>>>> 75b8e335
 
 
 def get_new_mentions(requested_instance, current_instance):
@@ -73,12 +62,6 @@
 
     return new_mentions
 
-<<<<<<< HEAD
-=======
-
-# Get Removed Mention
-
->>>>>>> 75b8e335
 
 # Get Removed Mention
 def get_removed_mentions(requested_instance, current_instance):
@@ -96,12 +79,6 @@
 
     return removed_mentions
 
-<<<<<<< HEAD
-=======
-
-# Adds mentions as subscribers
-
->>>>>>> 75b8e335
 
 # Adds mentions as subscribers
 def extract_mentions_as_subscribers(project_id, issue_id, mentions):
@@ -118,13 +95,9 @@
                 project_id=project_id,
             ).exists()
             and not IssueAssignee.objects.filter(
-<<<<<<< HEAD
-                project_id=project_id, issue_id=issue_id, assignee_id=mention_id
-=======
                 project_id=project_id,
                 issue_id=issue_id,
                 assignee_id=mention_id,
->>>>>>> 75b8e335
             ).exists()
             and not Issue.objects.filter(
                 project_id=project_id, pk=issue_id, created_by_id=mention_id
@@ -152,13 +125,9 @@
         data = json.loads(issue_instance)
         html = data.get("description_html")
         soup = BeautifulSoup(html, "html.parser")
-<<<<<<< HEAD
-        mention_tags = soup.find_all("mention-component", attrs={"target": "users"})
-=======
         mention_tags = soup.find_all(
             "mention-component", attrs={"target": "users"}
         )
->>>>>>> 75b8e335
 
         mentions = [mention_tag["id"] for mention_tag in mention_tags]
 
@@ -167,22 +136,14 @@
         return []
 
 
-<<<<<<< HEAD
-# =========== Comment Parsing and notification Functions ======================
-=======
 # =========== Comment Parsing and Notification Functions ======================
->>>>>>> 75b8e335
 def extract_comment_mentions(comment_value):
     try:
         mentions = []
         soup = BeautifulSoup(comment_value, "html.parser")
-<<<<<<< HEAD
-        mentions_tags = soup.find_all("mention-component", attrs={"target": "users"})
-=======
         mentions_tags = soup.find_all(
             "mention-component", attrs={"target": "users"}
         )
->>>>>>> 75b8e335
         for mention_tag in mentions_tags:
             mentions.append(mention_tag["id"])
         return list(set(mentions))
@@ -204,11 +165,7 @@
     return new_mentions
 
 
-<<<<<<< HEAD
 def create_mention_notification(
-    project, notification_comment, issue, actor_id, mention_id, issue_id, activity
-=======
-def createMentionNotification(
     project,
     notification_comment,
     issue,
@@ -216,7 +173,6 @@
     mention_id,
     issue_id,
     activity,
->>>>>>> 75b8e335
 ):
     return Notification(
         workspace=project.workspace,
@@ -259,113 +215,11 @@
     requested_data,
     current_instance,
 ):
-<<<<<<< HEAD
     try:
         issue_activities_created = (
             json.loads(issue_activities_created)
             if issue_activities_created is not None
             else None
-=======
-    issue_activities_created = (
-        json.loads(issue_activities_created)
-        if issue_activities_created is not None
-        else None
-    )
-    if type not in [
-        "issue.activity.deleted",
-        "cycle.activity.created",
-        "cycle.activity.deleted",
-        "module.activity.created",
-        "module.activity.deleted",
-        "issue_reaction.activity.created",
-        "issue_reaction.activity.deleted",
-        "comment_reaction.activity.created",
-        "comment_reaction.activity.deleted",
-        "issue_vote.activity.created",
-        "issue_vote.activity.deleted",
-        "issue_draft.activity.created",
-        "issue_draft.activity.updated",
-        "issue_draft.activity.deleted",
-    ]:
-        # Create Notifications
-        bulk_notifications = []
-
-        """
-        Mention Tasks
-        1. Perform Diffing and Extract the mentions, that mention notification needs to be sent
-        2. From the latest set of mentions, extract the users which are not a subscribers & make them subscribers
-        """
-
-        # Get new mentions from the newer instance
-        new_mentions = get_new_mentions(
-            requested_instance=requested_data,
-            current_instance=current_instance,
-        )
-        removed_mention = get_removed_mentions(
-            requested_instance=requested_data,
-            current_instance=current_instance,
-        )
-
-        comment_mentions = []
-        all_comment_mentions = []
-
-        # Get New Subscribers from the mentions of the newer instance
-        requested_mentions = extract_mentions(issue_instance=requested_data)
-        mention_subscribers = extract_mentions_as_subscribers(
-            project_id=project_id,
-            issue_id=issue_id,
-            mentions=requested_mentions,
-        )
-
-        for issue_activity in issue_activities_created:
-            issue_comment = issue_activity.get("issue_comment")
-            issue_comment_new_value = issue_activity.get("new_value")
-            issue_comment_old_value = issue_activity.get("old_value")
-            if issue_comment is not None:
-                # TODO: Maybe save the comment mentions, so that in future, we can filter out the issues based on comment mentions as well.
-
-                all_comment_mentions = (
-                    all_comment_mentions
-                    + extract_comment_mentions(issue_comment_new_value)
-                )
-
-                new_comment_mentions = get_new_comment_mentions(
-                    old_value=issue_comment_old_value,
-                    new_value=issue_comment_new_value,
-                )
-                comment_mentions = comment_mentions + new_comment_mentions
-
-        comment_mention_subscribers = extract_mentions_as_subscribers(
-            project_id=project_id,
-            issue_id=issue_id,
-            mentions=all_comment_mentions,
-        )
-        """
-        We will not send subscription activity notification to the below mentioned user sets
-        - Those who have been newly mentioned in the issue description, we will send mention notification to them.
-        - When the activity is a comment_created and there exist a mention in the comment, then we have to send the "mention_in_comment" notification
-        - When the activity is a comment_updated and there exist a mention change, then also we have to send the "mention_in_comment" notification
-        """
-
-        issue_assignees = list(
-            IssueAssignee.objects.filter(
-                project_id=project_id, issue_id=issue_id
-            )
-            .exclude(assignee_id__in=list(new_mentions + comment_mentions))
-            .values_list("assignee", flat=True)
-        )
-
-        issue_subscribers = list(
-            IssueSubscriber.objects.filter(
-                project_id=project_id, issue_id=issue_id
-            )
-            .exclude(
-                subscriber_id__in=list(
-                    new_mentions + comment_mentions + [actor_id]
-                )
-            )
-            .values_list("subscriber", flat=True)
->>>>>>> 75b8e335
         )
         if type not in [
             "issue.activity.deleted",
@@ -404,7 +258,6 @@
             comment_mentions = []
             all_comment_mentions = []
 
-<<<<<<< HEAD
             # Get New Subscribers from the mentions of the newer instance
             requested_mentions = extract_mentions(issue_instance=requested_data)
             mention_subscribers = extract_mentions_as_subscribers(
@@ -421,24 +274,6 @@
                     all_comment_mentions = (
                         all_comment_mentions
                         + extract_comment_mentions(issue_comment_new_value)
-=======
-        if issue.created_by_id is not None and str(issue.created_by_id) != str(
-            actor_id
-        ):
-            issue_subscribers = issue_subscribers + [issue.created_by_id]
-
-        if subscriber:
-            # add the user to issue subscriber
-            try:
-                if (
-                    str(issue.created_by_id) != str(actor_id)
-                    and uuid.UUID(actor_id) not in issue_assignees
-                ):
-                    _ = IssueSubscriber.objects.get_or_create(
-                        project_id=project_id,
-                        issue_id=issue_id,
-                        subscriber_id=actor_id,
->>>>>>> 75b8e335
                     )
 
                     new_comment_mentions = get_new_comment_mentions(
@@ -447,7 +282,6 @@
                     )
                     comment_mentions = comment_mentions + new_comment_mentions
 
-<<<<<<< HEAD
             comment_mention_subscribers = extract_mentions_as_subscribers(
                 project_id=project_id, issue_id=issue_id, mentions=all_comment_mentions
             )
@@ -473,87 +307,14 @@
                 # add the user to issue subscriber
                 try:
                     _ = IssueSubscriber.objects.get_or_create(
-                        project_id=project_id, issue_id=issue_id, subscriber_id=actor_id
-=======
-        issue_subscribers = list(
-            set(issue_subscribers + issue_assignees) - {uuid.UUID(actor_id)}
-        )
-
-        for subscriber in issue_subscribers:
-            if subscriber in issue_subscribers:
-                sender = "in_app:issue_activities:subscribed"
-            if (
-                issue.created_by_id is not None
-                and subscriber == issue.created_by_id
-            ):
-                sender = "in_app:issue_activities:created"
-            if subscriber in issue_assignees:
-                sender = "in_app:issue_activities:assigned"
-
-            for issue_activity in issue_activities_created:
-                # Do not send notification for description update
-                if issue_activity.get("field") == "description":
-                    continue
-                issue_comment = issue_activity.get("issue_comment")
-                if issue_comment is not None:
-                    issue_comment = IssueComment.objects.get(
-                        id=issue_comment,
+                        project_id=project_id,
                         issue_id=issue_id,
-                        project_id=project_id,
-                        workspace_id=project.workspace_id,
-                    )
-
-                bulk_notifications.append(
-                    Notification(
-                        workspace=project.workspace,
-                        sender=sender,
-                        triggered_by_id=actor_id,
-                        receiver_id=subscriber,
-                        entity_identifier=issue_id,
-                        entity_name="issue",
-                        project=project,
-                        title=issue_activity.get("comment"),
-                        data={
-                            "issue": {
-                                "id": str(issue_id),
-                                "name": str(issue.name),
-                                "identifier": str(issue.project.identifier),
-                                "sequence_id": issue.sequence_id,
-                                "state_name": issue.state.name,
-                                "state_group": issue.state.group,
-                            },
-                            "issue_activity": {
-                                "id": str(issue_activity.get("id")),
-                                "verb": str(issue_activity.get("verb")),
-                                "field": str(issue_activity.get("field")),
-                                "actor": str(issue_activity.get("actor_id")),
-                                "new_value": str(
-                                    issue_activity.get("new_value")
-                                ),
-                                "old_value": str(
-                                    issue_activity.get("old_value")
-                                ),
-                                "issue_comment": str(
-                                    issue_comment.comment_stripped
-                                    if issue_activity.get("issue_comment")
-                                    is not None
-                                    else ""
-                                ),
-                            },
-                        },
->>>>>>> 75b8e335
+                        subscriber_id=actor_id,
                     )
                 except Exception as e:
                     pass
 
-<<<<<<< HEAD
             project = Project.objects.get(pk=project_id)
-=======
-        # Add Mentioned as Issue Subscribers
-        IssueSubscriber.objects.bulk_create(
-            mention_subscribers + comment_mention_subscribers, batch_size=100
-        )
->>>>>>> 75b8e335
 
             issue_assignees = IssueAssignee.objects.filter(
                 issue_id=issue_id, project_id=project_id
@@ -574,7 +335,6 @@
 
                 preference = UserNotificationPreference.objects.get(user_id=subscriber)
 
-<<<<<<< HEAD
                 for issue_activity in issue_activities_created:
                     # Do not send notification for description update
                     if issue_activity.get("field") == "description":
@@ -622,35 +382,6 @@
                         Notification(
                             workspace=project.workspace,
                             sender=sender,
-=======
-        actor = User.objects.get(pk=actor_id)
-
-        for mention_id in comment_mentions:
-            if mention_id != actor_id:
-                for issue_activity in issue_activities_created:
-                    notification = createMentionNotification(
-                        project=project,
-                        issue=issue,
-                        notification_comment=f"{actor.display_name} has mentioned you in a comment in issue {issue.name}",
-                        actor_id=actor_id,
-                        mention_id=mention_id,
-                        issue_id=issue_id,
-                        activity=issue_activity,
-                    )
-                    bulk_notifications.append(notification)
-
-        for mention_id in new_mentions:
-            if mention_id != actor_id:
-                if (
-                    last_activity is not None
-                    and last_activity.field == "description"
-                    and actor_id == str(last_activity.actor_id)
-                ):
-                    bulk_notifications.append(
-                        Notification(
-                            workspace=project.workspace,
-                            sender="in_app:issue_activities:mentioned",
->>>>>>> 75b8e335
                             triggered_by_id=actor_id,
                             receiver_id=subscriber,
                             entity_identifier=issue_id,
@@ -669,7 +400,6 @@
                                     "state_group": issue.state.group,
                                 },
                                 "issue_activity": {
-<<<<<<< HEAD
                                     "id": str(issue_activity.get("id")),
                                     "verb": str(issue_activity.get("verb")),
                                     "field": str(issue_activity.get("field")),
@@ -739,19 +469,6 @@
                     preference = UserNotificationPreference.objects.get(
                         user_id=mention_id
                     )
-=======
-                                    "id": str(last_activity.id),
-                                    "verb": str(last_activity.verb),
-                                    "field": str(last_activity.field),
-                                    "actor": str(last_activity.actor_id),
-                                    "new_value": str(last_activity.new_value),
-                                    "old_value": str(last_activity.old_value),
-                                },
-                            },
-                        )
-                    )
-                else:
->>>>>>> 75b8e335
                     for issue_activity in issue_activities_created:
                         notification = create_mention_notification(
                             project=project,
@@ -799,7 +516,6 @@
                             )
                         bulk_notifications.append(notification)
 
-<<<<<<< HEAD
             for mention_id in new_mentions:
                 if mention_id != actor_id:
                     preference = UserNotificationPreference.objects.get(
@@ -930,16 +646,4 @@
         return
     except Exception as e:
         print(e)
-        return
-=======
-        # save new mentions for the particular issue and remove the mentions that has been deleted from the description
-        update_mentions_for_issue(
-            issue=issue,
-            project=project,
-            new_mentions=new_mentions,
-            removed_mention=removed_mention,
-        )
-
-        # Bulk create notifications
-        Notification.objects.bulk_create(bulk_notifications, batch_size=100)
->>>>>>> 75b8e335
+        return