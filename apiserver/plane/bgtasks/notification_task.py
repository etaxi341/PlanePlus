--- conflicted
+++ resolved
@@ -25,10 +25,7 @@
 
 # =========== Issue Description Html Parsing and notification Functions ======================
 
-<<<<<<< HEAD
-=======
-
->>>>>>> 22c7f353
+
 
 def update_mentions_for_issue(issue, project, new_mentions, removed_mention):
     aggregated_issue_mentions = []
@@ -44,13 +41,9 @@
         )
 
     IssueMention.objects.bulk_create(aggregated_issue_mentions, batch_size=100)
-<<<<<<< HEAD
-    IssueMention.objects.filter(issue=issue, mention__in=removed_mention).delete()
-=======
     IssueMention.objects.filter(
         issue=issue, mention__in=removed_mention
     ).delete()
->>>>>>> 22c7f353
 
 
 def get_new_mentions(requested_instance, current_instance):
@@ -102,13 +95,9 @@
                 project_id=project_id,
             ).exists()
             and not IssueAssignee.objects.filter(
-<<<<<<< HEAD
-                project_id=project_id, issue_id=issue_id, assignee_id=mention_id
-=======
                 project_id=project_id,
                 issue_id=issue_id,
                 assignee_id=mention_id,
->>>>>>> 22c7f353
             ).exists()
             and not Issue.objects.filter(
                 project_id=project_id, pk=issue_id, created_by_id=mention_id
@@ -136,13 +125,9 @@
         data = json.loads(issue_instance)
         html = data.get("description_html")
         soup = BeautifulSoup(html, "html.parser")
-<<<<<<< HEAD
-        mention_tags = soup.find_all("mention-component", attrs={"target": "users"})
-=======
         mention_tags = soup.find_all(
             "mention-component", attrs={"target": "users"}
         )
->>>>>>> 22c7f353
 
         mentions = [mention_tag["id"] for mention_tag in mention_tags]
 
@@ -151,22 +136,14 @@
         return []
 
 
-<<<<<<< HEAD
-# =========== Comment Parsing and notification Functions ======================
-=======
 # =========== Comment Parsing and Notification Functions ======================
->>>>>>> 22c7f353
 def extract_comment_mentions(comment_value):
     try:
         mentions = []
         soup = BeautifulSoup(comment_value, "html.parser")
-<<<<<<< HEAD
-        mentions_tags = soup.find_all("mention-component", attrs={"target": "users"})
-=======
         mentions_tags = soup.find_all(
             "mention-component", attrs={"target": "users"}
         )
->>>>>>> 22c7f353
         for mention_tag in mentions_tags:
             mentions.append(mention_tag["id"])
         return list(set(mentions))
@@ -189,9 +166,6 @@
 
 
 def create_mention_notification(
-<<<<<<< HEAD
-    project, notification_comment, issue, actor_id, mention_id, issue_id, activity
-=======
     project,
     notification_comment,
     issue,
@@ -199,7 +173,6 @@
     mention_id,
     issue_id,
     activity,
->>>>>>> 22c7f353
 ):
     return Notification(
         workspace=project.workspace,
@@ -284,7 +257,6 @@
 
             comment_mentions = []
             all_comment_mentions = []
-<<<<<<< HEAD
 
             # Get New Subscribers from the mentions of the newer instance
             requested_mentions = extract_mentions(issue_instance=requested_data)
@@ -335,7 +307,9 @@
                 # add the user to issue subscriber
                 try:
                     _ = IssueSubscriber.objects.get_or_create(
-                        project_id=project_id, issue_id=issue_id, subscriber_id=actor_id
+                        project_id=project_id,
+                        issue_id=issue_id,
+                        subscriber_id=actor_id,
                     )
                 except Exception as e:
                     pass
@@ -403,128 +377,6 @@
                         if issue_activity.get("issue_comment")
                         else None
                     )
-=======
-
-            # Get New Subscribers from the mentions of the newer instance
-            requested_mentions = extract_mentions(issue_instance=requested_data)
-            mention_subscribers = extract_mentions_as_subscribers(
-                project_id=project_id, issue_id=issue_id, mentions=requested_mentions
-            )
-
-            for issue_activity in issue_activities_created:
-                issue_comment = issue_activity.get("issue_comment")
-                issue_comment_new_value = issue_activity.get("new_value")
-                issue_comment_old_value = issue_activity.get("old_value")
-                if issue_comment is not None:
-                    # TODO: Maybe save the comment mentions, so that in future, we can filter out the issues based on comment mentions as well.
-
-                    all_comment_mentions = (
-                        all_comment_mentions
-                        + extract_comment_mentions(issue_comment_new_value)
-                    )
-
-                    new_comment_mentions = get_new_comment_mentions(
-                        old_value=issue_comment_old_value,
-                        new_value=issue_comment_new_value,
-                    )
-                    comment_mentions = comment_mentions + new_comment_mentions
-
-            comment_mention_subscribers = extract_mentions_as_subscribers(
-                project_id=project_id, issue_id=issue_id, mentions=all_comment_mentions
-            )
-            """
-            We will not send subscription activity notification to the below mentioned user sets
-            - Those who have been newly mentioned in the issue description, we will send mention notification to them.
-            - When the activity is a comment_created and there exist a mention in the comment, then we have to send the "mention_in_comment" notification
-            - When the activity is a comment_updated and there exist a mention change, then also we have to send the "mention_in_comment" notification
-            """
-
-            # ----------------------------------------------------------------------------------------------------------------------------------------------------------------------------- #
-            issue_subscribers = list(
-                IssueSubscriber.objects.filter(project_id=project_id, issue_id=issue_id)
-                .exclude(
-                    subscriber_id__in=list(new_mentions + comment_mentions + [actor_id])
-                )
-                .values_list("subscriber", flat=True)
-            )
-
-            issue = Issue.objects.filter(pk=issue_id).first()
-
-            if subscriber:
-                # add the user to issue subscriber
-                try:
-                    _ = IssueSubscriber.objects.get_or_create(
-                        project_id=project_id,
-                        issue_id=issue_id,
-                        subscriber_id=actor_id,
-                    )
-                except Exception as e:
-                    pass
-
-            project = Project.objects.get(pk=project_id)
-
-            issue_assignees = IssueAssignee.objects.filter(
-                issue_id=issue_id, project_id=project_id
-            ).values_list("assignee", flat=True)
-
-            issue_subscribers = list(set(issue_subscribers) - {uuid.UUID(actor_id)})
-
-            for subscriber in issue_subscribers:
-                if issue.created_by_id and issue.created_by_id == subscriber:
-                    sender = "in_app:issue_activities:created"
-                elif (
-                    subscriber in issue_assignees
-                    and issue.created_by_id not in issue_assignees
-                ):
-                    sender = "in_app:issue_activities:assigned"
-                else:
-                    sender = "in_app:issue_activities:subscribed"
-
-                preference = UserNotificationPreference.objects.get(user_id=subscriber)
-
-                for issue_activity in issue_activities_created:
-                    # Do not send notification for description update
-                    if issue_activity.get("field") == "description":
-                        continue
-
-                    # Check if the value should be sent or not
-                    send_email = False
-                    if (
-                        issue_activity.get("field") == "state"
-                        and preference.state_change
-                    ):
-                        send_email = True
-                    elif (
-                        issue_activity.get("field") == "state"
-                        and preference.issue_completed
-                        and State.objects.filter(
-                            project_id=project_id,
-                            pk=issue_activity.get("new_identifier"),
-                            group="completed",
-                        ).exists()
-                    ):
-                        send_email = True
-                    elif (
-                        issue_activity.get("field") == "comment" and preference.comment
-                    ):
-                        send_email = True
-                    elif preference.property_change:
-                        send_email = True
-                    else:
-                        send_email = False
-
-                    # If activity is of issue comment fetch the comment
-                    issue_comment = (
-                        IssueComment.objects.filter(
-                            id=issue_activity.get("issue_comment"),
-                            issue_id=issue_id,
-                            project_id=project_id,
-                            workspace_id=project.workspace_id,
-                        ).first()
-                        if issue_activity.get("issue_comment")
-                        else None
-                    )
->>>>>>> 22c7f353
 
                     bulk_notifications.append(
                         Notification(
@@ -536,8 +388,6 @@
                             entity_name="issue",
                             project=project,
                             title=issue_activity.get("comment"),
-<<<<<<< HEAD
-=======
                             data={
                                 "issue": {
                                     "id": str(issue_id),
@@ -565,39 +415,6 @@
                             },
                         )
                     )
-                    bulk_email_logs.append(
-                        EmailNotificationLog(
-                            triggered_by_id=actor_id,
-                            receiver_id=subscriber,
-                            entity_identifier=issue_id,
-                            entity_name="issue",
->>>>>>> 22c7f353
-                            data={
-                                "issue": {
-                                    "id": str(issue_id),
-                                    "name": str(issue.name),
-                                    "identifier": str(issue.project.identifier),
-                                    "sequence_id": issue.sequence_id,
-                                    "state_name": issue.state.name,
-                                    "state_group": issue.state.group,
-                                },
-                                "issue_activity": {
-                                    "id": str(issue_activity.get("id")),
-                                    "verb": str(issue_activity.get("verb")),
-                                    "field": str(issue_activity.get("field")),
-                                    "actor": str(issue_activity.get("actor_id")),
-                                    "new_value": str(issue_activity.get("new_value")),
-                                    "old_value": str(issue_activity.get("old_value")),
-                                    "issue_comment": str(
-                                        issue_comment.comment_stripped
-                                        if issue_comment is not None
-                                        else ""
-                                    ),
-                                },
-                            },
-                        )
-                    )
-<<<<<<< HEAD
                     bulk_email_logs.append(
                         EmailNotificationLog(
                             triggered_by_id=actor_id,
@@ -629,8 +446,6 @@
                             },
                         )
                     )
-=======
->>>>>>> 22c7f353
 
             # ----------------------------------------------------------------------------------------------------------------- #
 
