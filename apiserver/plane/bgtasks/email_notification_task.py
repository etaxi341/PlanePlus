from datetime import datetime
from bs4 import BeautifulSoup


# Third party imports
from celery import shared_task

# Django imports
from django.utils import timezone
from django.core.mail import EmailMultiAlternatives, get_connection
from django.template.loader import render_to_string
from django.utils.html import strip_tags

# Module imports
from plane.db.models import EmailNotificationLog, User, Issue
from plane.license.utils.instance_value import get_email_configuration
from plane.settings.redis import redis_instance

@shared_task
def stack_email_notification():
    # get all email notifications
    email_notifications = (
        EmailNotificationLog.objects.filter(processed_at__isnull=True)
        .order_by("receiver")
        .values()
    )

    # Create the below format for each of the issues
    # {"issue_id" : { "actor_id1": [ { data }, { data } ], "actor_id2": [ { data }, { data } ] }}

    # Convert to unique receivers list
    receivers = list(
        set(
            [
                str(notification.get("receiver_id"))
                for notification in email_notifications
            ]
        )
    )
    processed_notifications = []
    # Loop through all the issues to create the emails
    for receiver_id in receivers:
        # Notification triggered for the receiver
        receiver_notifications = [
            notification
            for notification in email_notifications
            if str(notification.get("receiver_id")) == receiver_id
        ]
        # create payload for all issues
        payload = {}
        email_notification_ids = []
        for receiver_notification in receiver_notifications:
            payload.setdefault(
                receiver_notification.get("entity_identifier"), {}
            ).setdefault(
                str(receiver_notification.get("triggered_by_id")), []
            ).append(
                receiver_notification.get("data")
            )
            # append processed notifications
            processed_notifications.append(receiver_notification.get("id"))
            email_notification_ids.append(receiver_notification.get("id"))

        # Create emails for all the issues
        for issue_id, notification_data in payload.items():
            send_email_notification.delay(
                issue_id=issue_id,
                notification_data=notification_data,
                receiver_id=receiver_id,
                email_notification_ids=email_notification_ids,
            )

    # Update the email notification log
    EmailNotificationLog.objects.filter(pk__in=processed_notifications).update(
        processed_at=timezone.now()
    )


def create_payload(notification_data):
    # return format {"actor_id":  { "key": { "old_value": [], "new_value": [] } }}
    data = {}
    for actor_id, changes in notification_data.items():
        for change in changes:
            issue_activity = change.get("issue_activity")
            if issue_activity:  # Ensure issue_activity is not None
                field = issue_activity.get("field")
                old_value = str(issue_activity.get("old_value"))
                new_value = str(issue_activity.get("new_value"))

                # Append old_value if it's not empty and not already in the list
                if old_value:
                    data.setdefault(actor_id, {}).setdefault(
                        field, {}
                    ).setdefault("old_value", []).append(
                        old_value
                    ) if old_value not in data.setdefault(
                        actor_id, {}
                    ).setdefault(
                        field, {}
                    ).get(
                        "old_value", []
                    ) else None

                # Append new_value if it's not empty and not already in the list
                if new_value:
                    data.setdefault(actor_id, {}).setdefault(
                        field, {}
                    ).setdefault("new_value", []).append(
                        new_value
                    ) if new_value not in data.setdefault(
                        actor_id, {}
                    ).setdefault(
                        field, {}
                    ).get(
                        "new_value", []
                    ) else None

                if not data.get("actor_id", {}).get("activity_time", False):
                    data[actor_id]["activity_time"] = str(
                        datetime.fromisoformat(
                            issue_activity.get("activity_time").rstrip("Z")
                        ).strftime("%Y-%m-%d %H:%M:%S")
                    )

    return data

def process_mention(mention_component):
    soup = BeautifulSoup(mention_component, 'html.parser')
    mentions = soup.find_all('mention-component')
    for mention in mentions:
        user_id = mention['id']
        user = User.objects.get(pk=user_id)
        user_name = user.display_name
        highlighted_name = f"@{user_name}"
        mention.replace_with(highlighted_name)
    return str(soup)

def process_html_content(content):
    processed_content_list = []
    for html_content in content:
        processed_content = process_mention(html_content)
        processed_content_list.append(processed_content)  
    return processed_content_list

@shared_task
def send_email_notification(
    issue_id, notification_data, receiver_id, email_notification_ids
):
    try:
        ri = redis_instance()
        base_api = (ri.get(str(issue_id)).decode())
        data = create_payload(notification_data=notification_data)

        # Get email configurations
        (
            EMAIL_HOST,
            EMAIL_HOST_USER,
            EMAIL_HOST_PASSWORD,
            EMAIL_PORT,
            EMAIL_USE_TLS,
            EMAIL_FROM,
        ) = get_email_configuration()

        receiver = User.objects.get(pk=receiver_id)
        issue = Issue.objects.get(pk=issue_id)
        template_data = []
        total_changes = 0
        comments = []
        actors_involved = []
        for actor_id, changes in data.items():
            actor = User.objects.get(pk=actor_id)
            total_changes = total_changes + len(changes)
            comment = changes.pop("comment", False)
<<<<<<< HEAD
=======
            mention = changes.pop("mention", False)
>>>>>>> 351eba8d
            actors_involved.append(actor_id)
            if comment:
                comments.append(
                    {
                        "actor_comments": comment,
                        "actor_detail": {
                            "avatar_url": actor.avatar,
                            "first_name": actor.first_name,
                            "last_name": actor.last_name,
                        },
                    }
                )
<<<<<<< HEAD
=======
            if mention:
                mention["new_value"] = process_html_content(mention.get("new_value"))
                mention["old_value"] = process_html_content(mention.get("old_value"))
                comments.append(
                    {
                        "actor_comments": mention,
                        "actor_detail": {
                            "avatar_url": actor.avatar,
                            "first_name": actor.first_name,
                            "last_name": actor.last_name,
                        },
                    }
                )
>>>>>>> 351eba8d
            activity_time = changes.pop("activity_time")
            # Parse the input string into a datetime object
            formatted_time = datetime.strptime(activity_time, "%Y-%m-%d %H:%M:%S").strftime("%H:%M %p")

            if changes:
                template_data.append(
                    {
                        "actor_detail": {
                            "avatar_url": actor.avatar,
                            "first_name": actor.first_name,
                            "last_name": actor.last_name,
                        },
                        "changes": changes,
                        "issue_details": {
                            "name": issue.name,
                            "identifier": f"{issue.project.identifier}-{issue.sequence_id}",
                        },
                        "activity_time": str(formatted_time),
                    }
            )

        summary = "Updates were made to the issue by"

        # Send the mail
        subject = f"{issue.project.identifier}-{issue.sequence_id} {issue.name}"
        context = {
            "data": template_data,
            "summary": summary,
            "actors_involved": len(set(actors_involved)),
            "issue": {
                "issue_identifier": f"{str(issue.project.identifier)}-{str(issue.sequence_id)}",
                "name": issue.name,
                "issue_url": f"{base_api}/{str(issue.project.workspace.slug)}/projects/{str(issue.project.id)}/issues/{str(issue.id)}",
            },
            "receiver": {
                "email": receiver.email,
            },
            "issue_url": f"{base_api}/{str(issue.project.workspace.slug)}/projects/{str(issue.project.id)}/issues/{str(issue.id)}",
            "project_url": f"{base_api}/{str(issue.project.workspace.slug)}/projects/{str(issue.project.id)}/issues/",
            "workspace":str(issue.project.workspace.slug),
            "project": str(issue.project.name),
            "user_preference": f"{base_api}/profile/preferences/email",
            "comments": comments,
        }
        html_content = render_to_string(
            "emails/notifications/issue-updates.html", context
        )
        text_content = strip_tags(html_content)
<<<<<<< HEAD

        try:
            connection = get_connection(
                host=EMAIL_HOST,
                port=int(EMAIL_PORT),
                username=EMAIL_HOST_USER,
                password=EMAIL_HOST_PASSWORD,
                use_tls=EMAIL_USE_TLS == "1",
            )

=======

        try:
            connection = get_connection(
                host=EMAIL_HOST,
                port=int(EMAIL_PORT),
                username=EMAIL_HOST_USER,
                password=EMAIL_HOST_PASSWORD,
                use_tls=EMAIL_USE_TLS == "1",
            )

>>>>>>> 351eba8d
            msg = EmailMultiAlternatives(
                subject=subject,
                body=text_content,
                from_email=EMAIL_FROM,
                to=[receiver.email],
                connection=connection,
            )
            msg.attach_alternative(html_content, "text/html")
            msg.send()

            EmailNotificationLog.objects.filter(
                pk__in=email_notification_ids
            ).update(sent_at=timezone.now())
            return
        except Exception as e:
            print(e)
            return
    except Issue.DoesNotExist:
        return<|MERGE_RESOLUTION|>--- conflicted
+++ resolved
@@ -171,10 +171,7 @@
             actor = User.objects.get(pk=actor_id)
             total_changes = total_changes + len(changes)
             comment = changes.pop("comment", False)
-<<<<<<< HEAD
-=======
             mention = changes.pop("mention", False)
->>>>>>> 351eba8d
             actors_involved.append(actor_id)
             if comment:
                 comments.append(
@@ -187,8 +184,6 @@
                         },
                     }
                 )
-<<<<<<< HEAD
-=======
             if mention:
                 mention["new_value"] = process_html_content(mention.get("new_value"))
                 mention["old_value"] = process_html_content(mention.get("old_value"))
@@ -202,7 +197,6 @@
                         },
                     }
                 )
->>>>>>> 351eba8d
             activity_time = changes.pop("activity_time")
             # Parse the input string into a datetime object
             formatted_time = datetime.strptime(activity_time, "%Y-%m-%d %H:%M:%S").strftime("%H:%M %p")
@@ -251,7 +245,6 @@
             "emails/notifications/issue-updates.html", context
         )
         text_content = strip_tags(html_content)
-<<<<<<< HEAD
 
         try:
             connection = get_connection(
@@ -262,18 +255,6 @@
                 use_tls=EMAIL_USE_TLS == "1",
             )
 
-=======
-
-        try:
-            connection = get_connection(
-                host=EMAIL_HOST,
-                port=int(EMAIL_PORT),
-                username=EMAIL_HOST_USER,
-                password=EMAIL_HOST_PASSWORD,
-                use_tls=EMAIL_USE_TLS == "1",
-            )
-
->>>>>>> 351eba8d
             msg = EmailMultiAlternatives(
                 subject=subject,
                 body=text_content,
