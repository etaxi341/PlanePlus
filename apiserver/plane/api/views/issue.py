# Python imports
import json
import random
from itertools import chain

# Django imports
from django.utils import timezone
from django.db.models import (
    Prefetch,
    OuterRef,
    Func,
    F,
    Q,
    Count,
    Case,
    Value,
    CharField,
    When,
    Exists,
    Max,
    IntegerField,
)
from django.core.serializers.json import DjangoJSONEncoder
from django.utils.decorators import method_decorator
from django.views.decorators.gzip import gzip_page
from django.db import IntegrityError
<<<<<<< HEAD
=======
from django.db import IntegrityError
>>>>>>> 0252734e

# Third Party imports
from rest_framework.response import Response
from rest_framework import status
from rest_framework.parsers import MultiPartParser, FormParser
from rest_framework.permissions import AllowAny, IsAuthenticated
from sentry_sdk import capture_exception

# Module imports
from . import BaseViewSet, BaseAPIView
from plane.api.serializers import (
    IssueCreateSerializer,
    IssueActivitySerializer,
    IssueCommentSerializer,
    IssuePropertySerializer,
    LabelSerializer,
    IssueSerializer,
    LabelSerializer,
    IssueFlatSerializer,
    IssueLinkSerializer,
    IssueLiteSerializer,
    IssueAttachmentSerializer,
    IssueSubscriberSerializer,
    ProjectMemberLiteSerializer,
    IssueReactionSerializer,
    CommentReactionSerializer,
    IssueVoteSerializer,
    IssueRelationSerializer,
    RelatedIssueSerializer,
    IssuePublicSerializer,
)
from plane.api.permissions import (
    ProjectEntityPermission,
    WorkSpaceAdminPermission,
    ProjectMemberPermission,
    ProjectLitePermission,
)
from plane.db.models import (
    Project,
    Issue,
    IssueActivity,
    IssueComment,
    IssueProperty,
    Label,
    IssueLink,
    IssueAttachment,
    State,
    IssueSubscriber,
    ProjectMember,
    IssueReaction,
    CommentReaction,
    ProjectDeployBoard,
    IssueVote,
    IssueRelation,
    ProjectPublicMember,
)
from plane.bgtasks.issue_activites_task import issue_activity
from plane.utils.grouper import group_results
from plane.utils.issue_filters import issue_filters


class IssueViewSet(BaseViewSet):
    def get_serializer_class(self):
        return (
            IssueCreateSerializer
            if self.action in ["create", "update", "partial_update"]
            else IssueSerializer
        )

    model = Issue
    permission_classes = [
        ProjectEntityPermission,
    ]

    search_fields = [
        "name",
    ]

    filterset_fields = [
        "state__name",
        "assignees__id",
        "workspace__id",
    ]

    def perform_create(self, serializer):
        serializer.save(project_id=self.kwargs.get("project_id"))

    def perform_update(self, serializer):
        requested_data = json.dumps(self.request.data, cls=DjangoJSONEncoder)
        current_instance = (
            self.get_queryset().filter(pk=self.kwargs.get("pk", None)).first()
        )
        if current_instance is not None:
            issue_activity.delay(
                type="issue.activity.updated",
                requested_data=requested_data,
                actor_id=str(self.request.user.id),
                issue_id=str(self.kwargs.get("pk", None)),
                project_id=str(self.kwargs.get("project_id", None)),
                current_instance=json.dumps(
                    IssueSerializer(current_instance).data, cls=DjangoJSONEncoder
                ),
                epoch=int(timezone.now().timestamp())
            )

        return super().perform_update(serializer)

    def perform_destroy(self, instance):
        current_instance = (
            self.get_queryset().filter(pk=self.kwargs.get("pk", None)).first()
        )
        if current_instance is not None:
            issue_activity.delay(
                type="issue.activity.deleted",
                requested_data=json.dumps(
                    {"issue_id": str(self.kwargs.get("pk", None))}
                ),
                actor_id=str(self.request.user.id),
                issue_id=str(self.kwargs.get("pk", None)),
                project_id=str(self.kwargs.get("project_id", None)),
                current_instance=json.dumps(
                    IssueSerializer(current_instance).data, cls=DjangoJSONEncoder
                ),
                epoch=int(timezone.now().timestamp())
            )
        return super().perform_destroy(instance)

    def get_queryset(self):
        return (
            Issue.issue_objects.annotate(
                sub_issues_count=Issue.issue_objects.filter(parent=OuterRef("id"))
                .order_by()
                .annotate(count=Func(F("id"), function="Count"))
                .values("count")
            )
            .filter(project_id=self.kwargs.get("project_id"))
            .filter(workspace__slug=self.kwargs.get("slug"))
            .select_related("project")
            .select_related("workspace")
            .select_related("state")
            .select_related("parent")
            .prefetch_related("assignees")
            .prefetch_related("labels")
            .prefetch_related(
                Prefetch(
                    "issue_reactions",
                    queryset=IssueReaction.objects.select_related("actor"),
                )
            )
        )

    @method_decorator(gzip_page)
    def list(self, request, slug, project_id):
        try:
            filters = issue_filters(request.query_params, "GET")

            # Custom ordering for priority and state
            priority_order = ["urgent", "high", "medium", "low", "none"]
            state_order = ["backlog", "unstarted", "started", "completed", "cancelled"]

            order_by_param = request.GET.get("order_by", "-created_at")

            issue_queryset = (
                self.get_queryset()
                .filter(**filters)
                .annotate(cycle_id=F("issue_cycle__cycle_id"))
                .annotate(module_id=F("issue_module__module_id"))
                .annotate(
                    link_count=IssueLink.objects.filter(issue=OuterRef("id"))
                    .order_by()
                    .annotate(count=Func(F("id"), function="Count"))
                    .values("count")
                )
                .annotate(
                    attachment_count=IssueAttachment.objects.filter(
                        issue=OuterRef("id")
                    )
                    .order_by()
                    .annotate(count=Func(F("id"), function="Count"))
                    .values("count")
                )
            )

            # Priority Ordering
            if order_by_param == "priority" or order_by_param == "-priority":
                priority_order = (
                    priority_order
                    if order_by_param == "priority"
                    else priority_order[::-1]
                )
                issue_queryset = issue_queryset.annotate(
                    priority_order=Case(
                        *[
                            When(priority=p, then=Value(i))
                            for i, p in enumerate(priority_order)
                        ],
                        output_field=CharField(),
                    )
                ).order_by("priority_order")

            # State Ordering
            elif order_by_param in [
                "state__name",
                "state__group",
                "-state__name",
                "-state__group",
            ]:
                state_order = (
                    state_order
                    if order_by_param in ["state__name", "state__group"]
                    else state_order[::-1]
                )
                issue_queryset = issue_queryset.annotate(
                    state_order=Case(
                        *[
                            When(state__group=state_group, then=Value(i))
                            for i, state_group in enumerate(state_order)
                        ],
                        default=Value(len(state_order)),
                        output_field=CharField(),
                    )
                ).order_by("state_order")
            # assignee and label ordering
            elif order_by_param in [
                "labels__name",
                "-labels__name",
                "assignees__first_name",
                "-assignees__first_name",
            ]:
                issue_queryset = issue_queryset.annotate(
                    max_values=Max(
                        order_by_param[1::]
                        if order_by_param.startswith("-")
                        else order_by_param
                    )
                ).order_by(
                    "-max_values" if order_by_param.startswith("-") else "max_values"
                )
            else:
                issue_queryset = issue_queryset.order_by(order_by_param)

            issues = IssueLiteSerializer(issue_queryset, many=True).data

            ## Grouping the results
            group_by = request.GET.get("group_by", False)
            sub_group_by = request.GET.get("sub_group_by", False)
            if sub_group_by and sub_group_by == group_by:
                return Response(
                    {"error": "Group by and sub group by cannot be same"},
                    status=status.HTTP_400_BAD_REQUEST,
                )

            if group_by:
                return Response(
                    group_results(issues, group_by, sub_group_by), status=status.HTTP_200_OK
                )

            return Response(issues, status=status.HTTP_200_OK)

        except Exception as e:
            capture_exception(e)
            return Response(
                {"error": "Something went wrong please try again later"},
                status=status.HTTP_400_BAD_REQUEST,
            )

    def create(self, request, slug, project_id):
        try:
            project = Project.objects.get(pk=project_id)

            serializer = IssueCreateSerializer(
                data=request.data,
                context={
                    "project_id": project_id,
                    "workspace_id": project.workspace_id,
                    "default_assignee_id": project.default_assignee_id,
                },
            )

            if serializer.is_valid():
                serializer.save()

                # Track the issue
                issue_activity.delay(
                    type="issue.activity.created",
                    requested_data=json.dumps(self.request.data, cls=DjangoJSONEncoder),
                    actor_id=str(request.user.id),
                    issue_id=str(serializer.data.get("id", None)),
                    project_id=str(project_id),
                    current_instance=None,
                    epoch=int(timezone.now().timestamp())
                )
                return Response(serializer.data, status=status.HTTP_201_CREATED)
            return Response(serializer.errors, status=status.HTTP_400_BAD_REQUEST)

        except Project.DoesNotExist:
            return Response(
                {"error": "Project was not found"}, status=status.HTTP_404_NOT_FOUND
            )

    def retrieve(self, request, slug, project_id, pk=None):
        try:
            issue = Issue.issue_objects.annotate(
                sub_issues_count=Issue.issue_objects.filter(parent=OuterRef("id"))
                .order_by()
                .annotate(count=Func(F("id"), function="Count"))
                .values("count")
            ).get(
                workspace__slug=slug, project_id=project_id, pk=pk
            )
            return Response(IssueSerializer(issue).data, status=status.HTTP_200_OK)
        except Issue.DoesNotExist:
            return Response(
                {"error": "Issue Does not exist"}, status=status.HTTP_404_NOT_FOUND
            )


class UserWorkSpaceIssues(BaseAPIView):
    @method_decorator(gzip_page)
    def get(self, request, slug):
        try:
            filters = issue_filters(request.query_params, "GET")
            # Custom ordering for priority and state
            priority_order = ["urgent", "high", "medium", "low", "none"]
            state_order = ["backlog", "unstarted", "started", "completed", "cancelled"]

            order_by_param = request.GET.get("order_by", "-created_at")

            issue_queryset = (
                Issue.issue_objects.filter(
                    (
                        Q(assignees__in=[request.user])
                        | Q(created_by=request.user)
                        | Q(issue_subscribers__subscriber=request.user)
                    ),
                    workspace__slug=slug,
                )
                .annotate(
                    sub_issues_count=Issue.issue_objects.filter(parent=OuterRef("id"))
                    .order_by()
                    .annotate(count=Func(F("id"), function="Count"))
                    .values("count")
                )
                .select_related("project")
                .select_related("workspace")
                .select_related("state")
                .select_related("parent")
                .prefetch_related("assignees")
                .prefetch_related("labels")
                .order_by(order_by_param)
                .annotate(
                    link_count=IssueLink.objects.filter(issue=OuterRef("id"))
                    .order_by()
                    .annotate(count=Func(F("id"), function="Count"))
                    .values("count")
                )
                .annotate(
                    attachment_count=IssueAttachment.objects.filter(
                        issue=OuterRef("id")
                    )
                    .order_by()
                    .annotate(count=Func(F("id"), function="Count"))
                    .values("count")
                )
                .prefetch_related(
                    Prefetch(
                        "issue_reactions",
                        queryset=IssueReaction.objects.select_related("actor"),
                    )
                )
                .filter(**filters)
            ).distinct()

            # Priority Ordering
            if order_by_param == "priority" or order_by_param == "-priority":
                priority_order = (
                    priority_order
                    if order_by_param == "priority"
                    else priority_order[::-1]
                )
                issue_queryset = issue_queryset.annotate(
                    priority_order=Case(
                        *[
                            When(priority=p, then=Value(i))
                            for i, p in enumerate(priority_order)
                        ],
                        output_field=CharField(),
                    )
                ).order_by("priority_order")

            # State Ordering
            elif order_by_param in [
                "state__name",
                "state__group",
                "-state__name",
                "-state__group",
            ]:
                state_order = (
                    state_order
                    if order_by_param in ["state__name", "state__group"]
                    else state_order[::-1]
                )
                issue_queryset = issue_queryset.annotate(
                    state_order=Case(
                        *[
                            When(state__group=state_group, then=Value(i))
                            for i, state_group in enumerate(state_order)
                        ],
                        default=Value(len(state_order)),
                        output_field=CharField(),
                    )
                ).order_by("state_order")
            # assignee and label ordering
            elif order_by_param in [
                "labels__name",
                "-labels__name",
                "assignees__first_name",
                "-assignees__first_name",
            ]:
                issue_queryset = issue_queryset.annotate(
                    max_values=Max(
                        order_by_param[1::]
                        if order_by_param.startswith("-")
                        else order_by_param
                    )
                ).order_by(
                    "-max_values" if order_by_param.startswith("-") else "max_values"
                )
            else:
                issue_queryset = issue_queryset.order_by(order_by_param)

            issues = IssueLiteSerializer(issue_queryset, many=True).data

            ## Grouping the results
            group_by = request.GET.get("group_by", False)
            sub_group_by = request.GET.get("sub_group_by", False)
            if sub_group_by and sub_group_by == group_by:
                return Response(
                    {"error": "Group by and sub group by cannot be same"},
                    status=status.HTTP_400_BAD_REQUEST,
                )
            
            if group_by:
                return Response(
                    group_results(issues, group_by, sub_group_by), status=status.HTTP_200_OK
                )

            return Response(issues, status=status.HTTP_200_OK)
        except Exception as e:
            capture_exception(e)
            return Response(
                {"error": "Something went wrong please try again later"},
                status=status.HTTP_400_BAD_REQUEST,
            )


class WorkSpaceIssuesEndpoint(BaseAPIView):
    permission_classes = [
        WorkSpaceAdminPermission,
    ]

    @method_decorator(gzip_page)
    def get(self, request, slug):
        try:
            issues = (
                Issue.issue_objects.filter(workspace__slug=slug)
                .filter(project__project_projectmember__member=self.request.user)
                .order_by("-created_at")
            )
            serializer = IssueSerializer(issues, many=True)
            return Response(serializer.data, status=status.HTTP_200_OK)
        except Exception as e:
            capture_exception(e)
            return Response(
                {"error": "Something went wrong please try again later"},
                status=status.HTTP_400_BAD_REQUEST,
            )


class IssueActivityEndpoint(BaseAPIView):
    permission_classes = [
        ProjectEntityPermission,
    ]

    @method_decorator(gzip_page)
    def get(self, request, slug, project_id, issue_id):
        try:
            issue_activities = (
                IssueActivity.objects.filter(issue_id=issue_id)
                .filter(
                    ~Q(field__in=["comment", "vote", "reaction", "draft"]),
                    project__project_projectmember__member=self.request.user,
                )
                .select_related("actor", "workspace", "issue", "project")
            ).order_by("created_at")
            issue_comments = (
                IssueComment.objects.filter(issue_id=issue_id)
                .filter(project__project_projectmember__member=self.request.user)
                .order_by("created_at")
                .select_related("actor", "issue", "project", "workspace")
                .prefetch_related(
                    Prefetch(
                        "comment_reactions",
                        queryset=CommentReaction.objects.select_related("actor"),
                    )
                )
            )
            issue_activities = IssueActivitySerializer(issue_activities, many=True).data
            issue_comments = IssueCommentSerializer(issue_comments, many=True).data

            result_list = sorted(
                chain(issue_activities, issue_comments),
                key=lambda instance: instance["created_at"],
            )

            return Response(result_list, status=status.HTTP_200_OK)
        except Exception as e:
            capture_exception(e)
            return Response(
                {"error": "Something went wrong please try again later"},
                status=status.HTTP_400_BAD_REQUEST,
            )


class IssueCommentViewSet(BaseViewSet):
    serializer_class = IssueCommentSerializer
    model = IssueComment
    permission_classes = [
        ProjectLitePermission,
    ]

    filterset_fields = [
        "issue__id",
        "workspace__id",
    ]

    def perform_create(self, serializer):
        serializer.save(
            project_id=self.kwargs.get("project_id"),
            issue_id=self.kwargs.get("issue_id"),
            actor=self.request.user if self.request.user is not None else None,
        )
        issue_activity.delay(
            type="comment.activity.created",
            requested_data=json.dumps(serializer.data, cls=DjangoJSONEncoder),
            actor_id=str(self.request.user.id),
            issue_id=str(self.kwargs.get("issue_id")),
            project_id=str(self.kwargs.get("project_id")),
            current_instance=None,
            epoch=int(timezone.now().timestamp())
        )

    def perform_update(self, serializer):
        requested_data = json.dumps(self.request.data, cls=DjangoJSONEncoder)
        current_instance = (
            self.get_queryset().filter(pk=self.kwargs.get("pk", None)).first()
        )
        if current_instance is not None:
            issue_activity.delay(
                type="comment.activity.updated",
                requested_data=requested_data,
                actor_id=str(self.request.user.id),
                issue_id=str(self.kwargs.get("issue_id", None)),
                project_id=str(self.kwargs.get("project_id", None)),
                current_instance=json.dumps(
                    IssueCommentSerializer(current_instance).data,
                    cls=DjangoJSONEncoder,
                ),
                epoch=int(timezone.now().timestamp())
            )

        return super().perform_update(serializer)

    def perform_destroy(self, instance):
        current_instance = (
            self.get_queryset().filter(pk=self.kwargs.get("pk", None)).first()
        )
        if current_instance is not None:
            issue_activity.delay(
                type="comment.activity.deleted",
                requested_data=json.dumps(
                    {"comment_id": str(self.kwargs.get("pk", None))}
                ),
                actor_id=str(self.request.user.id),
                issue_id=str(self.kwargs.get("issue_id", None)),
                project_id=str(self.kwargs.get("project_id", None)),
                current_instance=json.dumps(
                    IssueCommentSerializer(current_instance).data,
                    cls=DjangoJSONEncoder,
                ),
                epoch=int(timezone.now().timestamp())
            )
        return super().perform_destroy(instance)

    def get_queryset(self):
        return self.filter_queryset(
            super()
            .get_queryset()
            .filter(workspace__slug=self.kwargs.get("slug"))
            .filter(project_id=self.kwargs.get("project_id"))
            .filter(issue_id=self.kwargs.get("issue_id"))
            .filter(project__project_projectmember__member=self.request.user)
            .select_related("project")
            .select_related("workspace")
            .select_related("issue")
            .annotate(
                is_member=Exists(
                    ProjectMember.objects.filter(
                        workspace__slug=self.kwargs.get("slug"),
                        project_id=self.kwargs.get("project_id"),
                        member_id=self.request.user.id,
                    )
                )
            )
            .distinct()
        )


class IssuePropertyViewSet(BaseViewSet):
    serializer_class = IssuePropertySerializer
    model = IssueProperty
    permission_classes = [
        ProjectEntityPermission,
    ]

    filterset_fields = []

    def perform_create(self, serializer):
        serializer.save(
            project_id=self.kwargs.get("project_id"), user=self.request.user
        )

    def get_queryset(self):
        return self.filter_queryset(
            super()
            .get_queryset()
            .filter(workspace__slug=self.kwargs.get("slug"))
            .filter(project_id=self.kwargs.get("project_id"))
            .filter(user=self.request.user)
            .filter(project__project_projectmember__member=self.request.user)
            .select_related("project")
            .select_related("workspace")
        )

    def list(self, request, slug, project_id):
        queryset = self.get_queryset()
        serializer = IssuePropertySerializer(queryset, many=True)
        return Response(
            serializer.data[0] if len(serializer.data) > 0 else [],
            status=status.HTTP_200_OK,
        )

    def create(self, request, slug, project_id):
        try:
            issue_property, created = IssueProperty.objects.get_or_create(
                user=request.user,
                project_id=project_id,
            )

            if not created:
                issue_property.properties = request.data.get("properties", {})
                issue_property.save()

                serializer = IssuePropertySerializer(issue_property)
                return Response(serializer.data, status=status.HTTP_200_OK)

            issue_property.properties = request.data.get("properties", {})
            issue_property.save()
            serializer = IssuePropertySerializer(issue_property)
            return Response(serializer.data, status=status.HTTP_201_CREATED)

        except Exception as e:
            capture_exception(e)
            return Response(
                {"error": "Something went wrong please try again later"},
                status=status.HTTP_400_BAD_REQUEST,
            )


class LabelViewSet(BaseViewSet):
    serializer_class = LabelSerializer
    model = Label
    permission_classes = [
        ProjectMemberPermission,
    ]

    def create(self, request, slug, project_id):
        try:
            serializer = LabelSerializer(data=request.data)
            if serializer.is_valid():
                serializer.save(project_id=project_id)
                return Response(serializer.data, status=status.HTTP_201_CREATED)
            return Response(serializer.errors, status=status.HTTP_400_BAD_REQUEST)
        except IntegrityError:
            return Response({"error": "Label with the same name already exists in the project"}, status=status.HTTP_400_BAD_REQUEST)
        except Exception as e:
            capture_exception(e)
            return Response({"error": "Something went wrong please try again later"}, status=status.HTTP_400_BAD_REQUEST)

    def get_queryset(self):
        return self.filter_queryset(
            super()
            .get_queryset()
            .filter(workspace__slug=self.kwargs.get("slug"))
            .filter(project_id=self.kwargs.get("project_id"))
            .filter(project__project_projectmember__member=self.request.user)
            .select_related("project")
            .select_related("workspace")
            .select_related("parent")
            .order_by("name")
            .distinct()
        )


class BulkDeleteIssuesEndpoint(BaseAPIView):
    permission_classes = [
        ProjectEntityPermission,
    ]

    def delete(self, request, slug, project_id):
        try:
            issue_ids = request.data.get("issue_ids", [])

            if not len(issue_ids):
                return Response(
                    {"error": "Issue IDs are required"},
                    status=status.HTTP_400_BAD_REQUEST,
                )

            issues = Issue.issue_objects.filter(
                workspace__slug=slug, project_id=project_id, pk__in=issue_ids
            )

            total_issues = len(issues)

            issues.delete()

            return Response(
                {"message": f"{total_issues} issues were deleted"},
                status=status.HTTP_200_OK,
            )
        except Exception as e:
            capture_exception(e)
            return Response(
                {"error": "Something went wrong please try again later"},
                status=status.HTTP_400_BAD_REQUEST,
            )


class SubIssuesEndpoint(BaseAPIView):
    permission_classes = [
        ProjectEntityPermission,
    ]

    @method_decorator(gzip_page)
    def get(self, request, slug, project_id, issue_id):
        try:
            sub_issues = (
                Issue.issue_objects.filter(parent_id=issue_id, workspace__slug=slug)
                .select_related("project")
                .select_related("workspace")
                .select_related("state")
                .select_related("parent")
                .prefetch_related("assignees")
                .prefetch_related("labels")
                .annotate(
                    sub_issues_count=Issue.issue_objects.filter(parent=OuterRef("id"))
                    .order_by()
                    .annotate(count=Func(F("id"), function="Count"))
                    .values("count")
                )
                .annotate(
                    link_count=IssueLink.objects.filter(issue=OuterRef("id"))
                    .order_by()
                    .annotate(count=Func(F("id"), function="Count"))
                    .values("count")
                )
                .annotate(
                    attachment_count=IssueAttachment.objects.filter(
                        issue=OuterRef("id")
                    )
                    .order_by()
                    .annotate(count=Func(F("id"), function="Count"))
                    .values("count")
                )
                .prefetch_related(
                    Prefetch(
                        "issue_reactions",
                        queryset=IssueReaction.objects.select_related("actor"),
                    )
                )
            )

            state_distribution = (
                State.objects.filter(
                    workspace__slug=slug, state_issue__parent_id=issue_id
                )
                .annotate(state_group=F("group"))
                .values("state_group")
                .annotate(state_count=Count("state_group"))
                .order_by("state_group")
            )

            result = {
                item["state_group"]: item["state_count"] for item in state_distribution
            }

            serializer = IssueLiteSerializer(
                sub_issues,
                many=True,
            )
            return Response(
                {
                    "sub_issues": serializer.data,
                    "state_distribution": result,
                },
                status=status.HTTP_200_OK,
            )
        except Exception as e:
            capture_exception(e)
            return Response(
                {"error": "Something went wrong please try again later"},
                status=status.HTTP_400_BAD_REQUEST,
            )

    # Assign multiple sub issues
    def post(self, request, slug, project_id, issue_id):
        try:
            parent_issue = Issue.issue_objects.get(pk=issue_id)
            sub_issue_ids = request.data.get("sub_issue_ids", [])

            if not len(sub_issue_ids):
                return Response(
                    {"error": "Sub Issue IDs are required"},
                    status=status.HTTP_400_BAD_REQUEST,
                )

            sub_issues = Issue.issue_objects.filter(id__in=sub_issue_ids)

            for sub_issue in sub_issues:
                sub_issue.parent = parent_issue

            _ = Issue.objects.bulk_update(sub_issues, ["parent"], batch_size=10)

            updated_sub_issues = Issue.issue_objects.filter(id__in=sub_issue_ids)

            return Response(
                IssueFlatSerializer(updated_sub_issues, many=True).data,
                status=status.HTTP_200_OK,
            )
        except Issue.DoesNotExist:
            return Response(
                {"Parent Issue does not exists"}, status=status.HTTP_400_BAD_REQUEST
            )
        except Exception as e:
            capture_exception(e)
            return Response(
                {"error": "Something went wrong please try again later"},
                status=status.HTTP_400_BAD_REQUEST,
            )


class IssueLinkViewSet(BaseViewSet):
    permission_classes = [
        ProjectEntityPermission,
    ]

    model = IssueLink
    serializer_class = IssueLinkSerializer

    def perform_create(self, serializer):
        serializer.save(
            project_id=self.kwargs.get("project_id"),
            issue_id=self.kwargs.get("issue_id"),
        )
        issue_activity.delay(
            type="link.activity.created",
            requested_data=json.dumps(serializer.data, cls=DjangoJSONEncoder),
            actor_id=str(self.request.user.id),
            issue_id=str(self.kwargs.get("issue_id")),
            project_id=str(self.kwargs.get("project_id")),
            current_instance=None,
            epoch=int(timezone.now().timestamp())
        )

    def perform_update(self, serializer):
        requested_data = json.dumps(self.request.data, cls=DjangoJSONEncoder)
        current_instance = (
            self.get_queryset().filter(pk=self.kwargs.get("pk", None)).first()
        )
        if current_instance is not None:
            issue_activity.delay(
                type="link.activity.updated",
                requested_data=requested_data,
                actor_id=str(self.request.user.id),
                issue_id=str(self.kwargs.get("issue_id", None)),
                project_id=str(self.kwargs.get("project_id", None)),
                current_instance=json.dumps(
                    IssueLinkSerializer(current_instance).data,
                    cls=DjangoJSONEncoder,
                ),
                epoch=int(timezone.now().timestamp())
            )

        return super().perform_update(serializer)

    def perform_destroy(self, instance):
        current_instance = (
            self.get_queryset().filter(pk=self.kwargs.get("pk", None)).first()
        )
        if current_instance is not None:
            issue_activity.delay(
                type="link.activity.deleted",
                requested_data=json.dumps(
                    {"link_id": str(self.kwargs.get("pk", None))}
                ),
                actor_id=str(self.request.user.id),
                issue_id=str(self.kwargs.get("issue_id", None)),
                project_id=str(self.kwargs.get("project_id", None)),
                current_instance=json.dumps(
                    IssueLinkSerializer(current_instance).data,
                    cls=DjangoJSONEncoder,
                ),
                epoch=int(timezone.now().timestamp())
            )
        return super().perform_destroy(instance)

    def get_queryset(self):
        return (
            super()
            .get_queryset()
            .filter(workspace__slug=self.kwargs.get("slug"))
            .filter(project_id=self.kwargs.get("project_id"))
            .filter(issue_id=self.kwargs.get("issue_id"))
            .filter(project__project_projectmember__member=self.request.user)
            .order_by("-created_at")
            .distinct()
        )


class BulkCreateIssueLabelsEndpoint(BaseAPIView):
    def post(self, request, slug, project_id):
        try:
            label_data = request.data.get("label_data", [])
            project = Project.objects.get(pk=project_id)

            labels = Label.objects.bulk_create(
                [
                    Label(
                        name=label.get("name", "Migrated"),
                        description=label.get("description", "Migrated Issue"),
                        color="#" + "%06x" % random.randint(0, 0xFFFFFF),
                        project_id=project_id,
                        workspace_id=project.workspace_id,
                        created_by=request.user,
                        updated_by=request.user,
                    )
                    for label in label_data
                ],
                batch_size=50,
                ignore_conflicts=True,
            )

            return Response(
                {"labels": LabelSerializer(labels, many=True).data},
                status=status.HTTP_201_CREATED,
            )
        except Project.DoesNotExist:
            return Response(
                {"error": "Project Does not exist"}, status=status.HTTP_404_NOT_FOUND
            )
        except Exception as e:
            capture_exception(e)
            return Response(
                {"error": "Something went wrong please try again later"},
                status=status.HTTP_400_BAD_REQUEST,
            )


class IssueAttachmentEndpoint(BaseAPIView):
    serializer_class = IssueAttachmentSerializer
    permission_classes = [
        ProjectEntityPermission,
    ]
    model = IssueAttachment
    parser_classes = (MultiPartParser, FormParser)

    def post(self, request, slug, project_id, issue_id):
        try:
            serializer = IssueAttachmentSerializer(data=request.data)
            if serializer.is_valid():
                serializer.save(project_id=project_id, issue_id=issue_id)
                issue_activity.delay(
                    type="attachment.activity.created",
                    requested_data=None,
                    actor_id=str(self.request.user.id),
                    issue_id=str(self.kwargs.get("issue_id", None)),
                    project_id=str(self.kwargs.get("project_id", None)),
                    current_instance=json.dumps(
                        serializer.data,
                        cls=DjangoJSONEncoder,
                    ),
                    epoch=int(timezone.now().timestamp())
                )
                return Response(serializer.data, status=status.HTTP_201_CREATED)
            return Response(serializer.errors, status=status.HTTP_400_BAD_REQUEST)
        except Exception as e:
            capture_exception(e)
            return Response(
                {"error": "Something went wrong please try again later"},
                status=status.HTTP_400_BAD_REQUEST,
            )

    def delete(self, request, slug, project_id, issue_id, pk):
        try:
            issue_attachment = IssueAttachment.objects.get(pk=pk)
            issue_attachment.asset.delete(save=False)
            issue_attachment.delete()
            issue_activity.delay(
                type="attachment.activity.deleted",
                requested_data=None,
                actor_id=str(self.request.user.id),
                issue_id=str(self.kwargs.get("issue_id", None)),
                project_id=str(self.kwargs.get("project_id", None)),
                current_instance=None,
                epoch=int(timezone.now().timestamp())
            )

            return Response(status=status.HTTP_204_NO_CONTENT)
        except IssueAttachment.DoesNotExist:
            return Response(
                {"error": "Issue Attachment does not exist"},
                status=status.HTTP_400_BAD_REQUEST,
            )

    def get(self, request, slug, project_id, issue_id):
        try:
            issue_attachments = IssueAttachment.objects.filter(
                issue_id=issue_id, workspace__slug=slug, project_id=project_id
            )
            serilaizer = IssueAttachmentSerializer(issue_attachments, many=True)
            return Response(serilaizer.data, status=status.HTTP_200_OK)
        except Exception as e:
            capture_exception(e)
            return Response(
                {"error": "Something went wrong please try again later"},
                status=status.HTTP_400_BAD_REQUEST,
            )


class IssueArchiveViewSet(BaseViewSet):
    permission_classes = [
        ProjectEntityPermission,
    ]
    serializer_class = IssueFlatSerializer
    model = Issue

    def get_queryset(self):
        return (
            Issue.objects.annotate(
                sub_issues_count=Issue.objects.filter(parent=OuterRef("id"))
                .order_by()
                .annotate(count=Func(F("id"), function="Count"))
                .values("count")
            )
            .filter(archived_at__isnull=False)
            .filter(project_id=self.kwargs.get("project_id"))
            .filter(workspace__slug=self.kwargs.get("slug"))
            .select_related("project")
            .select_related("workspace")
            .select_related("state")
            .select_related("parent")
            .prefetch_related("assignees")
            .prefetch_related("labels")
        )

    @method_decorator(gzip_page)
    def list(self, request, slug, project_id):
        try:
            filters = issue_filters(request.query_params, "GET")
            show_sub_issues = request.GET.get("show_sub_issues", "true")

            # Custom ordering for priority and state
            priority_order = ["urgent", "high", "medium", "low", "none"]
            state_order = ["backlog", "unstarted", "started", "completed", "cancelled"]

            order_by_param = request.GET.get("order_by", "-created_at")

            issue_queryset = (
                self.get_queryset()
                .filter(**filters)
                .annotate(cycle_id=F("issue_cycle__cycle_id"))
                .annotate(module_id=F("issue_module__module_id"))
                .annotate(
                    link_count=IssueLink.objects.filter(issue=OuterRef("id"))
                    .order_by()
                    .annotate(count=Func(F("id"), function="Count"))
                    .values("count")
                )
                .annotate(
                    attachment_count=IssueAttachment.objects.filter(
                        issue=OuterRef("id")
                    )
                    .order_by()
                    .annotate(count=Func(F("id"), function="Count"))
                    .values("count")
                )
            )

            # Priority Ordering
            if order_by_param == "priority" or order_by_param == "-priority":
                priority_order = (
                    priority_order
                    if order_by_param == "priority"
                    else priority_order[::-1]
                )
                issue_queryset = issue_queryset.annotate(
                    priority_order=Case(
                        *[
                            When(priority=p, then=Value(i))
                            for i, p in enumerate(priority_order)
                        ],
                        output_field=CharField(),
                    )
                ).order_by("priority_order")

            # State Ordering
            elif order_by_param in [
                "state__name",
                "state__group",
                "-state__name",
                "-state__group",
            ]:
                state_order = (
                    state_order
                    if order_by_param in ["state__name", "state__group"]
                    else state_order[::-1]
                )
                issue_queryset = issue_queryset.annotate(
                    state_order=Case(
                        *[
                            When(state__group=state_group, then=Value(i))
                            for i, state_group in enumerate(state_order)
                        ],
                        default=Value(len(state_order)),
                        output_field=CharField(),
                    )
                ).order_by("state_order")
            # assignee and label ordering
            elif order_by_param in [
                "labels__name",
                "-labels__name",
                "assignees__first_name",
                "-assignees__first_name",
            ]:
                issue_queryset = issue_queryset.annotate(
                    max_values=Max(
                        order_by_param[1::]
                        if order_by_param.startswith("-")
                        else order_by_param
                    )
                ).order_by(
                    "-max_values" if order_by_param.startswith("-") else "max_values"
                )
            else:
                issue_queryset = issue_queryset.order_by(order_by_param)

            issue_queryset = (
                issue_queryset
                if show_sub_issues == "true"
                else issue_queryset.filter(parent__isnull=True)
            )

            issues = IssueLiteSerializer(issue_queryset, many=True).data

            ## Grouping the results
            group_by = request.GET.get("group_by", False)
            if group_by:
                return Response(
                    group_results(issues, group_by), status=status.HTTP_200_OK
                )

            return Response(issues, status=status.HTTP_200_OK)

        except Exception as e:
            capture_exception(e)
            return Response(
                {"error": "Something went wrong please try again later"},
                status=status.HTTP_400_BAD_REQUEST,
            )

    def retrieve(self, request, slug, project_id, pk=None):
        try:
            issue = Issue.objects.get(
                workspace__slug=slug,
                project_id=project_id,
                archived_at__isnull=False,
                pk=pk,
            )
            return Response(IssueSerializer(issue).data, status=status.HTTP_200_OK)
        except Issue.DoesNotExist:
            return Response(
                {"error": "Issue Does not exist"}, status=status.HTTP_404_NOT_FOUND
            )
        except Exception as e:
            capture_exception(e)
            return Response(
                {"error": "Something went wrong please try again later"},
                status=status.HTTP_400_BAD_REQUEST,
            )

    def unarchive(self, request, slug, project_id, pk=None):
        try:
            issue = Issue.objects.get(
                workspace__slug=slug,
                project_id=project_id,
                archived_at__isnull=False,
                pk=pk,
            )
            issue.archived_at = None
            issue.save()
            issue_activity.delay(
                type="issue.activity.updated",
                requested_data=json.dumps({"archived_at": None}),
                actor_id=str(request.user.id),
                issue_id=str(issue.id),
                project_id=str(project_id),
                current_instance=None,
                epoch=int(timezone.now().timestamp())
            )

            return Response(IssueSerializer(issue).data, status=status.HTTP_200_OK)
        except Issue.DoesNotExist:
            return Response(
                {"error": "Issue Does not exist"}, status=status.HTTP_404_NOT_FOUND
            )
        except Exception as e:
            capture_exception(e)
            return Response(
                {"error": "Something went wrong, please try again later"},
                status=status.HTTP_400_BAD_REQUEST,
            )


class IssueSubscriberViewSet(BaseViewSet):
    serializer_class = IssueSubscriberSerializer
    model = IssueSubscriber

    permission_classes = [
        ProjectEntityPermission,
    ]

    def get_permissions(self):
        if self.action in ["subscribe", "unsubscribe", "subscription_status"]:
            self.permission_classes = [
                ProjectLitePermission,
            ]
        else:
            self.permission_classes = [
                ProjectEntityPermission,
            ]

        return super(IssueSubscriberViewSet, self).get_permissions()

    def perform_create(self, serializer):
        serializer.save(
            project_id=self.kwargs.get("project_id"),
            issue_id=self.kwargs.get("issue_id"),
        )

    def get_queryset(self):
        return (
            super()
            .get_queryset()
            .filter(workspace__slug=self.kwargs.get("slug"))
            .filter(project_id=self.kwargs.get("project_id"))
            .filter(issue_id=self.kwargs.get("issue_id"))
            .filter(project__project_projectmember__member=self.request.user)
            .order_by("-created_at")
            .distinct()
        )

    def list(self, request, slug, project_id, issue_id):
        try:
            members = (
                ProjectMember.objects.filter(
                    workspace__slug=slug, project_id=project_id
                )
                .annotate(
                    is_subscribed=Exists(
                        IssueSubscriber.objects.filter(
                            workspace__slug=slug,
                            project_id=project_id,
                            issue_id=issue_id,
                            subscriber=OuterRef("member"),
                        )
                    )
                )
                .select_related("member")
            )
            serializer = ProjectMemberLiteSerializer(members, many=True)
            return Response(serializer.data, status=status.HTTP_200_OK)
        except Exception as e:
            capture_exception(e)
            return Response(
                {"error": e},
                status=status.HTTP_400_BAD_REQUEST,
            )

    def destroy(self, request, slug, project_id, issue_id, subscriber_id):
        try:
            issue_subscriber = IssueSubscriber.objects.get(
                project=project_id,
                subscriber=subscriber_id,
                workspace__slug=slug,
                issue=issue_id,
            )
            issue_subscriber.delete()
            return Response(
                status=status.HTTP_204_NO_CONTENT,
            )
        except IssueSubscriber.DoesNotExist:
            return Response(
                {"error": "User is not subscribed to this issue"},
                status=status.HTTP_400_BAD_REQUEST,
            )
        except Exception as e:
            capture_exception(e)
            return Response(
                {"error": "Something went wrong please try again later"},
                status=status.HTTP_400_BAD_REQUEST,
            )

    def subscribe(self, request, slug, project_id, issue_id):
        try:
            if IssueSubscriber.objects.filter(
                issue_id=issue_id,
                subscriber=request.user,
                workspace__slug=slug,
                project=project_id,
            ).exists():
                return Response(
                    {"message": "User already subscribed to the issue."},
                    status=status.HTTP_400_BAD_REQUEST,
                )

            subscriber = IssueSubscriber.objects.create(
                issue_id=issue_id,
                subscriber_id=request.user.id,
                project_id=project_id,
            )
            serilaizer = IssueSubscriberSerializer(subscriber)
            return Response(serilaizer.data, status=status.HTTP_201_CREATED)
        except Exception as e:
            capture_exception(e)
            return Response(
                {"error": "Something went wrong, please try again later"},
                status=status.HTTP_400_BAD_REQUEST,
            )

    def unsubscribe(self, request, slug, project_id, issue_id):
        try:
            issue_subscriber = IssueSubscriber.objects.get(
                project=project_id,
                subscriber=request.user,
                workspace__slug=slug,
                issue=issue_id,
            )
            issue_subscriber.delete()
            return Response(
                status=status.HTTP_204_NO_CONTENT,
            )
        except IssueSubscriber.DoesNotExist:
            return Response(
                {"error": "User subscribed to this issue"},
                status=status.HTTP_400_BAD_REQUEST,
            )
        except Exception as e:
            capture_exception(e)
            return Response(
                {"error": "Something went wrong please try again later"},
                status=status.HTTP_400_BAD_REQUEST,
            )

    def subscription_status(self, request, slug, project_id, issue_id):
        try:
            issue_subscriber = IssueSubscriber.objects.filter(
                issue=issue_id,
                subscriber=request.user,
                workspace__slug=slug,
                project=project_id,
            ).exists()
            return Response({"subscribed": issue_subscriber}, status=status.HTTP_200_OK)
        except Exception as e:
            capture_exception(e)
            return Response(
                {"error": "Something went wrong, please try again later"},
                status=status.HTTP_400_BAD_REQUEST,
            )


class IssueReactionViewSet(BaseViewSet):
    serializer_class = IssueReactionSerializer
    model = IssueReaction
    permission_classes = [
        ProjectLitePermission,
    ]

    def get_queryset(self):
        return (
            super()
            .get_queryset()
            .filter(workspace__slug=self.kwargs.get("slug"))
            .filter(project_id=self.kwargs.get("project_id"))
            .filter(issue_id=self.kwargs.get("issue_id"))
            .filter(project__project_projectmember__member=self.request.user)
            .order_by("-created_at")
            .distinct()
        )

    def perform_create(self, serializer):
        serializer.save(
            issue_id=self.kwargs.get("issue_id"),
            project_id=self.kwargs.get("project_id"),
            actor=self.request.user,
        )
        issue_activity.delay(
            type="issue_reaction.activity.created",
            requested_data=json.dumps(self.request.data, cls=DjangoJSONEncoder),
            actor_id=str(self.request.user.id),
            issue_id=str(self.kwargs.get("issue_id", None)),
            project_id=str(self.kwargs.get("project_id", None)),
            current_instance=None,
            epoch=int(timezone.now().timestamp())
        )

    def destroy(self, request, slug, project_id, issue_id, reaction_code):
        try:
            issue_reaction = IssueReaction.objects.get(
                workspace__slug=slug,
                project_id=project_id,
                issue_id=issue_id,
                reaction=reaction_code,
                actor=request.user,
            )
            issue_activity.delay(
                type="issue_reaction.activity.deleted",
                requested_data=None,
                actor_id=str(self.request.user.id),
                issue_id=str(self.kwargs.get("issue_id", None)),
                project_id=str(self.kwargs.get("project_id", None)),
                current_instance=json.dumps(
                    {
                        "reaction": str(reaction_code),
                        "identifier": str(issue_reaction.id),
                    }
                ),
                epoch=int(timezone.now().timestamp())
            )
            issue_reaction.delete()
            return Response(status=status.HTTP_204_NO_CONTENT)
        except IssueReaction.DoesNotExist:
            return Response(
                {"error": "Issue reaction does not exist"},
                status=status.HTTP_400_BAD_REQUEST,
            )
        except Exception as e:
            capture_exception(e)
            return Response(
                {"error": "Something went wrong please try again later"},
                status=status.HTTP_400_BAD_REQUEST,
            )


class CommentReactionViewSet(BaseViewSet):
    serializer_class = CommentReactionSerializer
    model = CommentReaction
    permission_classes = [
        ProjectLitePermission,
    ]

    def get_queryset(self):
        return (
            super()
            .get_queryset()
            .filter(workspace__slug=self.kwargs.get("slug"))
            .filter(project_id=self.kwargs.get("project_id"))
            .filter(comment_id=self.kwargs.get("comment_id"))
            .filter(project__project_projectmember__member=self.request.user)
            .order_by("-created_at")
            .distinct()
        )

    def perform_create(self, serializer):
        serializer.save(
            actor=self.request.user,
            comment_id=self.kwargs.get("comment_id"),
            project_id=self.kwargs.get("project_id"),
        )
        issue_activity.delay(
            type="comment_reaction.activity.created",
            requested_data=json.dumps(self.request.data, cls=DjangoJSONEncoder),
            actor_id=str(self.request.user.id),
            issue_id=None,
            project_id=str(self.kwargs.get("project_id", None)),
            current_instance=None,
            epoch=int(timezone.now().timestamp())
        )

    def destroy(self, request, slug, project_id, comment_id, reaction_code):
        try:
            comment_reaction = CommentReaction.objects.get(
                workspace__slug=slug,
                project_id=project_id,
                comment_id=comment_id,
                reaction=reaction_code,
                actor=request.user,
            )
            issue_activity.delay(
                type="comment_reaction.activity.deleted",
                requested_data=None,
                actor_id=str(self.request.user.id),
                issue_id=None,
                project_id=str(self.kwargs.get("project_id", None)),
                current_instance=json.dumps(
                    {
                        "reaction": str(reaction_code),
                        "identifier": str(comment_reaction.id),
                        "comment_id": str(comment_id),
                    }
                ),
                epoch=int(timezone.now().timestamp())
            )
            comment_reaction.delete()
            return Response(status=status.HTTP_204_NO_CONTENT)
        except CommentReaction.DoesNotExist:
            return Response(
                {"error": "Comment reaction does not exist"},
                status=status.HTTP_400_BAD_REQUEST,
            )
        except Exception as e:
            capture_exception(e)
            return Response(
                {"error": "Something went wrong please try again later"},
                status=status.HTTP_400_BAD_REQUEST,
            )


class IssueCommentPublicViewSet(BaseViewSet):
    serializer_class = IssueCommentSerializer
    model = IssueComment

    filterset_fields = [
        "issue__id",
        "workspace__id",
    ]

    def get_permissions(self):
        if self.action in ["list", "retrieve"]:
            self.permission_classes = [
                AllowAny,
            ]
        else:
            self.permission_classes = [
                IsAuthenticated,
            ]

        return super(IssueCommentPublicViewSet, self).get_permissions()

    def get_queryset(self):
        try:
            project_deploy_board = ProjectDeployBoard.objects.get(
                workspace__slug=self.kwargs.get("slug"),
                project_id=self.kwargs.get("project_id"),
            )
            if project_deploy_board.comments:
                return self.filter_queryset(
                    super()
                    .get_queryset()
                    .filter(workspace__slug=self.kwargs.get("slug"))
                    .filter(issue_id=self.kwargs.get("issue_id"))
                    .filter(access="EXTERNAL")
                    .select_related("project")
                    .select_related("workspace")
                    .select_related("issue")
                    .annotate(
                        is_member=Exists(
                            ProjectMember.objects.filter(
                                workspace__slug=self.kwargs.get("slug"),
                                project_id=self.kwargs.get("project_id"),
                                member_id=self.request.user.id,
                            )
                        )
                    )
                    .distinct()
                ).order_by("created_at")
            else:
                return IssueComment.objects.none()
        except ProjectDeployBoard.DoesNotExist:
            return IssueComment.objects.none()

    def create(self, request, slug, project_id, issue_id):
        try:
            project_deploy_board = ProjectDeployBoard.objects.get(
                workspace__slug=slug, project_id=project_id
            )

            if not project_deploy_board.comments:
                return Response(
                    {"error": "Comments are not enabled for this project"},
                    status=status.HTTP_400_BAD_REQUEST,
                )

            serializer = IssueCommentSerializer(data=request.data)
            if serializer.is_valid():
                serializer.save(
                    project_id=project_id,
                    issue_id=issue_id,
                    actor=request.user,
                    access="EXTERNAL",
                )
                issue_activity.delay(
                    type="comment.activity.created",
                    requested_data=json.dumps(serializer.data, cls=DjangoJSONEncoder),
                    actor_id=str(request.user.id),
                    issue_id=str(issue_id),
                    project_id=str(project_id),
                    current_instance=None,
                    epoch=int(timezone.now().timestamp())
                )
                if not ProjectMember.objects.filter(
                    project_id=project_id,
                    member=request.user,
                ).exists():
                    # Add the user for workspace tracking
                    _ = ProjectPublicMember.objects.get_or_create(
                        project_id=project_id,
                        member=request.user,
                    )

                return Response(serializer.data, status=status.HTTP_201_CREATED)
            return Response(serializer.errors, status=status.HTTP_400_BAD_REQUEST)
        except Exception as e:
            capture_exception(e)
            return Response(
                {"error": "Something went wrong please try again later"},
                status=status.HTTP_400_BAD_REQUEST,
            )

    def partial_update(self, request, slug, project_id, issue_id, pk):
        try:
            project_deploy_board = ProjectDeployBoard.objects.get(
                workspace__slug=slug, project_id=project_id
            )

            if not project_deploy_board.comments:
                return Response(
                    {"error": "Comments are not enabled for this project"},
                    status=status.HTTP_400_BAD_REQUEST,
                )
            comment = IssueComment.objects.get(
                workspace__slug=slug, pk=pk, actor=request.user
            )
            serializer = IssueCommentSerializer(
                comment, data=request.data, partial=True
            )
            if serializer.is_valid():
                serializer.save()
                issue_activity.delay(
                    type="comment.activity.updated",
                    requested_data=json.dumps(request.data, cls=DjangoJSONEncoder),
                    actor_id=str(request.user.id),
                    issue_id=str(issue_id),
                    project_id=str(project_id),
                    current_instance=json.dumps(
                        IssueCommentSerializer(comment).data,
                        cls=DjangoJSONEncoder,
                    ),
                    epoch=int(timezone.now().timestamp())
                )
                return Response(serializer.data, status=status.HTTP_200_OK)
            return Response(serializer.errors, status=status.HTTP_400_BAD_REQUEST)
        except (IssueComment.DoesNotExist, ProjectDeployBoard.DoesNotExist):
            return Response(
                {"error": "IssueComent Does not exists"},
                status=status.HTTP_400_BAD_REQUEST,
            )

    def destroy(self, request, slug, project_id, issue_id, pk):
        try:
            project_deploy_board = ProjectDeployBoard.objects.get(
                workspace__slug=slug, project_id=project_id
            )

            if not project_deploy_board.comments:
                return Response(
                    {"error": "Comments are not enabled for this project"},
                    status=status.HTTP_400_BAD_REQUEST,
                )
            comment = IssueComment.objects.get(
                workspace__slug=slug, pk=pk, project_id=project_id, actor=request.user
            )
            issue_activity.delay(
                type="comment.activity.deleted",
                requested_data=json.dumps({"comment_id": str(pk)}),
                actor_id=str(request.user.id),
                issue_id=str(issue_id),
                project_id=str(project_id),
                current_instance=json.dumps(
                    IssueCommentSerializer(comment).data,
                    cls=DjangoJSONEncoder,
                ),
                epoch=int(timezone.now().timestamp())
            )
            comment.delete()
            return Response(status=status.HTTP_204_NO_CONTENT)
        except (IssueComment.DoesNotExist, ProjectDeployBoard.DoesNotExist):
            return Response(
                {"error": "IssueComent Does not exists"},
                status=status.HTTP_400_BAD_REQUEST,
            )
        except Exception as e:
            capture_exception(e)
            return Response(
                {"error": "Something went wrong please try again later"},
                status=status.HTTP_400_BAD_REQUEST,
            )


class IssueReactionPublicViewSet(BaseViewSet):
    serializer_class = IssueReactionSerializer
    model = IssueReaction

    def get_queryset(self):
        try:
            project_deploy_board = ProjectDeployBoard.objects.get(
                workspace__slug=self.kwargs.get("slug"),
                project_id=self.kwargs.get("project_id"),
            )
            if project_deploy_board.reactions:
                return (
                    super()
                    .get_queryset()
                    .filter(workspace__slug=self.kwargs.get("slug"))
                    .filter(project_id=self.kwargs.get("project_id"))
                    .filter(issue_id=self.kwargs.get("issue_id"))
                    .order_by("-created_at")
                    .distinct()
                )
            else:
                return IssueReaction.objects.none()
        except ProjectDeployBoard.DoesNotExist:
            return IssueReaction.objects.none()

    def create(self, request, slug, project_id, issue_id):
        try:
            project_deploy_board = ProjectDeployBoard.objects.get(
                workspace__slug=slug, project_id=project_id
            )

            if not project_deploy_board.reactions:
                return Response(
                    {"error": "Reactions are not enabled for this project board"},
                    status=status.HTTP_400_BAD_REQUEST,
                )

            serializer = IssueReactionSerializer(data=request.data)
            if serializer.is_valid():
                serializer.save(
                    project_id=project_id, issue_id=issue_id, actor=request.user
                )
                if not ProjectMember.objects.filter(
                    project_id=project_id,
                    member=request.user,
                ).exists():
                    # Add the user for workspace tracking
                    _ = ProjectPublicMember.objects.get_or_create(
                        project_id=project_id,
                        member=request.user,
                    )
                issue_activity.delay(
                    type="issue_reaction.activity.created",
                    requested_data=json.dumps(self.request.data, cls=DjangoJSONEncoder),
                    actor_id=str(self.request.user.id),
                    issue_id=str(self.kwargs.get("issue_id", None)),
                    project_id=str(self.kwargs.get("project_id", None)),
                    current_instance=None,
                    epoch=int(timezone.now().timestamp())
                )
                return Response(serializer.data, status=status.HTTP_201_CREATED)
            return Response(serializer.errors, status=status.HTTP_400_BAD_REQUEST)
        except ProjectDeployBoard.DoesNotExist:
            return Response(
                {"error": "Project board does not exist"},
                status=status.HTTP_400_BAD_REQUEST,
            )
        except Exception as e:
            capture_exception(e)
            return Response(
                {"error": "Something went wrong please try again later"},
                status=status.HTTP_400_BAD_REQUEST,
            )

    def destroy(self, request, slug, project_id, issue_id, reaction_code):
        try:
            project_deploy_board = ProjectDeployBoard.objects.get(
                workspace__slug=slug, project_id=project_id
            )

            if not project_deploy_board.reactions:
                return Response(
                    {"error": "Reactions are not enabled for this project board"},
                    status=status.HTTP_400_BAD_REQUEST,
                )
            issue_reaction = IssueReaction.objects.get(
                workspace__slug=slug,
                issue_id=issue_id,
                reaction=reaction_code,
                actor=request.user,
            )
            issue_activity.delay(
                type="issue_reaction.activity.deleted",
                requested_data=None,
                actor_id=str(self.request.user.id),
                issue_id=str(self.kwargs.get("issue_id", None)),
                project_id=str(self.kwargs.get("project_id", None)),
                current_instance=json.dumps(
                    {
                        "reaction": str(reaction_code),
                        "identifier": str(issue_reaction.id),
                    }
                ),
                epoch=int(timezone.now().timestamp())
            )
            issue_reaction.delete()
            return Response(status=status.HTTP_204_NO_CONTENT)
        except IssueReaction.DoesNotExist:
            return Response(
                {"error": "Issue reaction does not exist"},
                status=status.HTTP_400_BAD_REQUEST,
            )
        except Exception as e:
            capture_exception(e)
            return Response(
                {"error": "Something went wrong please try again later"},
                status=status.HTTP_400_BAD_REQUEST,
            )


class CommentReactionPublicViewSet(BaseViewSet):
    serializer_class = CommentReactionSerializer
    model = CommentReaction

    def get_queryset(self):
        try:
            project_deploy_board = ProjectDeployBoard.objects.get(
                workspace__slug=self.kwargs.get("slug"),
                project_id=self.kwargs.get("project_id"),
            )
            if project_deploy_board.reactions:
                return (
                    super()
                    .get_queryset()
                    .filter(workspace__slug=self.kwargs.get("slug"))
                    .filter(project_id=self.kwargs.get("project_id"))
                    .filter(comment_id=self.kwargs.get("comment_id"))
                    .order_by("-created_at")
                    .distinct()
                )
            else:
                return CommentReaction.objects.none()
        except ProjectDeployBoard.DoesNotExist:
            return CommentReaction.objects.none()

    def create(self, request, slug, project_id, comment_id):
        try:
            project_deploy_board = ProjectDeployBoard.objects.get(
                workspace__slug=slug, project_id=project_id
            )

            if not project_deploy_board.reactions:
                return Response(
                    {"error": "Reactions are not enabled for this board"},
                    status=status.HTTP_400_BAD_REQUEST,
                )

            serializer = CommentReactionSerializer(data=request.data)
            if serializer.is_valid():
                serializer.save(
                    project_id=project_id, comment_id=comment_id, actor=request.user
                )
                if not ProjectMember.objects.filter(
                    project_id=project_id, member=request.user
                ).exists():
                    # Add the user for workspace tracking
                    _ = ProjectPublicMember.objects.get_or_create(
                        project_id=project_id,
                        member=request.user,
                    )
                issue_activity.delay(
                    type="comment_reaction.activity.created",
                    requested_data=json.dumps(self.request.data, cls=DjangoJSONEncoder),
                    actor_id=str(self.request.user.id),
                    issue_id=None,
                    project_id=str(self.kwargs.get("project_id", None)),
                    current_instance=None,
                    epoch=int(timezone.now().timestamp())
                )
                return Response(serializer.data, status=status.HTTP_201_CREATED)
            return Response(serializer.errors, status=status.HTTP_400_BAD_REQUEST)
        except IssueComment.DoesNotExist:
            return Response(
                {"error": "Comment does not exist"},
                status=status.HTTP_400_BAD_REQUEST,
            )
        except ProjectDeployBoard.DoesNotExist:
            return Response(
                {"error": "Project board does not exist"},
                status=status.HTTP_400_BAD_REQUEST,
            )
        except Exception as e:
            capture_exception(e)
            return Response(
                {"error": "Something went wrong please try again later"},
                status=status.HTTP_400_BAD_REQUEST,
            )

    def destroy(self, request, slug, project_id, comment_id, reaction_code):
        try:
            project_deploy_board = ProjectDeployBoard.objects.get(
                workspace__slug=slug, project_id=project_id
            )
            if not project_deploy_board.reactions:
                return Response(
                    {"error": "Reactions are not enabled for this board"},
                    status=status.HTTP_400_BAD_REQUEST,
                )

            comment_reaction = CommentReaction.objects.get(
                project_id=project_id,
                workspace__slug=slug,
                comment_id=comment_id,
                reaction=reaction_code,
                actor=request.user,
            )
            issue_activity.delay(
                type="comment_reaction.activity.deleted",
                requested_data=None,
                actor_id=str(self.request.user.id),
                issue_id=None,
                project_id=str(self.kwargs.get("project_id", None)),
                current_instance=json.dumps(
                    {
                        "reaction": str(reaction_code),
                        "identifier": str(comment_reaction.id),
                        "comment_id": str(comment_id),
                    }
                ),
                epoch=int(timezone.now().timestamp())
            )
            comment_reaction.delete()
            return Response(status=status.HTTP_204_NO_CONTENT)
        except CommentReaction.DoesNotExist:
            return Response(
                {"error": "Comment reaction does not exist"},
                status=status.HTTP_400_BAD_REQUEST,
            )
        except Exception as e:
            capture_exception(e)
            return Response(
                {"error": "Something went wrong please try again later"},
                status=status.HTTP_400_BAD_REQUEST,
            )


class IssueVotePublicViewSet(BaseViewSet):
    model = IssueVote
    serializer_class = IssueVoteSerializer

    def get_queryset(self):
        try:
            project_deploy_board = ProjectDeployBoard.objects.get(
                workspace__slug=self.kwargs.get("slug"),
                project_id=self.kwargs.get("project_id"),
            )
            if project_deploy_board.votes:
                return (
                    super()
                    .get_queryset()
                    .filter(issue_id=self.kwargs.get("issue_id"))
                    .filter(workspace__slug=self.kwargs.get("slug"))
                    .filter(project_id=self.kwargs.get("project_id"))
                )
            else:
                return IssueVote.objects.none()
        except ProjectDeployBoard.DoesNotExist:
            return IssueVote.objects.none()

    def create(self, request, slug, project_id, issue_id):
        try:
            issue_vote, _ = IssueVote.objects.get_or_create(
                actor_id=request.user.id,
                project_id=project_id,
                issue_id=issue_id,
            )
            # Add the user for workspace tracking
            if not ProjectMember.objects.filter(
                project_id=project_id, member=request.user
            ).exists():
                _ = ProjectPublicMember.objects.get_or_create(
                    project_id=project_id,
                    member=request.user,
                )
            issue_vote.vote = request.data.get("vote", 1)
            issue_vote.save()
            issue_activity.delay(
                type="issue_vote.activity.created",
                requested_data=json.dumps(self.request.data, cls=DjangoJSONEncoder),
                actor_id=str(self.request.user.id),
                issue_id=str(self.kwargs.get("issue_id", None)),
                project_id=str(self.kwargs.get("project_id", None)),
                current_instance=None,
                epoch=int(timezone.now().timestamp())
            )
            serializer = IssueVoteSerializer(issue_vote)
            return Response(serializer.data, status=status.HTTP_201_CREATED)
        except IntegrityError:
            return Response(
                {"error": "Reaction already exists"}, status=status.HTTP_400_BAD_REQUEST
            )
        except Exception as e:
            capture_exception(e)
            return Response(
                {"error": "Something went wrong please try again later"},
                status=status.HTTP_400_BAD_REQUEST,
            )

    def destroy(self, request, slug, project_id, issue_id):
        try:
            issue_vote = IssueVote.objects.get(
                workspace__slug=slug,
                project_id=project_id,
                issue_id=issue_id,
                actor_id=request.user.id,
            )
            issue_activity.delay(
                type="issue_vote.activity.deleted",
                requested_data=None,
                actor_id=str(self.request.user.id),
                issue_id=str(self.kwargs.get("issue_id", None)),
                project_id=str(self.kwargs.get("project_id", None)),
                current_instance=json.dumps(
                    {
                        "vote": str(issue_vote.vote),
                        "identifier": str(issue_vote.id),
                    }
                ),
                epoch=int(timezone.now().timestamp())
            )
            issue_vote.delete()
            return Response(status=status.HTTP_204_NO_CONTENT)
        except Exception as e:
            capture_exception(e)
            return Response(
                {"error": "Something went wrong please try again later"},
                status=status.HTTP_400_BAD_REQUEST,
            )


class IssueRelationViewSet(BaseViewSet):
    serializer_class = IssueRelationSerializer
    model = IssueRelation
    permission_classes = [
        ProjectEntityPermission,
    ]

    def perform_destroy(self, instance):
        current_instance = (
            self.get_queryset().filter(pk=self.kwargs.get("pk", None)).first()
        )
        if current_instance is not None:
            issue_activity.delay(
                type="issue_relation.activity.deleted",
                requested_data=json.dumps({"related_list": None}),
                actor_id=str(self.request.user.id),
                issue_id=str(self.kwargs.get("issue_id", None)),
                project_id=str(self.kwargs.get("project_id", None)),
                current_instance=json.dumps(
                    IssueRelationSerializer(current_instance).data,
                    cls=DjangoJSONEncoder,
                ),
                epoch=int(timezone.now().timestamp())
            )
        return super().perform_destroy(instance)

    def create(self, request, slug, project_id, issue_id):
        try:
            related_list = request.data.get("related_list", [])
            relation = request.data.get("relation", None)
            project = Project.objects.get(pk=project_id)

            issue_relation = IssueRelation.objects.bulk_create(
                [
                    IssueRelation(
                        issue_id=related_issue["issue"],
                        related_issue_id=related_issue["related_issue"],
                        relation_type=related_issue["relation_type"],
                        project_id=project_id,
                        workspace_id=project.workspace_id,
                        created_by=request.user,
                        updated_by=request.user,
                    )
                    for related_issue in related_list
                ],
                batch_size=10,
                ignore_conflicts=True,
            )

            issue_activity.delay(
                type="issue_relation.activity.created",
                requested_data=json.dumps(request.data, cls=DjangoJSONEncoder),
                actor_id=str(request.user.id),
                issue_id=str(issue_id),
                project_id=str(project_id),
                current_instance=None,
                epoch=int(timezone.now().timestamp())
            )
            
            if relation == "blocking":
                return Response(
                    RelatedIssueSerializer(issue_relation, many=True).data,
                    status=status.HTTP_201_CREATED,
                )
            else:
                return Response(
                    IssueRelationSerializer(issue_relation, many=True).data,
                    status=status.HTTP_201_CREATED,
                )
        except IntegrityError as e:
            if "already exists" in str(e):
                return Response(
                    {"name": "The issue is already taken"},
                    status=status.HTTP_410_GONE,
                )
            else:
                capture_exception(e)
                return Response(
                    {"error": "Something went wrong please try again later"},
                    status=status.HTTP_400_BAD_REQUEST,
                )
        except Exception as e:
            capture_exception(e)
            return Response(
                {"error": "Something went wrong please try again later"},
                status=status.HTTP_400_BAD_REQUEST,
            )

    def get_queryset(self):
        return self.filter_queryset(
            super()
            .get_queryset()
            .filter(workspace__slug=self.kwargs.get("slug"))
            .filter(project_id=self.kwargs.get("project_id"))
            .filter(issue_id=self.kwargs.get("issue_id"))
            .filter(project__project_projectmember__member=self.request.user)
            .select_related("project")
            .select_related("workspace")
            .select_related("issue")
            .distinct()
        )


class IssueRetrievePublicEndpoint(BaseAPIView):
    permission_classes = [
        AllowAny,
    ]

    def get(self, request, slug, project_id, issue_id):
        try:
            issue = Issue.objects.get(
                workspace__slug=slug, project_id=project_id, pk=issue_id
            )
            serializer = IssuePublicSerializer(issue)
            return Response(serializer.data, status=status.HTTP_200_OK)
        except Issue.DoesNotExist:
            return Response(
                {"error": "Issue Does not exist"}, status=status.HTTP_400_BAD_REQUEST
            )
        except Exception as e:
            print(e)
            return Response(
                {"error": "Something went wrong please try again later"},
                status=status.HTTP_400_BAD_REQUEST,
            )


class ProjectIssuesPublicEndpoint(BaseAPIView):
    permission_classes = [
        AllowAny,
    ]

    def get(self, request, slug, project_id):
        try:
            project_deploy_board = ProjectDeployBoard.objects.get(
                workspace__slug=slug, project_id=project_id
            )

            filters = issue_filters(request.query_params, "GET")

            # Custom ordering for priority and state
            priority_order = ["urgent", "high", "medium", "low", "none"]
            state_order = ["backlog", "unstarted", "started", "completed", "cancelled"]

            order_by_param = request.GET.get("order_by", "-created_at")

            issue_queryset = (
                Issue.issue_objects.annotate(
                    sub_issues_count=Issue.issue_objects.filter(parent=OuterRef("id"))
                    .order_by()
                    .annotate(count=Func(F("id"), function="Count"))
                    .values("count")
                )
                .filter(project_id=project_id)
                .filter(workspace__slug=slug)
                .select_related("project", "workspace", "state", "parent")
                .prefetch_related("assignees", "labels")
                .prefetch_related(
                    Prefetch(
                        "issue_reactions",
                        queryset=IssueReaction.objects.select_related("actor"),
                    )
                )
                .prefetch_related(
                    Prefetch(
                        "votes",
                        queryset=IssueVote.objects.select_related("actor"),
                    )
                )
                .filter(**filters)
                .annotate(cycle_id=F("issue_cycle__cycle_id"))
                .annotate(module_id=F("issue_module__module_id"))
                .annotate(
                    link_count=IssueLink.objects.filter(issue=OuterRef("id"))
                    .order_by()
                    .annotate(count=Func(F("id"), function="Count"))
                    .values("count")
                )
                .annotate(
                    attachment_count=IssueAttachment.objects.filter(
                        issue=OuterRef("id")
                    )
                    .order_by()
                    .annotate(count=Func(F("id"), function="Count"))
                    .values("count")
                )
            )

            # Priority Ordering
            if order_by_param == "priority" or order_by_param == "-priority":
                priority_order = (
                    priority_order
                    if order_by_param == "priority"
                    else priority_order[::-1]
                )
                issue_queryset = issue_queryset.annotate(
                    priority_order=Case(
                        *[
                            When(priority=p, then=Value(i))
                            for i, p in enumerate(priority_order)
                        ],
                        output_field=CharField(),
                    )
                ).order_by("priority_order")

            # State Ordering
            elif order_by_param in [
                "state__name",
                "state__group",
                "-state__name",
                "-state__group",
            ]:
                state_order = (
                    state_order
                    if order_by_param in ["state__name", "state__group"]
                    else state_order[::-1]
                )
                issue_queryset = issue_queryset.annotate(
                    state_order=Case(
                        *[
                            When(state__group=state_group, then=Value(i))
                            for i, state_group in enumerate(state_order)
                        ],
                        default=Value(len(state_order)),
                        output_field=CharField(),
                    )
                ).order_by("state_order")
            # assignee and label ordering
            elif order_by_param in [
                "labels__name",
                "-labels__name",
                "assignees__first_name",
                "-assignees__first_name",
            ]:
                issue_queryset = issue_queryset.annotate(
                    max_values=Max(
                        order_by_param[1::]
                        if order_by_param.startswith("-")
                        else order_by_param
                    )
                ).order_by(
                    "-max_values" if order_by_param.startswith("-") else "max_values"
                )
            else:
                issue_queryset = issue_queryset.order_by(order_by_param)

            issues = IssuePublicSerializer(issue_queryset, many=True).data

            state_group_order = [
                "backlog",
                "unstarted",
                "started",
                "completed",
                "cancelled",
            ]

            states = (
                State.objects.filter(
                    ~Q(name="Triage"),
                    workspace__slug=slug,
                    project_id=project_id,
                )
                .annotate(
                    custom_order=Case(
                        *[
                            When(group=value, then=Value(index))
                            for index, value in enumerate(state_group_order)
                        ],
                        default=Value(len(state_group_order)),
                        output_field=IntegerField(),
                    ),
                )
                .values("name", "group", "color", "id")
                .order_by("custom_order", "sequence")
            )

            labels = Label.objects.filter(
                workspace__slug=slug, project_id=project_id
            ).values("id", "name", "color", "parent")

            ## Grouping the results
            group_by = request.GET.get("group_by", False)
            if group_by:
                issues = group_results(issues, group_by)

            return Response(
                {
                    "issues": issues,
                    "states": states,
                    "labels": labels,
                },
                status=status.HTTP_200_OK,
            )
        except ProjectDeployBoard.DoesNotExist:
            return Response(
                {"error": "Board does not exists"}, status=status.HTTP_404_NOT_FOUND
            )
        except Exception as e:
            capture_exception(e)
            return Response(
                {"error": "Something went wrong please try again later"},
                status=status.HTTP_400_BAD_REQUEST,
            )


class IssueDraftViewSet(BaseViewSet):
    permission_classes = [
        ProjectEntityPermission,
    ]
    serializer_class = IssueFlatSerializer
    model = Issue
    

    def perform_destroy(self, instance):
        current_instance = (
            self.get_queryset().filter(pk=self.kwargs.get("pk", None)).first()
        )
        if current_instance is not None:
            issue_activity.delay(
                type="issue_draft.activity.deleted",
                requested_data=json.dumps(
                    {"issue_id": str(self.kwargs.get("pk", None))}
                ),
                actor_id=str(self.request.user.id),
                issue_id=str(self.kwargs.get("pk", None)),
                project_id=str(self.kwargs.get("project_id", None)),
                current_instance=json.dumps(
                    IssueSerializer(current_instance).data, cls=DjangoJSONEncoder
                ),
                epoch=int(timezone.now().timestamp())
            )
        return super().perform_destroy(instance)


    def get_queryset(self):
        return (
            Issue.objects.annotate(
                sub_issues_count=Issue.issue_objects.filter(parent=OuterRef("id"))
                .order_by()
                .annotate(count=Func(F("id"), function="Count"))
                .values("count")
            )
            .filter(project_id=self.kwargs.get("project_id"))
            .filter(workspace__slug=self.kwargs.get("slug"))
            .filter(is_draft=True)
            .select_related("project")
            .select_related("workspace")
            .select_related("state")
            .select_related("parent")
            .prefetch_related("assignees")
            .prefetch_related("labels")
            .prefetch_related(
                Prefetch(
                    "issue_reactions",
                    queryset=IssueReaction.objects.select_related("actor"),
                )
            )
        )


    @method_decorator(gzip_page)
    def list(self, request, slug, project_id):
        try:
            filters = issue_filters(request.query_params, "GET")

            # Custom ordering for priority and state
            priority_order = ["urgent", "high", "medium", "low", "none"]
            state_order = ["backlog", "unstarted", "started", "completed", "cancelled"]

            order_by_param = request.GET.get("order_by", "-created_at")

            issue_queryset = (
                self.get_queryset()
                .filter(**filters)
                .annotate(cycle_id=F("issue_cycle__cycle_id"))
                .annotate(module_id=F("issue_module__module_id"))
                .annotate(
                    link_count=IssueLink.objects.filter(issue=OuterRef("id"))
                    .order_by()
                    .annotate(count=Func(F("id"), function="Count"))
                    .values("count")
                )
                .annotate(
                    attachment_count=IssueAttachment.objects.filter(
                        issue=OuterRef("id")
                    )
                    .order_by()
                    .annotate(count=Func(F("id"), function="Count"))
                    .values("count")
                )
            )

            # Priority Ordering
            if order_by_param == "priority" or order_by_param == "-priority":
                priority_order = (
                    priority_order
                    if order_by_param == "priority"
                    else priority_order[::-1]
                )
                issue_queryset = issue_queryset.annotate(
                    priority_order=Case(
                        *[
                            When(priority=p, then=Value(i))
                            for i, p in enumerate(priority_order)
                        ],
                        output_field=CharField(),
                    )
                ).order_by("priority_order")

            # State Ordering
            elif order_by_param in [
                "state__name",
                "state__group",
                "-state__name",
                "-state__group",
            ]:
                state_order = (
                    state_order
                    if order_by_param in ["state__name", "state__group"]
                    else state_order[::-1]
                )
                issue_queryset = issue_queryset.annotate(
                    state_order=Case(
                        *[
                            When(state__group=state_group, then=Value(i))
                            for i, state_group in enumerate(state_order)
                        ],
                        default=Value(len(state_order)),
                        output_field=CharField(),
                    )
                ).order_by("state_order")
            # assignee and label ordering
            elif order_by_param in [
                "labels__name",
                "-labels__name",
                "assignees__first_name",
                "-assignees__first_name",
            ]:
                issue_queryset = issue_queryset.annotate(
                    max_values=Max(
                        order_by_param[1::]
                        if order_by_param.startswith("-")
                        else order_by_param
                    )
                ).order_by(
                    "-max_values" if order_by_param.startswith("-") else "max_values"
                )
            else:
                issue_queryset = issue_queryset.order_by(order_by_param)

            issues = IssueLiteSerializer(issue_queryset, many=True).data

            ## Grouping the results
            group_by = request.GET.get("group_by", False)
            if group_by:
                return Response(
                    group_results(issues, group_by), status=status.HTTP_200_OK
                )

            return Response(issues, status=status.HTTP_200_OK)

        except Exception as e:
            capture_exception(e)
            return Response(
                {"error": "Something went wrong please try again later"},
                status=status.HTTP_400_BAD_REQUEST,
            )


    def create(self, request, slug, project_id):
        try:
            project = Project.objects.get(pk=project_id)

            serializer = IssueCreateSerializer(
                data=request.data,
                context={
                    "project_id": project_id,
                    "workspace_id": project.workspace_id,
                    "default_assignee_id": project.default_assignee_id,
                },
            )

            if serializer.is_valid():
                serializer.save(is_draft=True)

                # Track the issue
                issue_activity.delay(
                    type="issue_draft.activity.created",
                    requested_data=json.dumps(self.request.data, cls=DjangoJSONEncoder),
                    actor_id=str(request.user.id),
                    issue_id=str(serializer.data.get("id", None)),
                    project_id=str(project_id),
                    current_instance=None,
                    epoch=int(timezone.now().timestamp())
                )
                return Response(serializer.data, status=status.HTTP_201_CREATED)
            return Response(serializer.errors, status=status.HTTP_400_BAD_REQUEST)

        except Project.DoesNotExist:
            return Response(
                {"error": "Project was not found"}, status=status.HTTP_404_NOT_FOUND
            )


    def partial_update(self, request, slug, project_id, pk):
        try:
            issue = Issue.objects.get(
                workspace__slug=slug, project_id=project_id, pk=pk
            )
            serializer = IssueSerializer(
                issue, data=request.data, partial=True
            )

            if serializer.is_valid():
                if(request.data.get("is_draft") is not None and not request.data.get("is_draft")):
                    serializer.save(created_at=timezone.now(), updated_at=timezone.now())
                else:
                    serializer.save()
                issue_activity.delay(
                    type="issue_draft.activity.updated",
                    requested_data=json.dumps(request.data, cls=DjangoJSONEncoder),
                    actor_id=str(self.request.user.id),
                    issue_id=str(self.kwargs.get("pk", None)),
                    project_id=str(self.kwargs.get("project_id", None)),
                    current_instance=json.dumps(
                        IssueSerializer(issue).data,
                        cls=DjangoJSONEncoder,
                    ),
                    epoch=int(timezone.now().timestamp())
                )
                return Response(serializer.data, status=status.HTTP_200_OK)
            return Response(serializer.errors, status=status.HTTP_400_BAD_REQUEST)
        except Issue.DoesNotExist:
            return Response(
                {"error": "Issue does not exists"},
                status=status.HTTP_400_BAD_REQUEST,
            )
        except Exception as e:
            capture_exception(e)
            return Response(
                {"error": "Something went wrong please try again later"},
                status=status.HTTP_400_BAD_REQUEST,
            )


    def retrieve(self, request, slug, project_id, pk=None):
        try:
            issue = Issue.objects.get(
                workspace__slug=slug, project_id=project_id, pk=pk, is_draft=True
            )
            return Response(IssueSerializer(issue).data, status=status.HTTP_200_OK)
        except Issue.DoesNotExist:
            return Response(
                {"error": "Issue Does not exist"}, status=status.HTTP_404_NOT_FOUND
            )
    <|MERGE_RESOLUTION|>--- conflicted
+++ resolved
@@ -24,10 +24,6 @@
 from django.utils.decorators import method_decorator
 from django.views.decorators.gzip import gzip_page
 from django.db import IntegrityError
-<<<<<<< HEAD
-=======
-from django.db import IntegrityError
->>>>>>> 0252734e
 
 # Third Party imports
 from rest_framework.response import Response
