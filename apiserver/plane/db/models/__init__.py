--- conflicted
+++ resolved
@@ -54,9 +54,6 @@
 
 from .view import GlobalView, IssueView, IssueViewFavorite
 
-<<<<<<< HEAD
-from .module import Module, ModuleMember, ModuleIssue, ModuleLink, ModuleFavorite, ModuleUserProperties
-=======
 from .module import (
     Module,
     ModuleMember,
@@ -65,7 +62,6 @@
     ModuleFavorite,
     ModuleUserProperties,
 )
->>>>>>> 22c7f353
 
 from .api import APIToken, APIActivityLog
 
