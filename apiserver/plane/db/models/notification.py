--- conflicted
+++ resolved
@@ -31,13 +31,9 @@
         null=True,
     )
     receiver = models.ForeignKey(
-<<<<<<< HEAD
-        "db.User", related_name="received_notifications", on_delete=models.CASCADE
-=======
         "db.User",
         related_name="received_notifications",
         on_delete=models.CASCADE,
->>>>>>> 22c7f353
     )
     read_at = models.DateTimeField(null=True)
     snoozed_till = models.DateTimeField(null=True)
