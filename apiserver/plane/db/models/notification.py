--- conflicted
+++ resolved
@@ -4,10 +4,6 @@
 
 # Module imports
 from . import BaseModel
-<<<<<<< HEAD
-
-=======
->>>>>>> e2f54db6
 
 class Notification(BaseModel):
     workspace = models.ForeignKey(
@@ -53,8 +49,6 @@
         return f"{self.receiver.email} <{self.workspace.name}>"
 
 
-<<<<<<< HEAD
-=======
 def get_default_preference():
     return {
         "property_change": {
@@ -72,7 +66,6 @@
     }
 
 
->>>>>>> e2f54db6
 class UserNotificationPreference(BaseModel):
     # user it is related to
     user = models.ForeignKey(
@@ -111,10 +104,6 @@
     def __str__(self):
         """Return the user"""
         return f"<{self.user}>"
-<<<<<<< HEAD
-    
-=======
->>>>>>> e2f54db6
 
 class EmailNotificationLog(BaseModel):
     # receiver
@@ -128,18 +117,6 @@
     # sent at
     processed_at = models.DateTimeField(null=True)
     sent_at = models.DateTimeField(null=True)
-<<<<<<< HEAD
-
-    class Meta:
-        verbose_name = "EmailNotificationLog"
-        verbose_name_plural = "EmailNotificationLogs"
-        db_table = "email_notification_logs"
-        ordering = ("-created_at",)
-
-    def __str__(self):
-        """Return the user"""
-        return f"<receiver={self.receiver}>"
-=======
     entity = models.CharField(max_length=200)
     old_value = models.CharField(max_length=300, blank=True, null=True)
     new_value = models.CharField(max_length=300, blank=True, null=True)
@@ -148,5 +125,4 @@
         verbose_name = "Email Notification Log"
         verbose_name_plural = "Email Notification Logs"
         db_table = "email_notification_logs"
-        ordering = ("-created_at",)
->>>>>>> e2f54db6
+        ordering = ("-created_at",)