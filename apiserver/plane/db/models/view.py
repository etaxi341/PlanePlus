# Django imports
from django.db import models
from django.conf import settings

# Module import
from . import ProjectBaseModel, BaseModel, WorkspaceBaseModel
<<<<<<< HEAD
=======


def get_default_filters():
    return {
        "priority": None,
        "state": None,
        "state_group": None,
        "assignees": None,
        "created_by": None,
        "labels": None,
        "start_date": None,
        "target_date": None,
        "subscriber": None,
    }


def get_default_display_filters():
    return {
        "group_by": None,
        "order_by": "-created_at",
        "type": None,
        "sub_issue": True,
        "show_empty_groups": True,
        "layout": "list",
        "calendar_date_range": "",
    }


def get_default_display_properties():
    return {
        "assignee": True,
        "attachment_count": True,
        "created_on": True,
        "due_date": True,
        "estimate": True,
        "key": True,
        "labels": True,
        "link": True,
        "priority": True,
        "start_date": True,
        "state": True,
        "sub_issue_count": True,
        "updated_on": True,
    }
>>>>>>> 22c7f353


def get_default_filters():
    return {
        "priority": None,
        "state": None,
        "state_group": None,
        "assignees": None,
        "created_by": None,
        "labels": None,
        "start_date": None,
        "target_date": None,
        "subscriber": None,
    }

def get_default_display_filters():
    return {
        "group_by": None,
        "order_by": "-created_at",
        "type": None,
        "sub_issue": True,
        "show_empty_groups": True,
        "layout": "list",
        "calendar_date_range": "",
    }

def get_default_display_properties():
    return {
        "assignee": True,
        "attachment_count": True,
        "created_on": True,
        "due_date": True,
        "estimate": True,
        "key": True,
        "labels": True,
        "link": True,
        "priority": True,
        "start_date": True,
        "state": True,
        "sub_issue_count": True,
        "updated_on": True,
    }

class GlobalView(BaseModel):
    workspace = models.ForeignKey(
        "db.Workspace", on_delete=models.CASCADE, related_name="global_views"
    )
    name = models.CharField(max_length=255, verbose_name="View Name")
    description = models.TextField(verbose_name="View Description", blank=True)
    query = models.JSONField(verbose_name="View Query")
    access = models.PositiveSmallIntegerField(
        default=1, choices=((0, "Private"), (1, "Public"))
    )
    query_data = models.JSONField(default=dict)
    sort_order = models.FloatField(default=65535)

    class Meta:
        verbose_name = "Global View"
        verbose_name_plural = "Global Views"
        db_table = "global_views"
        ordering = ("-created_at",)

    def save(self, *args, **kwargs):
        if self._state.adding:
            largest_sort_order = GlobalView.objects.filter(
                workspace=self.workspace
            ).aggregate(largest=models.Max("sort_order"))["largest"]
            if largest_sort_order is not None:
                self.sort_order = largest_sort_order + 10000

        super(GlobalView, self).save(*args, **kwargs)

    def __str__(self):
        """Return name of the View"""
        return f"{self.name} <{self.workspace.name}>"


class IssueView(WorkspaceBaseModel):
    name = models.CharField(max_length=255, verbose_name="View Name")
    description = models.TextField(verbose_name="View Description", blank=True)
    query = models.JSONField(verbose_name="View Query")
    filters = models.JSONField(default=dict)
    display_filters = models.JSONField(default=get_default_display_filters)
<<<<<<< HEAD
    display_properties = models.JSONField(default=get_default_display_properties)
=======
    display_properties = models.JSONField(
        default=get_default_display_properties
    )
>>>>>>> 22c7f353
    access = models.PositiveSmallIntegerField(
        default=1, choices=((0, "Private"), (1, "Public"))
    )
    sort_order = models.FloatField(default=65535)

    class Meta:
        verbose_name = "Issue View"
        verbose_name_plural = "Issue Views"
        db_table = "issue_views"
        ordering = ("-created_at",)

    def __str__(self):
        """Return name of the View"""
        return f"{self.name} <{self.project.name}>"


class IssueViewFavorite(ProjectBaseModel):
    user = models.ForeignKey(
        settings.AUTH_USER_MODEL,
        on_delete=models.CASCADE,
        related_name="user_view_favorites",
    )
    view = models.ForeignKey(
        "db.IssueView", on_delete=models.CASCADE, related_name="view_favorites"
    )

    class Meta:
        unique_together = ["view", "user"]
        verbose_name = "View Favorite"
        verbose_name_plural = "View Favorites"
        db_table = "view_favorites"
        ordering = ("-created_at",)

    def __str__(self):
        """Return user and the view"""
        return f"{self.user.email} <{self.view.name}>"<|MERGE_RESOLUTION|>--- conflicted
+++ resolved
@@ -4,8 +4,6 @@
 
 # Module import
 from . import ProjectBaseModel, BaseModel, WorkspaceBaseModel
-<<<<<<< HEAD
-=======
 
 
 def get_default_filters():
@@ -50,49 +48,7 @@
         "sub_issue_count": True,
         "updated_on": True,
     }
->>>>>>> 22c7f353
 
-
-def get_default_filters():
-    return {
-        "priority": None,
-        "state": None,
-        "state_group": None,
-        "assignees": None,
-        "created_by": None,
-        "labels": None,
-        "start_date": None,
-        "target_date": None,
-        "subscriber": None,
-    }
-
-def get_default_display_filters():
-    return {
-        "group_by": None,
-        "order_by": "-created_at",
-        "type": None,
-        "sub_issue": True,
-        "show_empty_groups": True,
-        "layout": "list",
-        "calendar_date_range": "",
-    }
-
-def get_default_display_properties():
-    return {
-        "assignee": True,
-        "attachment_count": True,
-        "created_on": True,
-        "due_date": True,
-        "estimate": True,
-        "key": True,
-        "labels": True,
-        "link": True,
-        "priority": True,
-        "start_date": True,
-        "state": True,
-        "sub_issue_count": True,
-        "updated_on": True,
-    }
 
 class GlobalView(BaseModel):
     workspace = models.ForeignKey(
@@ -134,13 +90,9 @@
     query = models.JSONField(verbose_name="View Query")
     filters = models.JSONField(default=dict)
     display_filters = models.JSONField(default=get_default_display_filters)
-<<<<<<< HEAD
-    display_properties = models.JSONField(default=get_default_display_properties)
-=======
     display_properties = models.JSONField(
         default=get_default_display_properties
     )
->>>>>>> 22c7f353
     access = models.PositiveSmallIntegerField(
         default=1, choices=((0, "Private"), (1, "Public"))
     )
