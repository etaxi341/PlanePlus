# Django imports
from django.db import models
from django.conf import settings

# Module imports
from . import ProjectBaseModel


def get_default_filters():
    return {
        "priority": None,
        "state": None,
        "state_group": None,
        "assignees": None,
        "created_by": None,
        "labels": None,
        "start_date": None,
        "target_date": None,
        "subscriber": None,
    }

<<<<<<< HEAD
=======

>>>>>>> 22c7f353
def get_default_display_filters():
    return {
        "group_by": None,
        "order_by": "-created_at",
        "type": None,
        "sub_issue": True,
        "show_empty_groups": True,
        "layout": "list",
        "calendar_date_range": "",
    }

<<<<<<< HEAD
=======

>>>>>>> 22c7f353
def get_default_display_properties():
    return {
        "assignee": True,
        "attachment_count": True,
        "created_on": True,
        "due_date": True,
        "estimate": True,
        "key": True,
        "labels": True,
        "link": True,
        "priority": True,
        "start_date": True,
        "state": True,
        "sub_issue_count": True,
        "updated_on": True,
    }

<<<<<<< HEAD
=======

>>>>>>> 22c7f353
class Cycle(ProjectBaseModel):
    name = models.CharField(max_length=255, verbose_name="Cycle Name")
    description = models.TextField(
        verbose_name="Cycle Description", blank=True
    )
    start_date = models.DateField(
        verbose_name="Start Date", blank=True, null=True
    )
    end_date = models.DateField(verbose_name="End Date", blank=True, null=True)
    owned_by = models.ForeignKey(
        settings.AUTH_USER_MODEL,
        on_delete=models.CASCADE,
        related_name="owned_by_cycle",
    )
    view_props = models.JSONField(default=dict)
    sort_order = models.FloatField(default=65535)
    external_source = models.CharField(max_length=255, null=True, blank=True)
    external_id = models.CharField(max_length=255, blank=True, null=True)

    class Meta:
        verbose_name = "Cycle"
        verbose_name_plural = "Cycles"
        db_table = "cycles"
        ordering = ("-created_at",)

    def save(self, *args, **kwargs):
        if self._state.adding:
            smallest_sort_order = Cycle.objects.filter(
                project=self.project
            ).aggregate(smallest=models.Min("sort_order"))["smallest"]

            if smallest_sort_order is not None:
                self.sort_order = smallest_sort_order - 10000

        super(Cycle, self).save(*args, **kwargs)

    def __str__(self):
        """Return name of the cycle"""
        return f"{self.name} <{self.project.name}>"


class CycleIssue(ProjectBaseModel):
    """
    Cycle Issues
    """

    issue = models.OneToOneField(
        "db.Issue", on_delete=models.CASCADE, related_name="issue_cycle"
    )
    cycle = models.ForeignKey(
        Cycle, on_delete=models.CASCADE, related_name="issue_cycle"
    )

    class Meta:
        verbose_name = "Cycle Issue"
        verbose_name_plural = "Cycle Issues"
        db_table = "cycle_issues"
        ordering = ("-created_at",)

    def __str__(self):
        return f"{self.cycle}"


class CycleFavorite(ProjectBaseModel):
    """_summary_
    CycleFavorite (model): To store all the cycle favorite of the user
    """

    user = models.ForeignKey(
        settings.AUTH_USER_MODEL,
        on_delete=models.CASCADE,
        related_name="cycle_favorites",
    )
    cycle = models.ForeignKey(
        "db.Cycle", on_delete=models.CASCADE, related_name="cycle_favorites"
    )

    class Meta:
        unique_together = ["cycle", "user"]
        verbose_name = "Cycle Favorite"
        verbose_name_plural = "Cycle Favorites"
        db_table = "cycle_favorites"
        ordering = ("-created_at",)

    def __str__(self):
        """Return user and the cycle"""
        return f"{self.user.email} <{self.cycle.name}>"


class CycleUserProperties(ProjectBaseModel):
    cycle = models.ForeignKey(
<<<<<<< HEAD
        "db.Cycle", on_delete=models.CASCADE, related_name="cycle_user_properties"
=======
        "db.Cycle",
        on_delete=models.CASCADE,
        related_name="cycle_user_properties",
>>>>>>> 22c7f353
    )
    user = models.ForeignKey(
        settings.AUTH_USER_MODEL,
        on_delete=models.CASCADE,
        related_name="cycle_user_properties",
    )
    filters = models.JSONField(default=get_default_filters)
    display_filters = models.JSONField(default=get_default_display_filters)
<<<<<<< HEAD
    display_properties = models.JSONField(default=get_default_display_properties)

=======
    display_properties = models.JSONField(
        default=get_default_display_properties
    )
>>>>>>> 22c7f353

    class Meta:
        unique_together = ["cycle", "user"]
        verbose_name = "Cycle User Property"
        verbose_name_plural = "Cycle User Properties"
        db_table = "cycle_user_properties"
        ordering = ("-created_at",)

    def __str__(self):
        return f"{self.cycle.name} {self.user.email}"<|MERGE_RESOLUTION|>--- conflicted
+++ resolved
@@ -19,10 +19,7 @@
         "subscriber": None,
     }
 
-<<<<<<< HEAD
-=======
 
->>>>>>> 22c7f353
 def get_default_display_filters():
     return {
         "group_by": None,
@@ -34,10 +31,7 @@
         "calendar_date_range": "",
     }
 
-<<<<<<< HEAD
-=======
 
->>>>>>> 22c7f353
 def get_default_display_properties():
     return {
         "assignee": True,
@@ -55,10 +49,7 @@
         "updated_on": True,
     }
 
-<<<<<<< HEAD
-=======
 
->>>>>>> 22c7f353
 class Cycle(ProjectBaseModel):
     name = models.CharField(max_length=255, verbose_name="Cycle Name")
     description = models.TextField(
@@ -150,13 +141,9 @@
 
 class CycleUserProperties(ProjectBaseModel):
     cycle = models.ForeignKey(
-<<<<<<< HEAD
-        "db.Cycle", on_delete=models.CASCADE, related_name="cycle_user_properties"
-=======
         "db.Cycle",
         on_delete=models.CASCADE,
         related_name="cycle_user_properties",
->>>>>>> 22c7f353
     )
     user = models.ForeignKey(
         settings.AUTH_USER_MODEL,
@@ -165,14 +152,9 @@
     )
     filters = models.JSONField(default=get_default_filters)
     display_filters = models.JSONField(default=get_default_display_filters)
-<<<<<<< HEAD
-    display_properties = models.JSONField(default=get_default_display_properties)
-
-=======
     display_properties = models.JSONField(
         default=get_default_display_properties
     )
->>>>>>> 22c7f353
 
     class Meta:
         unique_together = ["cycle", "user"]
