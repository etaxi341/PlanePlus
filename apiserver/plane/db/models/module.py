--- conflicted
+++ resolved
@@ -7,19 +7,6 @@
 
 
 def get_default_filters():
-<<<<<<< HEAD
-    return {
-        "priority": None,
-        "state": None,
-        "state_group": None,
-        "assignees": None,
-        "created_by": None,
-        "labels": None,
-        "start_date": None,
-        "target_date": None,
-        "subscriber": None,
-    },
-=======
     return (
         {
             "priority": None,
@@ -34,7 +21,6 @@
         },
     )
 
->>>>>>> 22c7f353
 
 def get_default_display_filters():
     return {
@@ -47,10 +33,7 @@
         "calendar_date_range": "",
     }
 
-<<<<<<< HEAD
-=======
-
->>>>>>> 22c7f353
+
 def get_default_display_properties():
     return {
         "assignee": True,
@@ -68,10 +51,7 @@
         "updated_on": True,
     }
 
-<<<<<<< HEAD
-=======
-
->>>>>>> 22c7f353
+
 class Module(ProjectBaseModel):
     name = models.CharField(max_length=255, verbose_name="Module Name")
     description = models.TextField(
@@ -216,13 +196,9 @@
 
 class ModuleUserProperties(ProjectBaseModel):
     module = models.ForeignKey(
-<<<<<<< HEAD
-        "db.Module", on_delete=models.CASCADE, related_name="module_user_properties"
-=======
         "db.Module",
         on_delete=models.CASCADE,
         related_name="module_user_properties",
->>>>>>> 22c7f353
     )
     user = models.ForeignKey(
         settings.AUTH_USER_MODEL,
@@ -231,14 +207,9 @@
     )
     filters = models.JSONField(default=get_default_filters)
     display_filters = models.JSONField(default=get_default_display_filters)
-<<<<<<< HEAD
-    display_properties = models.JSONField(default=get_default_display_properties)
-
-=======
     display_properties = models.JSONField(
         default=get_default_display_properties
     )
->>>>>>> 22c7f353
 
     class Meta:
         unique_together = ["module", "user"]
