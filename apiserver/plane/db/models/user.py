# Python imports
import uuid
import string
import random
import pytz

# Django imports
from django.db import models
<<<<<<< HEAD
from django.db.models.signals import post_save
from django.dispatch import receiver
from django.contrib.auth.models import AbstractBaseUser, UserManager, PermissionsMixin
=======
from django.contrib.auth.models import (
    AbstractBaseUser,
    UserManager,
    PermissionsMixin,
)
>>>>>>> 22c7f353
from django.utils import timezone


def get_default_onboarding():
    return {
        "profile_complete": False,
        "workspace_create": False,
        "workspace_invite": False,
        "workspace_join": False,
    }


class User(AbstractBaseUser, PermissionsMixin):
    id = models.UUIDField(
        default=uuid.uuid4,
        unique=True,
        editable=False,
        db_index=True,
        primary_key=True,
    )
    username = models.CharField(max_length=128, unique=True)

    # user fields
    mobile_number = models.CharField(max_length=255, blank=True, null=True)
    email = models.CharField(
        max_length=255, null=True, blank=True, unique=True
    )
    first_name = models.CharField(max_length=255, blank=True)
    last_name = models.CharField(max_length=255, blank=True)
    avatar = models.CharField(max_length=255, blank=True)
    cover_image = models.URLField(blank=True, null=True, max_length=800)

    # tracking metrics
    date_joined = models.DateTimeField(
        auto_now_add=True, verbose_name="Created At"
    )
    created_at = models.DateTimeField(
        auto_now_add=True, verbose_name="Created At"
    )
    updated_at = models.DateTimeField(
        auto_now=True, verbose_name="Last Modified At"
    )
    last_location = models.CharField(max_length=255, blank=True)
    created_location = models.CharField(max_length=255, blank=True)

    # the is' es
    is_superuser = models.BooleanField(default=False)
    is_managed = models.BooleanField(default=False)
    is_password_expired = models.BooleanField(default=False)
    is_active = models.BooleanField(default=True)
    is_staff = models.BooleanField(default=False)
    is_email_verified = models.BooleanField(default=False)
    is_password_autoset = models.BooleanField(default=False)
    is_onboarded = models.BooleanField(default=False)

    token = models.CharField(max_length=64, blank=True)

    billing_address_country = models.CharField(max_length=255, default="INDIA")
    billing_address = models.JSONField(null=True)
    has_billing_address = models.BooleanField(default=False)

    USER_TIMEZONE_CHOICES = tuple(zip(pytz.all_timezones, pytz.all_timezones))
    user_timezone = models.CharField(
        max_length=255, default="UTC", choices=USER_TIMEZONE_CHOICES
    )

    last_active = models.DateTimeField(default=timezone.now, null=True)
    last_login_time = models.DateTimeField(null=True)
    last_logout_time = models.DateTimeField(null=True)
    last_login_ip = models.CharField(max_length=255, blank=True)
    last_logout_ip = models.CharField(max_length=255, blank=True)
    last_login_medium = models.CharField(
        max_length=20,
        default="email",
    )
    last_login_uagent = models.TextField(blank=True)
    token_updated_at = models.DateTimeField(null=True)
    last_workspace_id = models.UUIDField(null=True)
    my_issues_prop = models.JSONField(null=True)
    role = models.CharField(max_length=300, null=True, blank=True)
    is_bot = models.BooleanField(default=False)
    theme = models.JSONField(default=dict)
    display_name = models.CharField(max_length=255, default="")
    is_tour_completed = models.BooleanField(default=False)
    onboarding_step = models.JSONField(default=get_default_onboarding)
    use_case = models.TextField(blank=True, null=True)

    USERNAME_FIELD = "email"

    REQUIRED_FIELDS = ["username"]

    objects = UserManager()

    class Meta:
        verbose_name = "User"
        verbose_name_plural = "Users"
        db_table = "users"
        ordering = ("-created_at",)

    def __str__(self):
        return f"{self.username} <{self.email}>"

    def save(self, *args, **kwargs):
        self.email = self.email.lower().strip()
        self.mobile_number = self.mobile_number

        if self.token_updated_at is not None:
            self.token = uuid.uuid4().hex + uuid.uuid4().hex
            self.token_updated_at = timezone.now()

        if not self.display_name:
            self.display_name = (
                self.email.split("@")[0]
                if len(self.email.split("@"))
                else "".join(
                    random.choice(string.ascii_letters) for _ in range(6)
                )
            )

        if self.is_superuser:
            self.is_staff = True

        super(User, self).save(*args, **kwargs)

@receiver(post_save, sender=User)
def create_user_notification(sender, instance, created, **kwargs):
    # create preferences
    if created and not instance.is_bot:
        # Module imports
        from plane.db.models import UserNotificationPreference
        UserNotificationPreference.objects.create(
            user=instance,
        )<|MERGE_RESOLUTION|>--- conflicted
+++ resolved
@@ -6,17 +6,11 @@
 
 # Django imports
 from django.db import models
-<<<<<<< HEAD
-from django.db.models.signals import post_save
-from django.dispatch import receiver
-from django.contrib.auth.models import AbstractBaseUser, UserManager, PermissionsMixin
-=======
 from django.contrib.auth.models import (
     AbstractBaseUser,
     UserManager,
     PermissionsMixin,
 )
->>>>>>> 22c7f353
 from django.utils import timezone
 
 
@@ -139,14 +133,4 @@
         if self.is_superuser:
             self.is_staff = True
 
-        super(User, self).save(*args, **kwargs)
-
-@receiver(post_save, sender=User)
-def create_user_notification(sender, instance, created, **kwargs):
-    # create preferences
-    if created and not instance.is_bot:
-        # Module imports
-        from plane.db.models import UserNotificationPreference
-        UserNotificationPreference.objects.create(
-            user=instance,
-        )+        super(User, self).save(*args, **kwargs)