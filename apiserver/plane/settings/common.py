"""Global Settings"""
# Python imports
import os
import ssl
import certifi
from datetime import timedelta
import ldap
from urllib.parse import urlparse

# Django imports
from django.core.management.utils import get_random_secret_key
from django_auth_ldap.config import LDAPSearch, GroupOfNamesType

# Third party imports
import dj_database_url
import sentry_sdk
from sentry_sdk.integrations.django import DjangoIntegration
from sentry_sdk.integrations.redis import RedisIntegration
from sentry_sdk.integrations.celery import CeleryIntegration

BASE_DIR = os.path.dirname(os.path.dirname(os.path.abspath(__file__)))

# Secret Key
SECRET_KEY = os.environ.get("SECRET_KEY", get_random_secret_key())

# SECURITY WARNING: don't run with debug turned on in production!
DEBUG = False

# Allowed Hosts
ALLOWED_HOSTS = ["*"]

# Application definition
INSTALLED_APPS = [
    "django.contrib.auth",
    "django.contrib.contenttypes",
    "django.contrib.sessions",
    # Inhouse apps
    "plane.analytics",
    "plane.app",
    "plane.space",
    "plane.bgtasks",
    "plane.db",
    "plane.utils",
    "plane.web",
    "plane.middleware",
    "plane.license",
    "plane.api",
    # Third-party things
    "rest_framework",
    "rest_framework.authtoken",
    "rest_framework_simplejwt.token_blacklist",
    "corsheaders",
    "django_celery_beat",
    "storages",
]

# Middlewares
MIDDLEWARE = [
    "corsheaders.middleware.CorsMiddleware",
    "django.middleware.security.SecurityMiddleware",
    "django.contrib.sessions.middleware.SessionMiddleware",
    "django.middleware.common.CommonMiddleware",
    "django.middleware.csrf.CsrfViewMiddleware",
    "django.contrib.auth.middleware.AuthenticationMiddleware",
    "django.middleware.clickjacking.XFrameOptionsMiddleware",
    "crum.CurrentRequestUserMiddleware",
    "django.middleware.gzip.GZipMiddleware",
    "plane.middleware.api_log_middleware.APITokenLogMiddleware",
]

# Rest Framework settings
REST_FRAMEWORK = {
    "DEFAULT_AUTHENTICATION_CLASSES": (
        "rest_framework_simplejwt.authentication.JWTAuthentication",
    ),
    "DEFAULT_PERMISSION_CLASSES": (
        "rest_framework.permissions.IsAuthenticated",
    ),
    "DEFAULT_RENDERER_CLASSES": ("rest_framework.renderers.JSONRenderer",),
    "DEFAULT_FILTER_BACKENDS": (
        "django_filters.rest_framework.DjangoFilterBackend",
    ),
}

<<<<<<< HEAD
LDAP_ENABLED = os.environ.get("LDAP_ENABLED", "0") == "1"

if LDAP_ENABLED:
    AUTHENTICATION_BACKENDS = (
        'django_auth_ldap.backend.LDAPBackend',
        "django.contrib.auth.backends.ModelBackend",  # default
        # "guardian.backends.ObjectPermissionBackend",
    )
else:
    AUTHENTICATION_BACKENDS = (
        "django.contrib.auth.backends.ModelBackend",  # default
        # "guardian.backends.ObjectPermissionBackend",
    )
=======
# Django Auth Backend
AUTHENTICATION_BACKENDS = (
    "django.contrib.auth.backends.ModelBackend",
)  # default
>>>>>>> 22c7f353

# Root Urls
ROOT_URLCONF = "plane.urls"

# Templates
TEMPLATES = [
    {
        "BACKEND": "django.template.backends.django.DjangoTemplates",
        "DIRS": [
            "templates",
        ],
        "APP_DIRS": True,
        "OPTIONS": {
            "context_processors": [
                "django.template.context_processors.debug",
                "django.template.context_processors.request",
                "django.contrib.auth.context_processors.auth",
                "django.contrib.messages.context_processors.messages",
            ],
        },
    },
]

# Cookie Settings
SESSION_COOKIE_SECURE = True
CSRF_COOKIE_SECURE = True

# CORS Settings
CORS_ALLOW_CREDENTIALS = True
cors_origins_raw = os.environ.get("CORS_ALLOWED_ORIGINS", "")
# filter out empty strings
cors_allowed_origins = [
    origin.strip() for origin in cors_origins_raw.split(",") if origin.strip()
]
if cors_allowed_origins:
    CORS_ALLOWED_ORIGINS = cors_allowed_origins
else:
    CORS_ALLOW_ALL_ORIGINS = True

# Application Settings
WSGI_APPLICATION = "plane.wsgi.application"
ASGI_APPLICATION = "plane.asgi.application"

# Django Sites
SITE_ID = 1

# User Model
AUTH_USER_MODEL = "db.User"

# Database
if bool(os.environ.get("DATABASE_URL")):
    # Parse database configuration from $DATABASE_URL
    DATABASES = {
        "default": dj_database_url.config(),
    }
else:
    DATABASES = {
        "default": {
            "ENGINE": "django.db.backends.postgresql",
            "NAME": os.environ.get("POSTGRES_DB"),
            "USER": os.environ.get("POSTGRES_USER"),
            "PASSWORD": os.environ.get("POSTGRES_PASSWORD"),
            "HOST": os.environ.get("POSTGRES_HOST"),
        }
    }

# Redis Config
REDIS_URL = os.environ.get("REDIS_URL")
REDIS_SSL = REDIS_URL and "rediss" in REDIS_URL

if REDIS_SSL:
    CACHES = {
        "default": {
            "BACKEND": "django_redis.cache.RedisCache",
            "LOCATION": REDIS_URL,
            "OPTIONS": {
                "CLIENT_CLASS": "django_redis.client.DefaultClient",
                "CONNECTION_POOL_KWARGS": {"ssl_cert_reqs": False},
            },
        }
    }
else:
    CACHES = {
        "default": {
            "BACKEND": "django_redis.cache.RedisCache",
            "LOCATION": REDIS_URL,
            "OPTIONS": {
                "CLIENT_CLASS": "django_redis.client.DefaultClient",
            },
        }
    }

# Password validations
AUTH_PASSWORD_VALIDATORS = [
    {
        "NAME": "django.contrib.auth.password_validation.UserAttributeSimilarityValidator",
    },
    {
        "NAME": "django.contrib.auth.password_validation.MinimumLengthValidator",
    },
    {
        "NAME": "django.contrib.auth.password_validation.CommonPasswordValidator",
    },
    {
        "NAME": "django.contrib.auth.password_validation.NumericPasswordValidator",
    },
]

# Password reset time the number of seconds the uniquely generated uid will be valid
PASSWORD_RESET_TIMEOUT = 3600

# LDAP Auth Settings
if LDAP_ENABLED:
    # Define the LDAP server details
    AUTH_LDAP_SERVER_URI = os.environ.get("AUTH_LDAP_SERVER_URI", "ldap://localhost:389")

    # Use Start TLS
    AUTH_LDAP_START_TLS = os.environ.get("AUTH_LDAP_START_TLS", "0") == "1"

    # Bind DN and Password
    AUTH_LDAP_BIND_DN = os.environ.get("AUTH_LDAP_BIND_DN", "")
    AUTH_LDAP_BIND_PASSWORD = os.environ.get("AUTH_LDAP_BIND_PASSWORD", "")

    # User and group search bases and filters
    AUTH_LDAP_USER_SEARCH_BASE = os.environ.get("AUTH_LDAP_USER_SEARCH_BASE", "")
    AUTH_LDAP_USER_SEARCH_FILTER = os.environ.get("AUTH_LDAP_USER_SEARCH_FILTER", "")
    AUTH_LDAP_GROUP_SEARCH_BASE = os.environ.get("AUTH_LDAP_GROUP_SEARCH_BASE", "")
    AUTH_LDAP_GROUP_SEARCH_FILTER = os.environ.get("AUTH_LDAP_GROUP_SEARCH_FILTER", "")

    # User attribute mapping
    AUTH_LDAP_USER_ATTR_MAP = {
        "username": os.environ.get("AUTH_LDAP_USER_ATTR_MAP_USERNAME", "uid"),
        "email": os.environ.get("AUTH_LDAP_USER_ATTR_MAP_EMAIL", "mail"),
        "first_name": os.environ.get("AUTH_LDAP_USER_ATTR_MAP_FIRST_NAME", "givenName"),
        "last_name": os.environ.get("AUTH_LDAP_USER_ATTR_MAP_LAST_NAME", "sn"),
    }

    # Configure LDAP backend
    AUTH_LDAP_USER_SEARCH = LDAPSearch(
        AUTH_LDAP_USER_SEARCH_BASE,
        ldap.SCOPE_SUBTREE,
        AUTH_LDAP_USER_SEARCH_FILTER
    )
    AUTH_LDAP_GROUP_SEARCH = LDAPSearch(
        AUTH_LDAP_GROUP_SEARCH_BASE,
        ldap.SCOPE_SUBTREE,
        AUTH_LDAP_GROUP_SEARCH_FILTER,
    )
    AUTH_LDAP_GROUP_TYPE = GroupOfNamesType()

    # Required group (only when LDAP_RESTRICT_GROUPS is enabled)
    if os.environ.get("LDAP_RESTRICT_GROUP", "0") == "1":
        AUTH_LDAP_REQUIRE_GROUP = os.environ.get("AUTH_LDAP_REQUIRE_GROUP", "")

# Static files (CSS, JavaScript, Images)
STATIC_URL = "/static/"
STATIC_ROOT = os.path.join(BASE_DIR, "static-assets", "collected-static")
STATICFILES_DIRS = (os.path.join(BASE_DIR, "static"),)

# Media Settings
MEDIA_ROOT = "mediafiles"
MEDIA_URL = "/media/"

# Internationalization
LANGUAGE_CODE = "en-us"
USE_I18N = True
USE_L10N = True

# Timezones
USE_TZ = True
TIME_ZONE = "UTC"

# Default Auto Field
DEFAULT_AUTO_FIELD = "django.db.models.BigAutoField"

# Email settings
EMAIL_BACKEND = "django.core.mail.backends.smtp.EmailBackend"

# Storage Settings
STORAGES = {
    "staticfiles": {
        "BACKEND": "whitenoise.storage.CompressedManifestStaticFilesStorage",
    },
}
STORAGES["default"] = {
    "BACKEND": "storages.backends.s3boto3.S3Boto3Storage",
}
AWS_ACCESS_KEY_ID = os.environ.get("AWS_ACCESS_KEY_ID", "access-key")
AWS_SECRET_ACCESS_KEY = os.environ.get("AWS_SECRET_ACCESS_KEY", "secret-key")
AWS_STORAGE_BUCKET_NAME = os.environ.get("AWS_S3_BUCKET_NAME", "uploads")
AWS_REGION = os.environ.get("AWS_REGION", "")
AWS_DEFAULT_ACL = "public-read"
AWS_QUERYSTRING_AUTH = False
AWS_S3_FILE_OVERWRITE = False
AWS_S3_ENDPOINT_URL = os.environ.get(
    "AWS_S3_ENDPOINT_URL", None
) or os.environ.get("MINIO_ENDPOINT_URL", None)
if AWS_S3_ENDPOINT_URL:
    parsed_url = urlparse(os.environ.get("WEB_URL", "http://localhost"))
    AWS_S3_CUSTOM_DOMAIN = f"{parsed_url.netloc}/{AWS_STORAGE_BUCKET_NAME}"
    AWS_S3_URL_PROTOCOL = f"{parsed_url.scheme}:"


# JWT Auth Configuration
SIMPLE_JWT = {
    "ACCESS_TOKEN_LIFETIME": timedelta(minutes=43200),
    "REFRESH_TOKEN_LIFETIME": timedelta(days=43200),
    "ROTATE_REFRESH_TOKENS": False,
    "BLACKLIST_AFTER_ROTATION": False,
    "UPDATE_LAST_LOGIN": False,
    "ALGORITHM": "HS256",
    "SIGNING_KEY": SECRET_KEY,
    "VERIFYING_KEY": None,
    "AUDIENCE": None,
    "ISSUER": None,
    "JWK_URL": None,
    "LEEWAY": 0,
    "AUTH_HEADER_TYPES": ("Bearer",),
    "AUTH_HEADER_NAME": "HTTP_AUTHORIZATION",
    "USER_ID_FIELD": "id",
    "USER_ID_CLAIM": "user_id",
    "USER_AUTHENTICATION_RULE": "rest_framework_simplejwt.authentication.default_user_authentication_rule",
    "AUTH_TOKEN_CLASSES": ("rest_framework_simplejwt.tokens.AccessToken",),
    "TOKEN_TYPE_CLAIM": "token_type",
    "TOKEN_USER_CLASS": "rest_framework_simplejwt.models.TokenUser",
    "JTI_CLAIM": "jti",
    "SLIDING_TOKEN_REFRESH_EXP_CLAIM": "refresh_exp",
    "SLIDING_TOKEN_LIFETIME": timedelta(minutes=5),
    "SLIDING_TOKEN_REFRESH_LIFETIME": timedelta(days=1),
}


# Celery Configuration
CELERY_TIMEZONE = TIME_ZONE
CELERY_TASK_SERIALIZER = "json"
CELERY_ACCEPT_CONTENT = ["application/json"]

if REDIS_SSL:
    redis_url = os.environ.get("REDIS_URL")
    broker_url = f"{redis_url}?ssl_cert_reqs={ssl.CERT_NONE.name}&ssl_ca_certs={certifi.where()}"
    CELERY_BROKER_URL = broker_url
    CELERY_RESULT_BACKEND = broker_url
else:
    CELERY_BROKER_URL = REDIS_URL
    CELERY_RESULT_BACKEND = REDIS_URL

CELERY_IMPORTS = (
    "plane.bgtasks.issue_automation_task",
    "plane.bgtasks.exporter_expired_task",
    "plane.bgtasks.file_asset_task",
    "plane.bgtasks.email_notification_task",
)

# Sentry Settings
# Enable Sentry Settings
if bool(os.environ.get("SENTRY_DSN", False)) and os.environ.get(
    "SENTRY_DSN"
).startswith("https://"):
    sentry_sdk.init(
        dsn=os.environ.get("SENTRY_DSN", ""),
        integrations=[
            DjangoIntegration(),
            RedisIntegration(),
            CeleryIntegration(monitor_beat_tasks=True),
        ],
        traces_sample_rate=1,
        send_default_pii=True,
        environment=os.environ.get("SENTRY_ENVIRONMENT", "development"),
        profiles_sample_rate=1.0,
    )


# Application Envs
PROXY_BASE_URL = os.environ.get("PROXY_BASE_URL", False)  # For External

FILE_SIZE_LIMIT = int(os.environ.get("FILE_SIZE_LIMIT", 5242880))

# Unsplash Access key
UNSPLASH_ACCESS_KEY = os.environ.get("UNSPLASH_ACCESS_KEY")
# Github Access Token
GITHUB_ACCESS_TOKEN = os.environ.get("GITHUB_ACCESS_TOKEN", False)

# Analytics
ANALYTICS_SECRET_KEY = os.environ.get("ANALYTICS_SECRET_KEY", False)
ANALYTICS_BASE_API = os.environ.get("ANALYTICS_BASE_API", False)

# Use Minio settings
USE_MINIO = int(os.environ.get("USE_MINIO", 0)) == 1

# Posthog settings
POSTHOG_API_KEY = os.environ.get("POSTHOG_API_KEY", False)
POSTHOG_HOST = os.environ.get("POSTHOG_HOST", False)

# instance key
INSTANCE_KEY = os.environ.get(
    "INSTANCE_KEY",
    "ae6517d563dfc13d8270bd45cf17b08f70b37d989128a9dab46ff687603333c3",
)

# Skip environment variable configuration
SKIP_ENV_VAR = os.environ.get("SKIP_ENV_VAR", "1") == "1"

DATA_UPLOAD_MAX_MEMORY_SIZE = int(os.environ.get("FILE_SIZE_LIMIT", 5242880))<|MERGE_RESOLUTION|>--- conflicted
+++ resolved
@@ -82,7 +82,6 @@
     ),
 }
 
-<<<<<<< HEAD
 LDAP_ENABLED = os.environ.get("LDAP_ENABLED", "0") == "1"
 
 if LDAP_ENABLED:
@@ -96,12 +95,6 @@
         "django.contrib.auth.backends.ModelBackend",  # default
         # "guardian.backends.ObjectPermissionBackend",
     )
-=======
-# Django Auth Backend
-AUTHENTICATION_BACKENDS = (
-    "django.contrib.auth.backends.ModelBackend",
-)  # default
->>>>>>> 22c7f353
 
 # Root Urls
 ROOT_URLCONF = "plane.urls"
