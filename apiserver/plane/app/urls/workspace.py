from django.urls import path


from plane.app.views import (
    UserWorkspaceInvitationsViewSet,
    WorkSpaceViewSet,
    WorkspaceJoinEndpoint,
    WorkSpaceMemberViewSet,
    WorkspaceInvitationsViewset,
    WorkspaceMemberUserEndpoint,
    WorkspaceMemberUserViewsEndpoint,
    WorkSpaceAvailabilityCheckEndpoint,
    TeamMemberViewSet,
    UserLastProjectWithWorkspaceEndpoint,
    WorkspaceThemeViewSet,
    WorkspaceUserProfileStatsEndpoint,
    WorkspaceUserActivityEndpoint,
    WorkspaceUserProfileEndpoint,
    WorkspaceUserProfileIssuesEndpoint,
    WorkspaceLabelsEndpoint,
    WorkspaceProjectMemberEndpoint,
    WorkspaceUserPropertiesEndpoint,
)


urlpatterns = [
    path(
        "workspace-slug-check/",
        WorkSpaceAvailabilityCheckEndpoint.as_view(),
        name="workspace-availability",
    ),
    path(
        "workspaces/",
        WorkSpaceViewSet.as_view(
            {
                "get": "list",
                "post": "create",
            }
        ),
        name="workspace",
    ),
    path(
        "workspaces/<str:slug>/",
        WorkSpaceViewSet.as_view(
            {
                "get": "retrieve",
                "put": "update",
                "patch": "partial_update",
                "delete": "destroy",
            }
        ),
        name="workspace",
    ),
    path(
        "workspaces/<str:slug>/invitations/",
        WorkspaceInvitationsViewset.as_view(
            {
                "get": "list",
                "post": "create",
            },
        ),
        name="workspace-invitations",
    ),
    path(
        "workspaces/<str:slug>/invitations/<uuid:pk>/",
        WorkspaceInvitationsViewset.as_view(
            {
                "delete": "destroy",
                "get": "retrieve",
                "patch": "partial_update",
            }
        ),
        name="workspace-invitations",
    ),
    # user workspace invitations
    path(
        "users/me/workspaces/invitations/",
        UserWorkspaceInvitationsViewSet.as_view(
            {
                "get": "list",
                "post": "create",
            },
        ),
        name="user-workspace-invitations",
    ),
    path(
        "workspaces/<str:slug>/invitations/<uuid:pk>/join/",
        WorkspaceJoinEndpoint.as_view(),
        name="workspace-join",
    ),
    # user join workspace
    path(
        "workspaces/<str:slug>/members/",
        WorkSpaceMemberViewSet.as_view({"get": "list"}),
        name="workspace-member",
    ),
    path(
        "workspaces/<str:slug>/project-members/",
        WorkspaceProjectMemberEndpoint.as_view(),
        name="workspace-member-roles",
    ),
    path(
        "workspaces/<str:slug>/members/<uuid:pk>/",
        WorkSpaceMemberViewSet.as_view(
            {
                "patch": "partial_update",
                "delete": "destroy",
                "get": "retrieve",
            }
        ),
        name="workspace-member",
    ),
    path(
        "workspaces/<str:slug>/members/leave/",
        WorkSpaceMemberViewSet.as_view(
            {
                "post": "leave",
            },
        ),
        name="leave-workspace-members",
    ),
    path(
        "workspaces/<str:slug>/teams/",
        TeamMemberViewSet.as_view(
            {
                "get": "list",
                "post": "create",
            }
        ),
        name="workspace-team-members",
    ),
    path(
        "workspaces/<str:slug>/teams/<uuid:pk>/",
        TeamMemberViewSet.as_view(
            {
                "put": "update",
                "patch": "partial_update",
                "delete": "destroy",
                "get": "retrieve",
            }
        ),
        name="workspace-team-members",
    ),
    path(
        "users/last-visited-workspace/",
        UserLastProjectWithWorkspaceEndpoint.as_view(),
        name="workspace-project-details",
    ),
    path(
        "workspaces/<str:slug>/workspace-members/me/",
        WorkspaceMemberUserEndpoint.as_view(),
        name="workspace-member-details",
    ),
    path(
        "workspaces/<str:slug>/workspace-views/",
        WorkspaceMemberUserViewsEndpoint.as_view(),
        name="workspace-member-views-details",
    ),
    path(
        "workspaces/<str:slug>/workspace-themes/",
        WorkspaceThemeViewSet.as_view(
            {
                "get": "list",
                "post": "create",
            }
        ),
        name="workspace-themes",
    ),
    path(
        "workspaces/<str:slug>/workspace-themes/<uuid:pk>/",
        WorkspaceThemeViewSet.as_view(
            {
                "get": "retrieve",
                "patch": "partial_update",
                "delete": "destroy",
            }
        ),
        name="workspace-themes",
    ),
    path(
        "workspaces/<str:slug>/user-stats/<uuid:user_id>/",
        WorkspaceUserProfileStatsEndpoint.as_view(),
        name="workspace-user-stats",
    ),
    path(
        "workspaces/<str:slug>/user-activity/<uuid:user_id>/",
        WorkspaceUserActivityEndpoint.as_view(),
        name="workspace-user-activity",
    ),
    path(
        "workspaces/<str:slug>/user-profile/<uuid:user_id>/",
        WorkspaceUserProfileEndpoint.as_view(),
        name="workspace-user-profile-page",
    ),
    path(
        "workspaces/<str:slug>/user-issues/<uuid:user_id>/",
        WorkspaceUserProfileIssuesEndpoint.as_view(),
        name="workspace-user-profile-issues",
    ),
    path(
        "workspaces/<str:slug>/labels/",
        WorkspaceLabelsEndpoint.as_view(),
        name="workspace-labels",
    ),
    path(
        "workspaces/<str:slug>/user-properties/",
        WorkspaceUserPropertiesEndpoint.as_view(),
        name="workspace-user-filters",
<<<<<<< HEAD
    )
=======
    ),
>>>>>>> 22c7f353
]<|MERGE_RESOLUTION|>--- conflicted
+++ resolved
@@ -206,9 +206,5 @@
         "workspaces/<str:slug>/user-properties/",
         WorkspaceUserPropertiesEndpoint.as_view(),
         name="workspace-user-filters",
-<<<<<<< HEAD
-    )
-=======
-    ),
->>>>>>> 22c7f353
+    ),
 ]