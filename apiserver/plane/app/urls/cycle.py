--- conflicted
+++ resolved
@@ -8,10 +8,7 @@
     CycleFavoriteViewSet,
     TransferCycleIssueEndpoint,
     CycleUserPropertiesEndpoint,
-<<<<<<< HEAD
-=======
     ActiveCycleEndpoint
->>>>>>> 22c7f353
 )
 
 
@@ -98,9 +95,5 @@
         "workspaces/<str:slug>/projects/<uuid:project_id>/cycles/<uuid:cycle_id>/user-properties/",
         CycleUserPropertiesEndpoint.as_view(),
         name="cycle-user-filters",
-<<<<<<< HEAD
-    )
-=======
     ),
->>>>>>> 22c7f353
 ]