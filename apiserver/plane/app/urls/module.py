--- conflicted
+++ resolved
@@ -7,11 +7,7 @@
     ModuleLinkViewSet,
     ModuleFavoriteViewSet,
     BulkImportModulesEndpoint,
-<<<<<<< HEAD
-    ModuleUserPropertiesEndpoint
-=======
     ModuleUserPropertiesEndpoint,
->>>>>>> 22c7f353
 )
 
 
@@ -110,9 +106,5 @@
         "workspaces/<str:slug>/projects/<uuid:project_id>/modules/<uuid:module_id>/user-properties/",
         ModuleUserPropertiesEndpoint.as_view(),
         name="cycle-user-filters",
-<<<<<<< HEAD
-    )
-=======
     ),
->>>>>>> 22c7f353
 ]