--- conflicted
+++ resolved
@@ -39,10 +39,6 @@
 from plane.app.permissions import (
     ProjectEntityPermission,
     ProjectLitePermission,
-<<<<<<< HEAD
-    WorkspaceUserPermission
-=======
->>>>>>> e2f54db6
 )
 from plane.db.models import (
     User,
