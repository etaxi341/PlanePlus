# Python imports
import json

# Django Imports
from django.utils import timezone
from django.db.models import Prefetch, F, OuterRef, Func, Exists, Count, Q
from django.core import serializers
from django.utils.decorators import method_decorator
from django.views.decorators.gzip import gzip_page

# Third party imports
from rest_framework.response import Response
from rest_framework import status

# Module imports
from . import BaseViewSet, BaseAPIView, WebhookMixin
from plane.app.serializers import (
    ModuleWriteSerializer,
    ModuleSerializer,
    ModuleIssueSerializer,
    ModuleLinkSerializer,
    ModuleFavoriteSerializer,
    IssueSerializer,
    ModuleUserPropertiesSerializer,
<<<<<<< HEAD
)
from plane.app.permissions import ProjectEntityPermission, ProjectLitePermission
=======
)
from plane.app.permissions import (
    ProjectEntityPermission,
    ProjectLitePermission,
)
>>>>>>> 22c7f353
from plane.db.models import (
    Module,
    ModuleIssue,
    Project,
    Issue,
    ModuleLink,
    ModuleFavorite,
    IssueLink,
    IssueAttachment,
    IssueSubscriber,
    ModuleUserProperties,
)
from plane.bgtasks.issue_activites_task import issue_activity
from plane.utils.grouper import group_results
from plane.utils.issue_filters import issue_filters
from plane.utils.analytics_plot import burndown_plot


class ModuleViewSet(WebhookMixin, BaseViewSet):
    model = Module
    permission_classes = [
        ProjectEntityPermission,
    ]
    webhook_event = "module"

    def get_serializer_class(self):
        return (
            ModuleWriteSerializer
            if self.action in ["create", "update", "partial_update"]
            else ModuleSerializer
        )

    def get_queryset(self):
        subquery = ModuleFavorite.objects.filter(
            user=self.request.user,
            module_id=OuterRef("pk"),
            project_id=self.kwargs.get("project_id"),
            workspace__slug=self.kwargs.get("slug"),
        )
        return (
            super()
            .get_queryset()
            .filter(project_id=self.kwargs.get("project_id"))
            .filter(workspace__slug=self.kwargs.get("slug"))
            .annotate(is_favorite=Exists(subquery))
            .select_related("project")
            .select_related("workspace")
            .select_related("lead")
            .prefetch_related("members")
            .prefetch_related(
                Prefetch(
                    "link_module",
                    queryset=ModuleLink.objects.select_related(
                        "module", "created_by"
                    ),
                )
            )
            .annotate(
                total_issues=Count(
                    "issue_module",
                    filter=Q(
                        issue_module__issue__archived_at__isnull=True,
                        issue_module__issue__is_draft=False,
                    ),
                ),
            )
            .annotate(
                completed_issues=Count(
                    "issue_module__issue__state__group",
                    filter=Q(
                        issue_module__issue__state__group="completed",
                        issue_module__issue__archived_at__isnull=True,
                        issue_module__issue__is_draft=False,
                    ),
                )
            )
            .annotate(
                cancelled_issues=Count(
                    "issue_module__issue__state__group",
                    filter=Q(
                        issue_module__issue__state__group="cancelled",
                        issue_module__issue__archived_at__isnull=True,
                        issue_module__issue__is_draft=False,
                    ),
                )
            )
            .annotate(
                started_issues=Count(
                    "issue_module__issue__state__group",
                    filter=Q(
                        issue_module__issue__state__group="started",
                        issue_module__issue__archived_at__isnull=True,
                        issue_module__issue__is_draft=False,
                    ),
                )
            )
            .annotate(
                unstarted_issues=Count(
                    "issue_module__issue__state__group",
                    filter=Q(
                        issue_module__issue__state__group="unstarted",
                        issue_module__issue__archived_at__isnull=True,
                        issue_module__issue__is_draft=False,
                    ),
                )
            )
            .annotate(
                backlog_issues=Count(
                    "issue_module__issue__state__group",
                    filter=Q(
                        issue_module__issue__state__group="backlog",
                        issue_module__issue__archived_at__isnull=True,
                        issue_module__issue__is_draft=False,
                    ),
                )
            )
            .order_by("-is_favorite", "-created_at")
        )

    def create(self, request, slug, project_id):
        project = Project.objects.get(workspace__slug=slug, pk=project_id)
        serializer = ModuleWriteSerializer(
            data=request.data, context={"project": project}
        )

        if serializer.is_valid():
            serializer.save()

            module = Module.objects.get(pk=serializer.data["id"])
            serializer = ModuleSerializer(module)
            return Response(serializer.data, status=status.HTTP_201_CREATED)
        return Response(serializer.errors, status=status.HTTP_400_BAD_REQUEST)

    def list(self, request, slug, project_id):
        queryset = self.get_queryset()
<<<<<<< HEAD
        fields = [field for field in request.GET.get("fields", "").split(",") if field]
=======
        fields = [
            field
            for field in request.GET.get("fields", "").split(",")
            if field
        ]
>>>>>>> 22c7f353
        modules = ModuleSerializer(
            queryset, many=True, fields=fields if fields else None
        ).data
        return Response(modules, status=status.HTTP_200_OK)

    def retrieve(self, request, slug, project_id, pk):
        queryset = self.get_queryset().get(pk=pk)

        assignee_distribution = (
            Issue.objects.filter(
                issue_module__module_id=pk,
                workspace__slug=slug,
                project_id=project_id,
            )
            .annotate(first_name=F("assignees__first_name"))
            .annotate(last_name=F("assignees__last_name"))
            .annotate(assignee_id=F("assignees__id"))
            .annotate(display_name=F("assignees__display_name"))
            .annotate(avatar=F("assignees__avatar"))
            .values(
                "first_name",
                "last_name",
                "assignee_id",
                "avatar",
                "display_name",
            )
            .annotate(
                total_issues=Count(
                    "assignee_id",
                    filter=Q(
                        archived_at__isnull=True,
                        is_draft=False,
                    ),
                )
            )
            .annotate(
                completed_issues=Count(
                    "assignee_id",
                    filter=Q(
                        completed_at__isnull=False,
                        archived_at__isnull=True,
                        is_draft=False,
                    ),
                )
            )
            .annotate(
                pending_issues=Count(
                    "assignee_id",
                    filter=Q(
                        completed_at__isnull=True,
                        archived_at__isnull=True,
                        is_draft=False,
                    ),
                )
            )
            .order_by("first_name", "last_name")
        )

        label_distribution = (
            Issue.objects.filter(
                issue_module__module_id=pk,
                workspace__slug=slug,
                project_id=project_id,
            )
            .annotate(label_name=F("labels__name"))
            .annotate(color=F("labels__color"))
            .annotate(label_id=F("labels__id"))
            .values("label_name", "color", "label_id")
            .annotate(
                total_issues=Count(
                    "label_id",
                    filter=Q(
                        archived_at__isnull=True,
                        is_draft=False,
                    ),
                ),
            )
            .annotate(
                completed_issues=Count(
                    "label_id",
                    filter=Q(
                        completed_at__isnull=False,
                        archived_at__isnull=True,
                        is_draft=False,
                    ),
                )
            )
            .annotate(
                pending_issues=Count(
                    "label_id",
                    filter=Q(
                        completed_at__isnull=True,
                        archived_at__isnull=True,
                        is_draft=False,
                    ),
                )
            )
            .order_by("label_name")
        )

        data = ModuleSerializer(queryset).data
        data["distribution"] = {
            "assignees": assignee_distribution,
            "labels": label_distribution,
            "completion_chart": {},
        }

        if queryset.start_date and queryset.target_date:
            data["distribution"]["completion_chart"] = burndown_plot(
                queryset=queryset,
                slug=slug,
                project_id=project_id,
                module_id=pk,
            )

        return Response(
            data,
            status=status.HTTP_200_OK,
        )

    def destroy(self, request, slug, project_id, pk):
        module = Module.objects.get(
            workspace__slug=slug, project_id=project_id, pk=pk
        )
        module_issues = list(
            ModuleIssue.objects.filter(module_id=pk).values_list(
                "issue", flat=True
            )
        )
        issue_activity.delay(
            type="module.activity.deleted",
            requested_data=json.dumps(
                {
                    "module_id": str(pk),
                    "module_name": str(module.name),
                    "issues": [str(issue_id) for issue_id in module_issues],
                }
            ),
            actor_id=str(request.user.id),
            issue_id=str(pk),
            project_id=str(project_id),
            current_instance=None,
            epoch=int(timezone.now().timestamp()),
        )
        module.delete()
        return Response(status=status.HTTP_204_NO_CONTENT)


class ModuleIssueViewSet(WebhookMixin, BaseViewSet):
    serializer_class = ModuleIssueSerializer
    model = ModuleIssue
    webhook_event = "module_issue"
    bulk = True

    filterset_fields = [
        "issue__labels__id",
        "issue__assignees__id",
    ]

    permission_classes = [
        ProjectEntityPermission,
    ]

    def get_queryset(self):
        return self.filter_queryset(
            super()
            .get_queryset()
            .annotate(
                sub_issues_count=Issue.issue_objects.filter(
                    parent=OuterRef("issue")
                )
                .order_by()
                .annotate(count=Func(F("id"), function="Count"))
                .values("count")
            )
            .filter(workspace__slug=self.kwargs.get("slug"))
            .filter(project_id=self.kwargs.get("project_id"))
            .filter(module_id=self.kwargs.get("module_id"))
            .filter(project__project_projectmember__member=self.request.user)
            .select_related("project")
            .select_related("workspace")
            .select_related("module")
            .select_related("issue", "issue__state", "issue__project")
            .prefetch_related("issue__assignees", "issue__labels")
            .prefetch_related("module__members")
            .distinct()
        )

    @method_decorator(gzip_page)
    def list(self, request, slug, project_id, module_id):
        fields = [
            field
            for field in request.GET.get("fields", "").split(",")
            if field
        ]
        order_by = request.GET.get("order_by", "created_at")
        filters = issue_filters(request.query_params, "GET")
        issues = (
            Issue.issue_objects.filter(issue_module__module_id=module_id)
            .annotate(
                sub_issues_count=Issue.issue_objects.filter(
                    parent=OuterRef("id")
                )
                .order_by()
                .annotate(count=Func(F("id"), function="Count"))
                .values("count")
            )
            .filter(project_id=project_id)
            .filter(workspace__slug=slug)
            .select_related("project")
            .select_related("workspace")
            .select_related("state")
            .select_related("parent")
            .prefetch_related("assignees")
            .prefetch_related("labels")
            .order_by(order_by)
            .filter(**filters)
            .annotate(cycle_id=F("issue_cycle__cycle_id"))
            .annotate(module_id=F("issue_module__module_id"))
            .annotate(
                link_count=IssueLink.objects.filter(issue=OuterRef("id"))
                .order_by()
                .annotate(count=Func(F("id"), function="Count"))
                .values("count")
            )
            .annotate(
                attachment_count=IssueAttachment.objects.filter(
                    issue=OuterRef("id")
                )
                .order_by()
                .annotate(count=Func(F("id"), function="Count"))
                .values("count")
            )
            .annotate(
                is_subscribed=Exists(
                    IssueSubscriber.objects.filter(
                        subscriber=self.request.user, issue_id=OuterRef("id")
                    )
                )
            )
<<<<<<< HEAD
        )
        serializer = IssueSerializer(
            issues, many=True, fields=fields if fields else None
        )
=======
        )
        serializer = IssueSerializer(
            issues, many=True, fields=fields if fields else None
        )
>>>>>>> 22c7f353
        return Response(serializer.data, status=status.HTTP_200_OK)

    def create(self, request, slug, project_id, module_id):
        issues = request.data.get("issues", [])
        if not len(issues):
            return Response(
                {"error": "Issues are required"},
                status=status.HTTP_400_BAD_REQUEST,
            )
        module = Module.objects.get(
            workspace__slug=slug, project_id=project_id, pk=module_id
        )

        module_issues = list(ModuleIssue.objects.filter(issue_id__in=issues))

        update_module_issue_activity = []
        records_to_update = []
        record_to_create = []

        for issue in issues:
            module_issue = [
                module_issue
                for module_issue in module_issues
                if str(module_issue.issue_id) in issues
            ]

            if len(module_issue):
                if module_issue[0].module_id != module_id:
                    update_module_issue_activity.append(
                        {
                            "old_module_id": str(module_issue[0].module_id),
                            "new_module_id": str(module_id),
                            "issue_id": str(module_issue[0].issue_id),
                        }
                    )
                    module_issue[0].module_id = module_id
                    records_to_update.append(module_issue[0])
            else:
                record_to_create.append(
                    ModuleIssue(
                        module=module,
                        issue_id=issue,
                        project_id=project_id,
                        workspace=module.workspace,
                        created_by=request.user,
                        updated_by=request.user,
                    )
                )

        ModuleIssue.objects.bulk_create(
            record_to_create,
            batch_size=10,
            ignore_conflicts=True,
        )

        ModuleIssue.objects.bulk_update(
            records_to_update,
            ["module"],
            batch_size=10,
        )

        # Capture Issue Activity
        issue_activity.delay(
            type="module.activity.created",
            requested_data=json.dumps({"modules_list": issues}),
            actor_id=str(self.request.user.id),
            issue_id=None,
            project_id=str(self.kwargs.get("project_id", None)),
            current_instance=json.dumps(
                {
                    "updated_module_issues": update_module_issue_activity,
                    "created_module_issues": serializers.serialize(
                        "json", record_to_create
                    ),
                }
            ),
            epoch=int(timezone.now().timestamp()),
        )

        issues = self.get_queryset().values_list("issue_id", flat=True)

        return Response(
<<<<<<< HEAD
            IssueSerializer(Issue.objects.filter(pk__in=issues), many=True).data,
=======
            IssueSerializer(
                Issue.objects.filter(pk__in=issues), many=True
            ).data,
>>>>>>> 22c7f353
            status=status.HTTP_200_OK,
        )

    def destroy(self, request, slug, project_id, module_id, issue_id):
        module_issue = ModuleIssue.objects.get(
            workspace__slug=slug,
            project_id=project_id,
            module_id=module_id,
            issue_id=issue_id,
        )
        issue_activity.delay(
            type="module.activity.deleted",
            requested_data=json.dumps(
                {
                    "module_id": str(module_id),
                    "issues": [str(issue_id)],
                }
            ),
            actor_id=str(request.user.id),
            issue_id=str(issue_id),
            project_id=str(project_id),
            current_instance=None,
            epoch=int(timezone.now().timestamp()),
        )
        module_issue.delete()
        return Response(status=status.HTTP_204_NO_CONTENT)


class ModuleLinkViewSet(BaseViewSet):
    permission_classes = [
        ProjectEntityPermission,
    ]

    model = ModuleLink
    serializer_class = ModuleLinkSerializer

    def perform_create(self, serializer):
        serializer.save(
            project_id=self.kwargs.get("project_id"),
            module_id=self.kwargs.get("module_id"),
        )

    def get_queryset(self):
        return (
            super()
            .get_queryset()
            .filter(workspace__slug=self.kwargs.get("slug"))
            .filter(project_id=self.kwargs.get("project_id"))
            .filter(module_id=self.kwargs.get("module_id"))
            .filter(project__project_projectmember__member=self.request.user)
            .order_by("-created_at")
            .distinct()
        )


class ModuleFavoriteViewSet(BaseViewSet):
    serializer_class = ModuleFavoriteSerializer
    model = ModuleFavorite

    def get_queryset(self):
        return self.filter_queryset(
            super()
            .get_queryset()
            .filter(workspace__slug=self.kwargs.get("slug"))
            .filter(user=self.request.user)
            .select_related("module")
        )

    def create(self, request, slug, project_id):
        serializer = ModuleFavoriteSerializer(data=request.data)
        if serializer.is_valid():
            serializer.save(user=request.user, project_id=project_id)
            return Response(serializer.data, status=status.HTTP_201_CREATED)
        return Response(serializer.errors, status=status.HTTP_400_BAD_REQUEST)

    def destroy(self, request, slug, project_id, module_id):
        module_favorite = ModuleFavorite.objects.get(
            project=project_id,
            user=request.user,
            workspace__slug=slug,
            module_id=module_id,
        )
        module_favorite.delete()
        return Response(status=status.HTTP_204_NO_CONTENT)


class ModuleUserPropertiesEndpoint(BaseAPIView):
    permission_classes = [
        ProjectLitePermission,
    ]

    def patch(self, request, slug, project_id, module_id):
        module_properties = ModuleUserProperties.objects.get(
            user=request.user,
            module_id=module_id,
            project_id=project_id,
            workspace__slug=slug,
        )

        module_properties.filters = request.data.get(
            "filters", module_properties.filters
        )
        module_properties.display_filters = request.data.get(
            "display_filters", module_properties.display_filters
        )
        module_properties.display_properties = request.data.get(
            "display_properties", module_properties.display_properties
        )
        module_properties.save()

        serializer = ModuleUserPropertiesSerializer(module_properties)
        return Response(serializer.data, status=status.HTTP_201_CREATED)

    def get(self, request, slug, project_id, module_id):
        module_properties, _ = ModuleUserProperties.objects.get_or_create(
            user=request.user,
            project_id=project_id,
            module_id=module_id,
            workspace__slug=slug,
        )
        serializer = ModuleUserPropertiesSerializer(module_properties)
        return Response(serializer.data, status=status.HTTP_200_OK)<|MERGE_RESOLUTION|>--- conflicted
+++ resolved
@@ -22,16 +22,11 @@
     ModuleFavoriteSerializer,
     IssueSerializer,
     ModuleUserPropertiesSerializer,
-<<<<<<< HEAD
-)
-from plane.app.permissions import ProjectEntityPermission, ProjectLitePermission
-=======
 )
 from plane.app.permissions import (
     ProjectEntityPermission,
     ProjectLitePermission,
 )
->>>>>>> 22c7f353
 from plane.db.models import (
     Module,
     ModuleIssue,
@@ -167,15 +162,11 @@
 
     def list(self, request, slug, project_id):
         queryset = self.get_queryset()
-<<<<<<< HEAD
-        fields = [field for field in request.GET.get("fields", "").split(",") if field]
-=======
         fields = [
             field
             for field in request.GET.get("fields", "").split(",")
             if field
         ]
->>>>>>> 22c7f353
         modules = ModuleSerializer(
             queryset, many=True, fields=fields if fields else None
         ).data
@@ -416,17 +407,10 @@
                     )
                 )
             )
-<<<<<<< HEAD
         )
         serializer = IssueSerializer(
             issues, many=True, fields=fields if fields else None
         )
-=======
-        )
-        serializer = IssueSerializer(
-            issues, many=True, fields=fields if fields else None
-        )
->>>>>>> 22c7f353
         return Response(serializer.data, status=status.HTTP_200_OK)
 
     def create(self, request, slug, project_id, module_id):
@@ -509,13 +493,9 @@
         issues = self.get_queryset().values_list("issue_id", flat=True)
 
         return Response(
-<<<<<<< HEAD
-            IssueSerializer(Issue.objects.filter(pk__in=issues), many=True).data,
-=======
             IssueSerializer(
                 Issue.objects.filter(pk__in=issues), many=True
             ).data,
->>>>>>> 22c7f353
             status=status.HTTP_200_OK,
         )
 
