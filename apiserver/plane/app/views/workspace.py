--- conflicted
+++ resolved
@@ -66,11 +66,7 @@
     WorkspaceMember,
     CycleIssue,
     IssueReaction,
-<<<<<<< HEAD
-    WorkspaceUserProperties
-=======
     WorkspaceUserProperties,
->>>>>>> 22c7f353
 )
 from plane.app.permissions import (
     WorkSpaceBasePermission,
@@ -188,15 +184,11 @@
     ]
 
     def get(self, request):
-<<<<<<< HEAD
-        fields = [field for field in request.GET.get("fields", "").split(",") if field]
-=======
         fields = [
             field
             for field in request.GET.get("fields", "").split(",")
             if field
         ]
->>>>>>> 22c7f353
         member_count = (
             WorkspaceMember.objects.filter(
                 workspace=OuterRef("id"),
@@ -753,13 +745,6 @@
 
     def get(self, request, slug):
         # Fetch all project IDs where the user is involved
-<<<<<<< HEAD
-        project_ids = ProjectMember.objects.filter(
-            member=request.user,
-            member__is_bot=False,
-            is_active=True,
-        ).values_list('project_id', flat=True).distinct()
-=======
         project_ids = (
             ProjectMember.objects.filter(
                 member=request.user,
@@ -769,7 +754,6 @@
             .values_list("project_id", flat=True)
             .distinct()
         )
->>>>>>> 22c7f353
 
         # Get all the project members in which the user is involved
         project_members = ProjectMember.objects.filter(
@@ -778,13 +762,9 @@
             project_id__in=project_ids,
             is_active=True,
         ).select_related("project", "member", "workspace")
-<<<<<<< HEAD
-        project_members = ProjectMemberRoleSerializer(project_members, many=True).data
-=======
         project_members = ProjectMemberRoleSerializer(
             project_members, many=True
         ).data
->>>>>>> 22c7f353
 
         project_members_dict = dict()
 
@@ -1467,13 +1447,9 @@
         labels = Label.objects.filter(
             workspace__slug=slug,
             project__project_projectmember__member=request.user,
-<<<<<<< HEAD
-        ).values("parent", "name", "color", "id", "project_id", "workspace__slug")
-=======
         ).values(
             "parent", "name", "color", "id", "project_id", "workspace__slug"
         )
->>>>>>> 22c7f353
         return Response(labels, status=status.HTTP_200_OK)
 
 
@@ -1487,12 +1463,6 @@
             user=request.user,
             workspace__slug=slug,
         )
-<<<<<<< HEAD
-        
-        workspace_properties.filters = request.data.get("filters", workspace_properties.filters)
-        workspace_properties.display_filters = request.data.get("display_filters", workspace_properties.display_filters)
-        workspace_properties.display_properties = request.data.get("display_properties", workspace_properties.display_properties)
-=======
 
         workspace_properties.filters = request.data.get(
             "filters", workspace_properties.filters
@@ -1503,21 +1473,16 @@
         workspace_properties.display_properties = request.data.get(
             "display_properties", workspace_properties.display_properties
         )
->>>>>>> 22c7f353
         workspace_properties.save()
 
         serializer = WorkspaceUserPropertiesSerializer(workspace_properties)
         return Response(serializer.data, status=status.HTTP_201_CREATED)
 
     def get(self, request, slug):
-<<<<<<< HEAD
-        workspace_properties, _ = WorkspaceUserProperties.objects.get_or_create(
-=======
         (
             workspace_properties,
             _,
         ) = WorkspaceUserProperties.objects.get_or_create(
->>>>>>> 22c7f353
             user=request.user, workspace__slug=slug
         )
         serializer = WorkspaceUserPropertiesSerializer(workspace_properties)
