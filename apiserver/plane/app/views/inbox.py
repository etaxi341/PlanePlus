--- conflicted
+++ resolved
@@ -214,14 +214,10 @@
 
     def partial_update(self, request, slug, project_id, inbox_id, issue_id):
         inbox_issue = InboxIssue.objects.get(
-<<<<<<< HEAD
-            issue_id=issue_id, workspace__slug=slug, project_id=project_id, inbox_id=inbox_id
-=======
             issue_id=issue_id,
             workspace__slug=slug,
             project_id=project_id,
             inbox_id=inbox_id,
->>>>>>> 22c7f353
         )
         # Get the project member
         project_member = ProjectMember.objects.get(
@@ -351,14 +347,10 @@
 
     def destroy(self, request, slug, project_id, inbox_id, issue_id):
         inbox_issue = InboxIssue.objects.get(
-<<<<<<< HEAD
-            issue_id=issue_id, workspace__slug=slug, project_id=project_id, inbox_id=inbox_id
-=======
             issue_id=issue_id,
             workspace__slug=slug,
             project_id=project_id,
             inbox_id=inbox_id,
->>>>>>> 22c7f353
         )
         # Get the project member
         project_member = ProjectMember.objects.get(
