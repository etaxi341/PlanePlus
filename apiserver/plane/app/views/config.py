--- conflicted
+++ resolved
@@ -90,12 +90,6 @@
         data = {}
         # Authentication
         data["google_client_id"] = (
-<<<<<<< HEAD
-            GOOGLE_CLIENT_ID if GOOGLE_CLIENT_ID and GOOGLE_CLIENT_ID != '""' else None
-        )
-        data["github_client_id"] = (
-            GITHUB_CLIENT_ID if GITHUB_CLIENT_ID and GITHUB_CLIENT_ID != '""' else None
-=======
             GOOGLE_CLIENT_ID
             if GOOGLE_CLIENT_ID and GOOGLE_CLIENT_ID != '""'
             else None
@@ -104,7 +98,6 @@
             GITHUB_CLIENT_ID
             if GITHUB_CLIENT_ID and GITHUB_CLIENT_ID != '""'
             else None
->>>>>>> 22c7f353
         )
         data["github_app_name"] = GITHUB_APP_NAME
         data["magic_login"] = (
@@ -137,16 +130,6 @@
 
         return Response(data, status=status.HTTP_200_OK)
 
-<<<<<<< HEAD
-        # is smtp configured
-        data["is_smtp_configured"] = (
-            bool(EMAIL_HOST_USER) and bool(EMAIL_HOST_PASSWORD)
-        )
-
-        return Response(data, status=status.HTTP_200_OK)
-
-=======
->>>>>>> 22c7f353
 
 class MobileConfigurationEndpoint(BaseAPIView):
     permission_classes = [
@@ -217,13 +200,9 @@
         data = {}
         # Authentication
         data["google_client_id"] = (
-<<<<<<< HEAD
-            GOOGLE_CLIENT_ID if GOOGLE_CLIENT_ID and GOOGLE_CLIENT_ID != '""' else None
-=======
             GOOGLE_CLIENT_ID
             if GOOGLE_CLIENT_ID and GOOGLE_CLIENT_ID != '""'
             else None
->>>>>>> 22c7f353
         )
         data["google_server_client_id"] = (
             GOOGLE_SERVER_CLIENT_ID
@@ -231,13 +210,9 @@
             else None
         )
         data["google_ios_client_id"] = (
-<<<<<<< HEAD
-            (GOOGLE_IOS_CLIENT_ID)[::-1] if GOOGLE_IOS_CLIENT_ID is not None else None
-=======
             (GOOGLE_IOS_CLIENT_ID)[::-1]
             if GOOGLE_IOS_CLIENT_ID is not None
             else None
->>>>>>> 22c7f353
         )
         # Posthog
         data["posthog_api_key"] = POSTHOG_API_KEY
@@ -260,13 +235,9 @@
         data["has_openai_configured"] = bool(OPENAI_API_KEY)
 
         # File size settings
-<<<<<<< HEAD
-        data["file_size_limit"] = float(os.environ.get("FILE_SIZE_LIMIT", 5242880))
-=======
         data["file_size_limit"] = float(
             os.environ.get("FILE_SIZE_LIMIT", 5242880)
         )
->>>>>>> 22c7f353
 
         # is smtp configured
         data["is_smtp_configured"] = not (
