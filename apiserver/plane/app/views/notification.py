# Django imports
from django.db.models import Q, OuterRef, Exists
from django.utils import timezone

# Third party imports
from rest_framework import status
from rest_framework.response import Response
from plane.utils.paginator import BasePaginator

# Module imports
from .base import BaseViewSet, BaseAPIView
from plane.db.models import (
    Notification,
    IssueAssignee,
    IssueSubscriber,
    Issue,
    WorkspaceMember,
    UserNotificationPreference,
<<<<<<< HEAD
)
from plane.app.serializers import (
    NotificationSerializer,
    UserNotificationPreferenceSerializer,
)
=======
)
from plane.app.serializers import NotificationSerializer, UserNotificationPreferenceSerializer
>>>>>>> e2f54db6


class NotificationViewSet(BaseViewSet, BasePaginator):
    model = Notification
    serializer_class = NotificationSerializer

    def get_queryset(self):
        return (
            super()
            .get_queryset()
            .filter(
                workspace__slug=self.kwargs.get("slug"),
                receiver_id=self.request.user.id,
            )
            .select_related("workspace", "project," "triggered_by", "receiver")
        )

    def list(self, request, slug):
        # Get query parameters
        snoozed = request.GET.get("snoozed", "false")
        archived = request.GET.get("archived", "false")
        read = request.GET.get("read", "true")
        type = request.GET.get("type", "all")

        notifications = (
            Notification.objects.filter(
                workspace__slug=slug, receiver_id=request.user.id
            )
            .select_related("workspace", "project", "triggered_by", "receiver")
            .order_by("snoozed_till", "-created_at")
        )

        # Filters based on query parameters
        snoozed_filters = {
            "true": Q(snoozed_till__lt=timezone.now())
            | Q(snoozed_till__isnull=False),
            "false": Q(snoozed_till__gte=timezone.now())
            | Q(snoozed_till__isnull=True),
        }

        notifications = notifications.filter(snoozed_filters[snoozed])

        archived_filters = {
            "true": Q(archived_at__isnull=False),
            "false": Q(archived_at__isnull=True),
        }

        notifications = notifications.filter(archived_filters[archived])

        if read == "false":
            notifications = notifications.filter(read_at__isnull=True)

        # Subscribed issues
        if type == "watching":
            issue_ids = (
                IssueSubscriber.objects.filter(
                    workspace__slug=slug, subscriber_id=request.user.id
                )
                .annotate(
                    created=Exists(
                        Issue.objects.filter(
                            created_by=request.user, pk=OuterRef("issue_id")
                        )
                    )
                )
                .annotate(
                    assigned=Exists(
                        IssueAssignee.objects.filter(
                            pk=OuterRef("issue_id"), assignee=request.user
                        )
                    )
                )
                .filter(created=False, assigned=False)
                .values_list("issue_id", flat=True)
            )
            notifications = notifications.filter(
                entity_identifier__in=issue_ids,
            )

        # Assigned Issues
        if type == "assigned":
            issue_ids = IssueAssignee.objects.filter(
                workspace__slug=slug, assignee_id=request.user.id
            ).values_list("issue_id", flat=True)
            notifications = notifications.filter(
                entity_identifier__in=issue_ids
            )

        # Created issues
        if type == "created":
            if WorkspaceMember.objects.filter(
                workspace__slug=slug,
                member=request.user,
                role__lt=15,
                is_active=True,
            ).exists():
                notifications = Notification.objects.none()
            else:
                issue_ids = Issue.objects.filter(
                    workspace__slug=slug, created_by=request.user
                ).values_list("pk", flat=True)
                notifications = notifications.filter(
                    entity_identifier__in=issue_ids
                )

        # Pagination
        if request.GET.get("per_page", False) and request.GET.get(
            "cursor", False
        ):
            return self.paginate(
                request=request,
                queryset=(notifications),
                on_results=lambda notifications: NotificationSerializer(
                    notifications, many=True
                ).data,
            )

        serializer = NotificationSerializer(notifications, many=True)
        return Response(serializer.data, status=status.HTTP_200_OK)

    def partial_update(self, request, slug, pk):
        notification = Notification.objects.get(
            workspace__slug=slug, pk=pk, receiver=request.user
        )
        # Only read_at and snoozed_till can be updated
        notification_data = {
            "snoozed_till": request.data.get("snoozed_till", None),
        }
        serializer = NotificationSerializer(
            notification, data=notification_data, partial=True
        )

        if serializer.is_valid():
            serializer.save()
            return Response(serializer.data, status=status.HTTP_200_OK)
        return Response(serializer.errors, status=status.HTTP_400_BAD_REQUEST)

    def mark_read(self, request, slug, pk):
        notification = Notification.objects.get(
            receiver=request.user, workspace__slug=slug, pk=pk
        )
        notification.read_at = timezone.now()
        notification.save()
        serializer = NotificationSerializer(notification)
        return Response(serializer.data, status=status.HTTP_200_OK)

    def mark_unread(self, request, slug, pk):
        notification = Notification.objects.get(
            receiver=request.user, workspace__slug=slug, pk=pk
        )
        notification.read_at = None
        notification.save()
        serializer = NotificationSerializer(notification)
        return Response(serializer.data, status=status.HTTP_200_OK)

    def archive(self, request, slug, pk):
        notification = Notification.objects.get(
            receiver=request.user, workspace__slug=slug, pk=pk
        )
        notification.archived_at = timezone.now()
        notification.save()
        serializer = NotificationSerializer(notification)
        return Response(serializer.data, status=status.HTTP_200_OK)

    def unarchive(self, request, slug, pk):
        notification = Notification.objects.get(
            receiver=request.user, workspace__slug=slug, pk=pk
        )
        notification.archived_at = None
        notification.save()
        serializer = NotificationSerializer(notification)
        return Response(serializer.data, status=status.HTTP_200_OK)


class UnreadNotificationEndpoint(BaseAPIView):
    def get(self, request, slug):
        # Watching Issues Count
        watching_issues_count = Notification.objects.filter(
            workspace__slug=slug,
            receiver_id=request.user.id,
            read_at__isnull=True,
            archived_at__isnull=True,
            entity_identifier__in=IssueSubscriber.objects.filter(
                workspace__slug=slug, subscriber_id=request.user.id
            ).values_list("issue_id", flat=True),
        ).count()

        # My Issues Count
        my_issues_count = Notification.objects.filter(
            workspace__slug=slug,
            receiver_id=request.user.id,
            read_at__isnull=True,
            archived_at__isnull=True,
            entity_identifier__in=IssueAssignee.objects.filter(
                workspace__slug=slug, assignee_id=request.user.id
            ).values_list("issue_id", flat=True),
        ).count()

        # Created Issues Count
        created_issues_count = Notification.objects.filter(
            workspace__slug=slug,
            receiver_id=request.user.id,
            read_at__isnull=True,
            archived_at__isnull=True,
            entity_identifier__in=Issue.objects.filter(
                workspace__slug=slug, created_by=request.user
            ).values_list("pk", flat=True),
        ).count()

        return Response(
            {
                "watching_issues": watching_issues_count,
                "my_issues": my_issues_count,
                "created_issues": created_issues_count,
            },
            status=status.HTTP_200_OK,
        )


class MarkAllReadNotificationViewSet(BaseViewSet):
    def create(self, request, slug):
        snoozed = request.data.get("snoozed", False)
        archived = request.data.get("archived", False)
        type = request.data.get("type", "all")

        notifications = (
            Notification.objects.filter(
                workspace__slug=slug,
                receiver_id=request.user.id,
                read_at__isnull=True,
            )
            .select_related("workspace", "project", "triggered_by", "receiver")
            .order_by("snoozed_till", "-created_at")
        )

        # Filter for snoozed notifications
        if snoozed:
            notifications = notifications.filter(
                Q(snoozed_till__lt=timezone.now())
                | Q(snoozed_till__isnull=False)
            )
        else:
            notifications = notifications.filter(
                Q(snoozed_till__gte=timezone.now())
                | Q(snoozed_till__isnull=True),
            )

        # Filter for archived or unarchive
        if archived:
            notifications = notifications.filter(archived_at__isnull=False)
        else:
            notifications = notifications.filter(archived_at__isnull=True)

        # Subscribed issues
        if type == "watching":
            issue_ids = IssueSubscriber.objects.filter(
                workspace__slug=slug, subscriber_id=request.user.id
            ).values_list("issue_id", flat=True)
            notifications = notifications.filter(
                entity_identifier__in=issue_ids
            )

        # Assigned Issues
        if type == "assigned":
            issue_ids = IssueAssignee.objects.filter(
                workspace__slug=slug, assignee_id=request.user.id
            ).values_list("issue_id", flat=True)
            notifications = notifications.filter(
                entity_identifier__in=issue_ids
            )

        # Created issues
        if type == "created":
            if WorkspaceMember.objects.filter(
                workspace__slug=slug,
                member=request.user,
                role__lt=15,
                is_active=True,
            ).exists():
                notifications = Notification.objects.none()
            else:
                issue_ids = Issue.objects.filter(
                    workspace__slug=slug, created_by=request.user
                ).values_list("pk", flat=True)
                notifications = notifications.filter(
                    entity_identifier__in=issue_ids
                )

        updated_notifications = []
        for notification in notifications:
            notification.read_at = timezone.now()
            updated_notifications.append(notification)
        Notification.objects.bulk_update(
            updated_notifications, ["read_at"], batch_size=100
        )
        return Response({"message": "Successful"}, status=status.HTTP_200_OK)


class UserNotificationPreferenceEndpoint(BaseAPIView):
    model = UserNotificationPreference
    serializer_class = UserNotificationPreferenceSerializer

    # request the object
    def get(self, request):
        user_notification_preference = UserNotificationPreference.objects.get(
            user=request.user
        )
        serializer = UserNotificationPreferenceSerializer(
            user_notification_preference
        )
        return Response(serializer.data, status=status.HTTP_200_OK)

    # update the object
    def patch(self, request):
        user_notification_preference = UserNotificationPreference.objects.get(
            user=request.user
        )
        serializer = UserNotificationPreferenceSerializer(
            user_notification_preference, data=request.data, partial=True
        )
        if serializer.is_valid():
            serializer.save()
            return Response(serializer.data, status=status.HTTP_200_OK)
        return Response(serializer.errors, status=status.HTTP_400_BAD_REQUEST)<|MERGE_RESOLUTION|>--- conflicted
+++ resolved
@@ -16,16 +16,8 @@
     Issue,
     WorkspaceMember,
     UserNotificationPreference,
-<<<<<<< HEAD
-)
-from plane.app.serializers import (
-    NotificationSerializer,
-    UserNotificationPreferenceSerializer,
-)
-=======
 )
 from plane.app.serializers import NotificationSerializer, UserNotificationPreferenceSerializer
->>>>>>> e2f54db6
 
 
 class NotificationViewSet(BaseViewSet, BasePaginator):
