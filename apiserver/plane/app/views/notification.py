--- conflicted
+++ resolved
@@ -328,13 +328,9 @@
         user_notification_preference = UserNotificationPreference.objects.get(
             user=request.user
         )
-<<<<<<< HEAD
-        serializer = UserNotificationPreferenceSerializer(user_notification_preference)
-=======
         serializer = UserNotificationPreferenceSerializer(
             user_notification_preference
         )
->>>>>>> 22c7f353
         return Response(serializer.data, status=status.HTTP_200_OK)
 
     # update the object
