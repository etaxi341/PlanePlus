--- conflicted
+++ resolved
@@ -69,10 +69,6 @@
     RelatedIssueSerializer,
     IssuePublicSerializer,
     IssueRelationLiteSerializer,
-<<<<<<< HEAD
-
-=======
->>>>>>> 22c7f353
 )
 
 from .module import (
