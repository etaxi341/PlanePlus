--- conflicted
+++ resolved
@@ -7,16 +7,12 @@
 from .issue import IssueStateSerializer
 from .workspace import WorkspaceLiteSerializer
 from .project import ProjectLiteSerializer
-<<<<<<< HEAD
-from plane.db.models import Cycle, CycleIssue, CycleFavorite, CycleUserProperties
-=======
 from plane.db.models import (
     Cycle,
     CycleIssue,
     CycleFavorite,
     CycleUserProperties,
 )
->>>>>>> 22c7f353
 
 
 class CycleWriteSerializer(BaseSerializer):
@@ -130,10 +126,5 @@
         read_only_fields = [
             "workspace",
             "project",
-<<<<<<< HEAD
-            "cycle"
-            "user",
-=======
             "cycle" "user",
->>>>>>> 22c7f353
         ]