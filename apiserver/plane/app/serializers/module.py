# Third Party imports
from rest_framework import serializers

# Module imports
from .base import BaseSerializer, DynamicBaseSerializer
from .user import UserLiteSerializer
from .project import ProjectLiteSerializer
from .workspace import WorkspaceLiteSerializer

from plane.db.models import (
    User,
    Module,
    ModuleMember,
    ModuleIssue,
    ModuleLink,
    ModuleFavorite,
    ModuleUserProperties,
)


class ModuleWriteSerializer(BaseSerializer):
    members = serializers.ListField(
        child=serializers.PrimaryKeyRelatedField(queryset=User.objects.all()),
        write_only=True,
        required=False,
    )

    project_detail = ProjectLiteSerializer(source="project", read_only=True)
    workspace_detail = WorkspaceLiteSerializer(
        source="workspace", read_only=True
    )

    class Meta:
        model = Module
        fields = "__all__"
        read_only_fields = [
            "workspace",
            "project",
            "created_by",
            "updated_by",
            "created_at",
            "updated_at",
        ]

    def to_representation(self, instance):
        data = super().to_representation(instance)
        data["members"] = [str(member.id) for member in instance.members.all()]
        return data

    def validate(self, data):
        if (
            data.get("start_date", None) is not None
            and data.get("target_date", None) is not None
            and data.get("start_date", None) > data.get("target_date", None)
        ):
            raise serializers.ValidationError(
                "Start date cannot exceed target date"
            )
        return data

    def create(self, validated_data):
        members = validated_data.pop("members", None)

        project = self.context["project"]

        module = Module.objects.create(**validated_data, project=project)

        if members is not None:
            ModuleMember.objects.bulk_create(
                [
                    ModuleMember(
                        module=module,
                        member=member,
                        project=project,
                        workspace=project.workspace,
                        created_by=module.created_by,
                        updated_by=module.updated_by,
                    )
                    for member in members
                ],
                batch_size=10,
                ignore_conflicts=True,
            )

        return module

    def update(self, instance, validated_data):
        members = validated_data.pop("members", None)

        if members is not None:
            ModuleMember.objects.filter(module=instance).delete()
            ModuleMember.objects.bulk_create(
                [
                    ModuleMember(
                        module=instance,
                        member=member,
                        project=instance.project,
                        workspace=instance.project.workspace,
                        created_by=instance.created_by,
                        updated_by=instance.updated_by,
                    )
                    for member in members
                ],
                batch_size=10,
                ignore_conflicts=True,
            )

        return super().update(instance, validated_data)


class ModuleFlatSerializer(BaseSerializer):
    class Meta:
        model = Module
        fields = "__all__"
        read_only_fields = [
            "workspace",
            "project",
            "created_by",
            "updated_by",
            "created_at",
            "updated_at",
        ]


class ModuleIssueSerializer(BaseSerializer):
    module_detail = ModuleFlatSerializer(read_only=True, source="module")
    issue_detail = ProjectLiteSerializer(read_only=True, source="issue")
    sub_issues_count = serializers.IntegerField(read_only=True)

    class Meta:
        model = ModuleIssue
        fields = "__all__"
        read_only_fields = [
            "workspace",
            "project",
            "created_by",
            "updated_by",
            "created_at",
            "updated_at",
            "module",
        ]


class ModuleLinkSerializer(BaseSerializer):
    created_by_detail = UserLiteSerializer(read_only=True, source="created_by")

    class Meta:
        model = ModuleLink
        fields = "__all__"
        read_only_fields = [
            "workspace",
            "project",
            "created_by",
            "updated_by",
            "created_at",
            "updated_at",
            "module",
        ]

    # Validation if url already exists
    def create(self, validated_data):
        if ModuleLink.objects.filter(
            url=validated_data.get("url"),
            module_id=validated_data.get("module_id"),
        ).exists():
            raise serializers.ValidationError(
                {"error": "URL already exists for this Issue"}
            )
        return ModuleLink.objects.create(**validated_data)


class ModuleSerializer(DynamicBaseSerializer):
    project_detail = ProjectLiteSerializer(read_only=True, source="project")
    lead_detail = UserLiteSerializer(read_only=True, source="lead")
    members_detail = UserLiteSerializer(
        read_only=True, many=True, source="members"
    )
    link_module = ModuleLinkSerializer(read_only=True, many=True)
    is_favorite = serializers.BooleanField(read_only=True)
    total_issues = serializers.IntegerField(read_only=True)
    cancelled_issues = serializers.IntegerField(read_only=True)
    completed_issues = serializers.IntegerField(read_only=True)
    started_issues = serializers.IntegerField(read_only=True)
    unstarted_issues = serializers.IntegerField(read_only=True)
    backlog_issues = serializers.IntegerField(read_only=True)

    class Meta:
        model = Module
        fields = "__all__"
        read_only_fields = [
            "workspace",
            "project",
            "created_by",
            "updated_by",
            "created_at",
            "updated_at",
        ]


class ModuleFavoriteSerializer(BaseSerializer):
    module_detail = ModuleFlatSerializer(source="module", read_only=True)

    class Meta:
        model = ModuleFavorite
        fields = "__all__"
        read_only_fields = [
            "workspace",
            "project",
            "user",
        ]

<<<<<<< HEAD
=======

>>>>>>> 22c7f353
class ModuleUserPropertiesSerializer(BaseSerializer):
    class Meta:
        model = ModuleUserProperties
        fields = "__all__"
<<<<<<< HEAD
        read_only_fields = [
            "workspace",
            "project",
            "module",
            "user"
        ]
=======
        read_only_fields = ["workspace", "project", "module", "user"]
>>>>>>> 22c7f353
<|MERGE_RESOLUTION|>--- conflicted
+++ resolved
@@ -209,21 +209,9 @@
             "user",
         ]
 
-<<<<<<< HEAD
-=======
-
->>>>>>> 22c7f353
+
 class ModuleUserPropertiesSerializer(BaseSerializer):
     class Meta:
         model = ModuleUserProperties
         fields = "__all__"
-<<<<<<< HEAD
-        read_only_fields = [
-            "workspace",
-            "project",
-            "module",
-            "user"
-        ]
-=======
-        read_only_fields = ["workspace", "project", "module", "user"]
->>>>>>> 22c7f353
+        read_only_fields = ["workspace", "project", "module", "user"]