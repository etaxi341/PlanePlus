--- conflicted
+++ resolved
@@ -293,16 +293,11 @@
         ]
 
 
-<<<<<<< HEAD
-class IssueRelationLiteSerializer(DynamicBaseSerializer):
-    project_id = serializers.PrimaryKeyRelatedField(read_only=True)
-=======
 class IssueRelationSerializer(BaseSerializer):
     id = serializers.UUIDField(source="related_issue.id", read_only=True)
     project_id = serializers.PrimaryKeyRelatedField(source="related_issue.project_id", read_only=True)
     sequence_id = serializers.IntegerField(source="related_issue.sequence_id", read_only=True)
     relation_type = serializers.CharField(read_only=True)
->>>>>>> e2f54db6
 
     class Meta:
         model = IssueRelation
@@ -318,25 +313,6 @@
         ]
 
 
-<<<<<<< HEAD
-class IssueRelationSerializer(BaseSerializer):
-    issue_detail = IssueRelationLiteSerializer(
-        read_only=True, source="related_issue"
-    )
-
-    class Meta:
-        model = IssueRelation
-        fields = [
-            "issue_detail",
-        ]
-        read_only_fields = [
-            "workspace",
-            "project",
-        ]
-
-
-=======
->>>>>>> e2f54db6
 class RelatedIssueSerializer(BaseSerializer):
     id = serializers.UUIDField(source="issue.id", read_only=True)
     project_id = serializers.PrimaryKeyRelatedField(source="issue.project_id", read_only=True)
